"""This is where the element functions are stored

(that is, functions directly corresponding to Vyxal elements). It's also where
the python equivalent of command is stored
"""

import collections
import itertools
import math
import random
import re
import string
import sys
import types
import urllib
import json
from datetime import datetime
from typing import Callable, Union

import num2words
import sympy

from vyxal import dictionary
from vyxal.context import DEFAULT_CTX, Context
from vyxal.encoding import (
    base_27_alphabet,
    codepage_number_compress,
    codepage_string_compress,
    compression,
    codepage,
)
from vyxal.helpers import *
from vyxal.LazyList import LazyList, lazylist
from vyxal.Canvas import Canvas

NUMBER_TYPE = "number"
SCALAR_TYPE = "scalar"

EPSILON = 1e-10


def process_element(
    expr: Union[str, Callable[..., Any]], arity: int
) -> tuple[str, int]:
    """Take a python expression and adds boilerplate for element functions to it

    expr can be a string, which will be added verbatim to the transpiled output,
    or a function, for which a function call will be generated.

    See documents/specs/Transpilation.md for information on what happens here.
    """
    if arity > 0:
        arguments = ["fourth", "third", "rhs", "lhs"][-arity:]
    else:
        arguments = ["_"]
    if isinstance(expr, types.FunctionType):
        pushed = f"{expr.__name__}({', '.join(arguments[::-1])}, ctx=ctx)"
    else:
        pushed = expr

    if arity != -1:
        py_code = (
            f"{', '.join(arguments)} = pop(stack, {arity}, ctx); "
            f"stack.append({pushed})"
        )
    else:
        py_code = f"stack.append({pushed})"
    return py_code, arity


def absolute_difference(lhs, rhs, ctx):
    """Element ε
    (num, num) -> abs(a - b)
    (num, str) -> Array of length a filled with b
    (str, num) -> Array of length b filled with a
    (str, str) -> single regex match of b against a
    """
    ts = vy_type(lhs, rhs)
    return {
        (NUMBER_TYPE, NUMBER_TYPE): lambda: abs(lhs - rhs),
        (NUMBER_TYPE, str): lambda: [rhs] * lhs,
        (str, NUMBER_TYPE): lambda: [lhs] * rhs,
        (str, str): lambda: re.match(rhs, lhs)
        and re.match(rhs, lhs).group()
        or "",
    }.get(ts, lambda: vectorise(absolute_difference, lhs, rhs, ctx=ctx))()


def add(lhs, rhs, ctx):
    """Element +
    (num, num) -> lhs + rhs
    (num, str) -> str(lhs) + rhs
    (str, num) -> lhs + str(rhs)
    (str, str) -> lhs + rhs
    """
    ts = vy_type(lhs, rhs)
    return {
        (NUMBER_TYPE, NUMBER_TYPE): lambda: lhs + rhs,
        (NUMBER_TYPE, str): lambda: str(lhs) + rhs,
        (str, NUMBER_TYPE): lambda: lhs + str(rhs),
        (str, str): lambda: lhs + rhs,
    }.get(ts, lambda: vectorise(add, lhs, rhs, ctx=ctx))()


def adjacency_matrix_dir(lhs, ctx):
    """Element Þa
    (lst) -> adjacency matrix of directed graph.
    If A_ij is nonzero, it means there are edges from i to j"""
    graph = edges_to_dir_graph(lhs, ctx=ctx)
    vertices = vy_sort(graph.keys(), ctx=ctx)
    adj = [[0] * len(vertices) for _ in vertices]
    for i, elem1 in enumerate(vertices):
        for j, elem2 in enumerate(vertices):
            adj[i][j] += graph[elem1].count(elem2)
    return adj


def adjacency_matrix_undir(lhs, ctx):
    """Element ÞA
    (lst) -> adjacency matrix of undirected graph"""
    graph = edges_to_undir_graph(lhs, ctx=ctx)
    vertices = vy_sort(graph.keys(), ctx=ctx)
    adj = [[0] * len(vertices) for _ in vertices]
    for i, elem1 in enumerate(vertices):
        for j in range(i + 1):
            elem2 = vertices[j]
            n_edges = graph[elem1].count(elem2)
            adj[i][j] += n_edges
            adj[j][i] += n_edges
    return adj


def align_left(lhs, ctx):
    """Element øŀ
    (str) -> left-aligned string
    (lst) -> left-align lines
    """
    ts = vy_type(lhs)

    if ts == str:
        lhs = lhs.split("\n")

    lhs = [str(line) for line in lhs]

    maxlen = max(len(line) for line in lhs)

    result = [line.ljust(maxlen) for line in lhs]

    if ts == str:
        return "\n".join(result)

    return result


def align_right(lhs, ctx):
    """element øɽ
    (str) -> right-aligned string
    (lst) -> right-align lines
    """
    ts = vy_type(lhs)

    if ts == str:
        lhs = lhs.split("\n")

    lhs = [str(line) for line in lhs]

    maxlen = max(len(line) for line in lhs)

    result = [line.rjust(maxlen) for line in lhs]

    if ts == str:
        return "\n".join(result)

    return result


def all_antidiagonals(lhs, ctx):
    """Element Þḋ
    Anti-diagonals of a matrix, starting with the main anti-diagonal.
    """
    vector = [iterable(x, ctx=ctx) for x in lhs]
    if not vector:
        return []
    all_diags = [[] for _ in range(len(vector) + len(vector[0]) - 1)]
    start = 0
    for row in vector:
        for i in range(len(vector[0])):
            all_diags[
                (start - i + min(len(vector), len(vector[0])) - 1)
                % len(all_diags)
            ].append(row[i])
        start -= 1
    return all_diags


def all_combos(lhs, ctx):
    """Element Þx
    (any) -> all combinations without replacement of lhs (all lengths)
    """

    @lazylist_from(lhs)
    def gen():
        i = 1
        for _ in lhs:
            combo = itertools.combinations(lhs, i)
            for item in combo:
                for x in itertools.permutations(item):
                    if all(isinstance(y, str) for y in x):
                        x = "".join(x)
                    yield vyxalify(x)
            i += 1

    return gen()


def all_combos_with_replacement(lhs, ctx):
    """Element Þ×
    (any) -> all combinations with replacement of lhs (all lengths)
    """

    @lazylist_from(lhs)
    def gen():
        i = 1
        for _ in lhs:
            combo = itertools.combinations_with_replacement(lhs, i)
            for x in combo:
                if all(isinstance(y, str) for y in x):
                    x = "".join(x)
                yield vyxalify(x)
            i += 1

    return gen()


def all_diagonals(lhs, ctx):
    """Element ÞD
    Diagonals of a matrix, starting with the main diagonal.
    """
    vector = [iterable(x, ctx=ctx) for x in lhs]
    if not vector:
        return []
    all_diags = [[] for _ in range(len(vector) + len(vector[0]) - 1)]
    start = 0
    for row in vector:
        for i in range(len(vector[0])):
            all_diags[(start + i) % len(all_diags)].append(row[i])
        start -= 1
    return all_diags


def all_equal(lhs, ctx):
    """Element ≈
    (any) -> are all items in a the same?
    """
    lhs = iterable(lhs, ctx=ctx)
    first = None
    for item in lhs:
        if first is None:
            first = item
        elif not non_vectorising_equals(item, first, ctx):
            return 0
    return 1


def all_indices_multidim(lhs, rhs, ctx):
    """Element ÞI
    (lst, any) -> All indices of rhs in lhs (multidimensional)
    (num|str, lst) -> All indices of lhs in rhs (multidimensional)
    (num|str, num|str) -> All indices of rhs in lhs (multidimensional)
    """
    ts = vy_type(lhs, rhs, simple=True)

    if ts == (str, str):
        return [i for i in range(len(lhs)) if lhs.startswith(rhs, i)]

    if ts[0] != list and ts[1] == list:
        temp = lhs
        lhs = iterable(rhs, ctx=ctx)
        rhs = temp

    @lazylist_from(lhs)
    def gen():
        for ind, item in enumerate_md(lhs, include_all=True):
            if non_vectorising_equals(item, rhs, ctx):
                yield ind

    return gen()


def all_less_than_increasing(lhs, rhs, ctx):
    """Element Þ<
    (any, num): All values of a up to (not including) the first greater
                than or equal to b
    """
    lhs = iterable(lhs, ctx)

    @lazylist_from(lhs)
    def gen():
        for elem in lhs:
            if elem < rhs:
                yield elem
            else:
                return

    return gen()


def all_multiples(lhs, ctx):
    """Element ¨*
    (num) -> [a*1, a*2, a*3, a*4, ...]
    (str) -> [a*1, a*2, a*3, a*4, ...]
    """
    return multiply(lhs, infinite_positives(ctx), ctx)


def all_partitions(lhs, ctx):
    """Element øṖ
    (any) -> all_partitions(a)
    """
    if primitive_type(lhs) == SCALAR_TYPE:
        temp = all_partitions(list(iterable(lhs, ctx=ctx)), ctx)
        if isinstance(lhs, str):
            return LazyList((map(lambda x: "".join(x), x)) for x in temp)

    shapes = integer_parts_or_join_spaces(len(lhs), ctx=ctx)

    @lazylist
    def gen():
        for shape in shapes:
            for i in range(len(shape)):
                temp = rotate_left(shape, i, ctx)
                temp = repeat(temp, temp, ctx)
                yield [
                    wrapify(x, ctx=ctx) for x in log_mold_multi(lhs, temp, ctx)
                ]

    return uniquify(gen(), ctx=ctx)


def all_slices(lhs, rhs, ctx):
    """Element Þs
    (lst, int) -> Get all slices of a list, skipping a certain number of items
    (int, lst) -> Same as (lst, int) but swapped
    """
    ts = vy_type(lhs, rhs)
    lhs, rhs = (rhs, lhs) if ts[1] != NUMBER_TYPE else (lhs, rhs)
    lhs = iterable(lhs, ctx=ctx)

    return LazyList(index(lhs, [start, None, rhs], ctx) for start in range(rhs))


def all_true(lhs, ctx):
    """Element A
    (lst) -> all of lhs is truthy?
    (str) -> is_vowel (vectorises over multichar strings)
    """
    if isinstance(lhs, str):
        if len(lhs) == 1:
            return int(lhs in "aeiouAEIOU")
        else:
            return [int(char in "aeiouAEIOU") for char in lhs]
    return int(all(iterable(lhs, ctx)))


def all_unique(lhs, ctx):
    """Element Þu
    (any) -> Are all elements of a unique?
    """
    return int(len(uniquify(lhs, ctx)) == len(iterable(lhs, ctx=ctx)))


def alternating_negations(lhs, ctx):
    """Element ÞN
    (any) -> alternating negations of lhs
    """

    @infinite_lazylist
    def gen():
        flag = False
        while True:
            yield negate(lhs, ctx) if flag else lhs
            flag = not flag

    return gen()


def angle_bracketify(lhs, ctx):
    """Element øḂ
    (any) -> "<" + lhs + ">"
    (lst) -> vectorised
    """
    if vy_type(lhs, simple=True) is list:
        return vectorise(angle_bracketify, lhs)
    return "<" + str(lhs) + ">"


def anti_diagonal(lhs, ctx):
    """Element Þ\\
    (lst) -> Antidiagonal of matrix
    """
    lhs = [iterable(elem, ctx=ctx) for elem in iterable(lhs, ctx=ctx)]
    m = min(len(lhs), len(lhs[0]))
    return [lhs[i][m - i - 1] for i in range(m)]


def any_true(lhs, ctx):
    """Element a
    (lst) -> any of lhs is truthy?
    (str) -> is_capital_letter (vectorises over multichar strings)
    """
    if isinstance(lhs, str):
        if len(lhs) == 1:
            return int(91 >= ord(lhs) >= 65)
        else:
            return [int(91 >= ord(char) >= 65) for char in lhs]
    return int(any(iterable(lhs, ctx=ctx)))


def apply_at(lhs, rhs, other, ctx):
    """Element ¨M
    (lst, lst, fun) -> Map a function to elements of a list whose
                       indices are in another list
    """
    if vy_type(lhs) == types.FunctionType:
        return apply_at(rhs, other, lhs, ctx)
    if vy_type(rhs) == types.FunctionType:
        return apply_at(lhs, other, rhs, ctx)
    lhs = iterable(lhs, ctx=ctx)
    rhs = wrapify(rhs)
    for pos in rhs:
        lhs = assign_iterable(
            lhs, pos, safe_apply(other, index(lhs, pos, ctx), ctx=ctx), ctx
        )

    return lhs


def arccos(lhs, ctx):
    """Element ∆C
    (num) -> arccos(lhs)
    (str) -> arccos(expression)
    """
    ts = vy_type(lhs)
    return {
        (NUMBER_TYPE): lambda: sympy.nsimplify(sympy.acos(lhs), rational=True),
        (str): lambda: str(
            sympy.nsimplify(sympy.acos(make_expression(lhs)), rational=True)
        ),
    }.get(ts, lambda: vectorise(arccos, lhs, ctx=ctx))()


def arcsin(lhs, ctx):
    """Element ∆S
    (num) -> arcsin(a)
    (str) -> arcsin(expression)
    """
    ts = vy_type(lhs)
    return {
        (NUMBER_TYPE): lambda: sympy.nsimplify(sympy.asin(lhs), rational=True),
        (str): lambda: str(
            sympy.nsimplify(sympy.asin(make_expression(lhs)), rational=True)
        ),
    }.get(ts, lambda: vectorise(arcsin, lhs, ctx=ctx))()


def arctan(lhs, ctx):
    """Element ∆T
    (num) -> arctan(a)
    (str) -> arctan(expression)
    """
    ts = vy_type(lhs)
    return {
        (NUMBER_TYPE): lambda: sympy.nsimplify(sympy.atan(lhs), rational=True),
        (str): lambda: str(
            sympy.nsimplify(sympy.atan(make_expression(lhs)), rational=True)
        ),
    }.get(ts, lambda: vectorise(arctan, lhs, ctx=ctx))()


def assign_iterable(lhs, rhs, other, ctx):
    """Element Ȧ
    (any, num, any) -> a but item b (0-indexed) is set to c
    """
    lhs = iterable(lhs, ctx=ctx)
    if type(rhs) is str:
        rhs = chr_ord(rhs, ctx)

    if vy_type(rhs, simple=True) is list:
        if vy_type(other, simple=True) is list:
            for a in vy_zip(rhs, other, ctx=ctx):
                lhs = assign_iterable(lhs, *a, ctx)
        else:
            for item in rhs:
                lhs = assign_iterable(lhs, item, other, ctx)
        return lhs

    if type(lhs) is str:
        if len(lhs) <= rhs:
            lhs += " " * (rhs - len(lhs) + 1)
        lhs = list(lhs)
        lhs[rhs] = other
        return vy_sum(lhs, ctx=ctx)
    else:

        @lazylist_from(lhs)
        def gen():
            temp = lhs[:rhs]
            if len(temp) != rhs and rhs > -1:
                temp += [0] * abs(rhs - len(temp))
            yield from temp
            yield other
            if rhs != -1:
                yield from lhs[rhs + 1 :]

        return gen()


def base_255_number_compress(lhs, ctx):
    """Element øC
    (num) -> Compress a number in base 255
    """
    return "»" + to_base(lhs, codepage_number_compress, ctx) + "»"


def base_255_string_compress(lhs, ctx):
    """Element øc
    (str) -> Compress a string of lowercase letters and spaces in base 255
    """
    return (
        "«"
        + to_base(
            from_base(lhs, base_27_alphabet, ctx),
            codepage_string_compress,
            ctx,
        )
        + "«"
    )


def binary_string(lhs, ctx: Context):
    if vy_type(lhs, simple=True) == list:
        return vectorise(binary_string, lhs, ctx=ctx)
    return bin(lhs).replace("0b", "")


def bitwise_and(lhs, rhs, ctx):
    """Element ⋏
    (num, num) -> a & b
    (num, str) -> b.center(a)
    (str, num) -> a.center(b)
    (str, str) -> a.center(len(b) - len(a))
    """
    ts = vy_type(lhs, rhs)
    return {
        (NUMBER_TYPE, NUMBER_TYPE): lambda: int(lhs) & int(rhs),
        (NUMBER_TYPE, str): lambda: rhs.center(lhs),
        (str, NUMBER_TYPE): lambda: lhs.center(rhs),
        (str, str): lambda: lhs.center(abs(len(rhs) - len(lhs))),
    }.get(ts, lambda: vectorise(bitwise_and, lhs, rhs, ctx=ctx))()


def bitwise_not(lhs, ctx):
    """Element ꜝ
    (num) -> ~a
    (str) -> any_upper(a)
    (list) -> filter(a, is_truthy)
    """
    if vy_type(lhs) is NUMBER_TYPE:
        return ~int(lhs)
    elif vy_type(lhs, simple=True) is list:
        return vy_filter(lhs, boolify, ctx=ctx)
    else:
        return int(any(char.isupper() for char in str(lhs)))


def bitwise_or(lhs, rhs, ctx):
    """Element ⋎
    (num, num) -> a | b
    (num, str) -> b[:a]+b[a+1:]
    (str, num) -> a[:b]+a[b+1:]
    (str, str) -> merge_join(a,b)
    """
    ts = vy_type(lhs, rhs)
    if ts == (str, str):
        suffix_set = {lhs[-i:] for i in range(1, len(lhs) + 1)}
        prefix_set = {rhs[:i] for i in range(1, len(rhs) + 1)}
        common = suffix_set & prefix_set
        if len(common) == 0:
            return lhs + rhs
        common = sorted(common, key=lambda x: len(x))[-1]
        return lhs[: -len(common)] + common + rhs[len(common) :]
    return {
        (NUMBER_TYPE, NUMBER_TYPE): lambda: int(lhs) | int(rhs),
        (NUMBER_TYPE, str): lambda: rhs[:lhs] + rhs[lhs + 1 :],
        (str, NUMBER_TYPE): lambda: lhs[:rhs] + lhs[rhs + 1 :],
    }.get(ts, lambda: vectorise(bitwise_or, lhs, rhs, ctx=ctx))()


def bitwise_xor(lhs, rhs, ctx):
    """Element ꘍
    (num, num) -> a ^ b
    (num, str) -> " " * a + b
    (str, num) -> a + " " * b
    (str, str) -> levenshtein_distance(a,b)
    """
    ts = vy_type(lhs, rhs)
    return {
        (NUMBER_TYPE, NUMBER_TYPE): lambda: int(lhs) ^ int(rhs),
        (NUMBER_TYPE, str): lambda: " " * lhs + rhs,
        (str, NUMBER_TYPE): lambda: lhs + " " * rhs,
        (str, str): lambda: levenshtein_distance(lhs, rhs),
    }.get(ts, lambda: vectorise(bitwise_xor, lhs, rhs, ctx=ctx))()


def boolify(lhs, ctx):
    """Element ḃ
    (any) -> is truthy?
    """
    if ctx.vectorise_boolify and vy_type(lhs, simple=True) is list:
        return vectorise(boolify, lhs, ctx=ctx)
    else:
        return int(bool(lhs))


def bracketify(lhs, ctx):
    """Element øB
    (any) -> "[" + lhs + "]"
    (lst) -> vectorised
    """
    if vy_type(lhs, simple=True) is list:
        return vectorise(bracketify, lhs)
    return "[" + str(lhs) + "]"


def brackets_balanced(lhs, ctx):
    """Element øβ
    (str) -> is lhs balanced?
    """
    brackets = {"(": ")", "[": "]", "{": "}", "<": ">"}
    temp = []
    for char in lhs:
        if char in brackets:
            temp.append(brackets[char])
        elif char in brackets.values():
            if temp and temp[-1] != char:
                return 0
            elif not temp:
                return 0
            else:
                temp.pop()
    return int(len(temp) == 0)


def canvas_draw(lhs, rhs, other, ctx):
    """Element ø^
    Creates an empty canvas and draws on it, returning the result. Does some complex type overloading.
        (num, lst, str) -> Draw with a = length, b = dirs, c = text
        (num, str, str) -> Draw with a = length, b/c dependent on dir validity
        (any, num, any) -> Draw with b = length ^
        (any, any, num) -> Draw with c = length ^
        (str, any, any) -> Draw with a = text, b/c dependent on dir validity
        (lst, str, any) -> Draw with b = text, ^
        (lst, lst, str) -> Draw with c = text, ^
    """
    new_canvas = Canvas()
    new_canvas.draw(*overloaded_canvas_draw(lhs, rhs, other, ctx=ctx))

    return str(new_canvas)


def canvas_global_draw(lhs, rhs, other, ctx):
    """Element ø∧
    Draws on the global canvas, returning nothing. Does some complex type overloading.
        (num, lst, str) -> Draw with a = length, b = dirs, c = text
        (num, str, str) -> Draw with a = length, b/c dependent on dir validity
        (any, num, any) -> Draw with b = length ^
        (any, any, num) -> Draw with c = length ^
        (str, any, any) -> Draw with a = text, b/c dependent on dir validity
        (lst, str, any) -> Draw with b = text, ^
        (lst, lst, str) -> Draw with c = text, ^
    """
    ctx.canvas.draw(*overloaded_canvas_draw(lhs, rhs, other, ctx=ctx))


def carmichael_function(lhs, ctx):
    """Element ∆¢
    (num) -> is lhs a Carmichael number?
    (str) -> local maxima
    """
    ts = vy_type(lhs)
    return {
        NUMBER_TYPE: lambda: sympy.ntheory.reduced_totient(lhs),
        str: lambda: local_maxima(lhs),
    }.get(ts, lambda: vectorise(carmichael_function, lhs, ctx=ctx))()


def cartesian_over_list(lhs, ctx):
    """Element Þ*
    (lst) -> itertools.product(*lhs)
    """
    # todo maybe handle generators separately
    lhs = [iterable(elem, ctx=ctx) for elem in iterable(lhs, ctx=ctx)]
    return LazyList(
        "".join(x) if all(isinstance(y, str) for y in x) else list(x)
        for x in itertools.product(*lhs)
    )


def cartesian_power(lhs, rhs, ctx):
    """Element ÞẊ
    (any, num) -> cartesian_power(a, b)
    (num, any) -> cartesian_power(b, a)
    """
    ts = vy_type(lhs, rhs)
    if NUMBER_TYPE not in ts:
        return rhs

    if ts[0] == NUMBER_TYPE and ts[1] != NUMBER_TYPE:
        vector, n = rhs, lhs
    else:
        vector, n = lhs, rhs
    vector = (
        list(vector)
        if isinstance(vector, str)
        else iterable(vector, ctx=ctx.copy(number_as_range=True))
    )
    n = int(n)
    if n < 1 or not vector:
        return []
    elif n == 1:
        return vector
    elif not isinstance(vector, LazyList):
        return LazyList(
            "".join(x) if all(isinstance(y, str) for y in x) else x
            for x in itertools.product(vector, repeat=n)
        )
    else:
        # Will be updated later
        length = None

        def gen_diag(
            diag_num: int, dim: int = 0, prevss: list[list[list]] = None
        ):
            """Generate the diag_num'th n-dimensional diagonal slice
            The ith element of prevss is a list of all the previous
            partial power elements whose indices in vector added up to i
            """
            nonlocal length
            if prevss is None:
                prevss = [[] for _ in range(diag_num)]
            if dim == n:
                return prevss[-1]
            new_prevss = [[] for _ in range(diag_num)]
            end = diag_num if length is None else min(diag_num, length)
            for i in range(end):
                if not has_ind(vector, i):
                    length = i
                    break
                curr = vector[i]
                for j in range(diag_num - i):
                    prevs = prevss[j]
                    if not prevs:
                        if j == 0:
                            new_prev = [vector[0] for _ in range(dim + 1)]
                            new_prev[dim] = curr
                            new_prevss[i + j] = [new_prev]
                    else:
                        for prev in prevs:
                            new_prevss[i + j].append(prev + [curr])
            return gen_diag(diag_num, dim + 1, new_prevss)

        @lazylist_from(vector)
        def gen():
            diag_num = 1
            while True:
                diag = gen_diag(diag_num)
                if length and not vector.infinite:
                    if math.ceil((diag_num - 1) / n) >= length:
                        break
                if diag:
                    yield from diag
                else:
                    break
                diag_num += 1

        return gen()


def cartesian_product(lhs, rhs, ctx):
    """Element Ẋ
    (any, any) -> cartesian product of lhs and rhs
    (fun, any) -> Apply a to b until no change (fixpoint)
    (any, fun) -> Apply a to b until no change (fixpoint)
    """
    ts = vy_type(lhs, rhs)
    if types.FunctionType in ts:
        fn, arg = (lhs, rhs) if ts[0] == types.FunctionType else (rhs, lhs)
        prev = arg
        arg = safe_apply(fn, arg, ctx=ctx)
        while simplify(prev) != simplify(arg):
            prev = arg
            arg = safe_apply(fn, arg, ctx=ctx)
        return prev
    elif ts == (str, str):
        return [left + right for left in lhs for right in rhs]
    else:
        lhs = iterable(lhs, ctx=ctx.copy(number_as_range=True))
        rhs = iterable(rhs, ctx=ctx.copy(number_as_range=True))

        def gen():
            if not (lhs and rhs):
                return

            diag_num = 0
            lhs_max = len(lhs) - 1 if isinstance(lhs, list) else None
            rhs_max = len(rhs) - 1 if isinstance(rhs, list) else None
            while True:
                lhs_start = max(0, diag_num - rhs_max) if rhs_max else 0
                lhs_end = min(diag_num, lhs_max) if lhs_max else diag_num
                # Whether at least 1 new pair was yielded
                touched = False
                for left in range(lhs_start, lhs_end + 1):
                    right = diag_num - left
                    if rhs_max and right > rhs_max:
                        continue
                    if not has_ind(rhs, right):
                        rhs_max = right
                        continue
                    if lhs_max and left > lhs_max:
                        break
                    if not has_ind(lhs, left):
                        lhs_max = left
                        break
                    touched = True
                    yield [lhs[left], rhs[right]]
                if not touched:
                    break
                diag_num += 1

        return LazyList(
            gen(),
            isinf=(
                (type(lhs) is LazyList and lhs.infinite)
                or (type(rhs) is LazyList and rhs.infinite)
            ),
        )


def center(lhs, ctx):
    """Element øĊ
    (list) -> center align list by padding with spaces
    """
    lhs = vectorise(vy_str, lhs, ctx=ctx)
    focal = max(map(lambda x: len(iterable(x, ctx=ctx)), lhs))
    return [line.center(focal) for line in lhs]


def chr_ord(lhs, ctx):
    """Element C
    (num) -> chr(a)
    (str) -> ord(a)
    """
    ts = vy_type(lhs)
    return {
        (NUMBER_TYPE): lambda: chr(int(lhs)),
        (str): lambda: list(map(ord, lhs))
        if len(lhs) > 1
        else ord(lhs)
        if lhs
        else [],
    }.get(ts, lambda: vectorise(chr_ord, lhs, ctx=ctx))()


def codepage_digraph(lhs, ctx):
    """Element ø⟇
    (num) -> vyxal_codepage[a]
    (str) -> vyxal_codepage.index(a)
    """
    ts = vy_type(lhs)
    return {
        (NUMBER_TYPE): lambda: vyxal.encoding.codepage[int(lhs)],
        (str): lambda: vyxal.encoding.codepage.find(lhs)
        if len(lhs) <= 1
        else vectorise(codepage_digraph, list(lhs), ctx=ctx),
    }.get(ts, lambda: vectorise(codepage_digraph, lhs, ctx=ctx))()


def combinations_with_replacement(lhs, rhs, ctx):
    """Element ↔
    (any, num) -> combinations of lhs of length rhs with replacement
    (any, non-num) -> remove elements in lhs that are not in rhs
    (fun, any) -> apply lhs on rhs until the result does not change. Collects intermediate values
    (any, fun) -> apply rhs on lhs until the result does not change. Collects intermediate values
    """
    ts = vy_type(lhs, rhs)
    return {
        (NUMBER_TYPE, ts[1]): lambda: vyxalify(
            itertools.product(iterable(rhs, ctx), repeat=lhs)
        ),
        (ts[0], NUMBER_TYPE): lambda: vyxalify(
            itertools.product(iterable(lhs, ctx), repeat=rhs)
        ),
        (types.FunctionType, ts[1]): lambda: fixed_point(lhs, rhs, ctx=ctx),
        (ts[0], types.FunctionType): lambda: fixed_point(rhs, lhs, ctx=ctx),
    }.get(ts, lambda: set_intersection(lhs, rhs))()


def complement(lhs, ctx):
    """Element ⌐
    (num) -> 1 - a
    (str) -> a.split(",")
    """
    ts = vy_type(lhs)
    return {NUMBER_TYPE: lambda: 1 - lhs, str: lambda: lhs.split(",")}.get(
        ts, lambda: vectorise(complement, lhs, ctx=ctx)
    )()


def connected_uniquify(lhs, ctx: Context):
    """Element ÞǓ
    (any) -> connected uniquify a (Ġvh)
    """
    ts = vy_type(lhs, simple=True)
    return {
        NUMBER_TYPE: lambda: sympy.nsimplify(
            connected_uniquify(str(lhs), ctx=ctx), rational=True
        ),
        str: lambda: "".join(x[0] for x in group_consecutive(lhs, ctx=ctx)),
        list: lambda: LazyList(x[0] for x in group_consecutive(lhs, ctx=ctx)),
    }.get(ts)()


def contains(lhs, rhs, ctx):
    """Element c
    (any, fun) -> first item in a where b is truthy
    (any, any) -> does a contain b
    """
    ts = vy_type(lhs, rhs, simple=True)
    if types.FunctionType in ts:
        fn, arg = (lhs, rhs) if ts[0] == types.FunctionType else (rhs, lhs)
        return vy_filter(fn, arg, ctx=ctx)[0]
    if list in ts:
        lhs, rhs = (
            (rhs, lhs) if primitive_type(lhs) == SCALAR_TYPE else (lhs, rhs)
        )
        lhs = iterable(lhs, ctx=ctx)
        return int(rhs in lhs)
    return int(vy_str(rhs, ctx=ctx) in vy_str(lhs, ctx=ctx))


def cookie(_, ctx):
    while 1:
        vy_print("cookie", ctx=ctx)


def coords_deepmap(lhs, rhs, ctx):
    """Element ÞZ
    (any, fun) -> For each value of a (all the way down) call b with the
                  coordinates of that value and put that at the
                  appropriate position in a.

    Or, as hyper said: for each value of a, call b with the coordinates
    of that value is just deepmap(b, multidimindex(a))

    https://chat.stackexchange.com/transcript/message/59662626#59662626
    """
    lhs, rhs = (lhs, rhs) if type(rhs) is types.FunctionType else (rhs, lhs)
    # arrange so that lhs is always the list and rhs is always the
    # function

    lhs = iterable(lhs, ctx=ctx)  # Make sure lhs is actually iterable

    def f(a, g, pos=()):
        return [
            f(b, g, (*pos, i))
            if vy_type(b, simple=True) == list
            else safe_apply(g, [*pos, i], ctx=ctx)
            for i, b in enumerate(a)
        ]

    # the above curtosey of pxeger
    # https://chat.stackexchange.com/transcript/message/59662694#59662694
    # thank you very cool

    return f(lhs, rhs)


def copy_sign(lhs, rhs, ctx):
    """Element ∆±
    (num, num) -> math.copysign(a, b)
    """
    return multiply(
        vy_abs(lhs, ctx), (-1 if less_than(rhs, 0, ctx) else 1), ctx
    )


def cosine(lhs, ctx):
    """Element ∆c
    (num) -> cosine(a)
    (str) -> cosine(expression)
    """
    ts = vy_type(lhs)
    return {
        NUMBER_TYPE: lambda: sympy.nsimplify(sympy.cos(lhs), rational=True),
        str: lambda: str(
            sympy.nsimplify(sympy.cos(make_expression(lhs)), rational=True)
        ),
    }.get(ts, lambda: vectorise(cosine, lhs, ctx=ctx))()


def count_item(lhs, rhs, ctx):
    """Element O
    (any, any) -> returns the number of occurances of b in a
    (any, fun) -> all elements in a where the result of b(x) is highest
    """
    if vy_type(lhs) == types.FunctionType:
        lhs, rhs = rhs, lhs
    if vy_type(rhs) == types.FunctionType:
        lhs = iterable(lhs, ctx=ctx)
        if not lhs:
            return lhs
        m = None
        fun_vals = []
        for item in lhs:
            fn_val = safe_apply(rhs, item, ctx=ctx)
            fun_vals.append(fn_val)
            if m is None:
                m = fn_val
            else:
                m = dyadic_maximum(m, fn_val, ctx=ctx)

        return LazyList(item for item in lhs if fun_vals.pop(0) == m)
    if (primitive_type(lhs), primitive_type(rhs)) == (SCALAR_TYPE, list):
        lhs, rhs = rhs, lhs
    if vy_type(lhs) in (NUMBER_TYPE, str):
        lhs, rhs = str(lhs), str(rhs)
    return iterable(lhs, ctx=ctx).count(rhs)


def count_overlapping(lhs, rhs, ctx):
    """Element øO
    (any, any) -> returns the number of overlapping occurances of b in a
    """
    lhs = iterable(lhs, ctx=ctx)
    rhs = iterable(rhs, ctx=ctx)
    count = 0
    for i in range(len(lhs)):
        if lhs[i : len(rhs) + i] == rhs:
            count += 1
    return count


def counts(lhs, ctx):
    """Element Ċ
    (any) -> Counts: [[x, a.count(x)] for x in a]"""
    temp = uniquify(lhs, ctx=ctx)
    return [[x, count_item(lhs, x, ctx)] for x in temp]


def cumul_sum_sans_last_prepend_zero(lhs, ctx):
    """Element ÞR
    Remove the last item of the cumulative sums of a list and prepend 0.
    """
    return prepend(cumulative_sum(lhs[:-1], ctx=ctx), 0, ctx)


def cumulative_sum(lhs, ctx):
    """Element ¦
    (any) -> cumulative sum of a
    """
    if lhs == "":
        return []
    elif vy_type(lhs, simple=True) is list and len(lhs) == 0:
        return []
    return LazyList(scanl(add, iterable(lhs, ctx=ctx), ctx))


def curly_bracketify(lhs, ctx):
    """Element øḃ
    (any) -> "[" + lhs + "]"
    (lst) -> vectorised
    """
    if vy_type(lhs, simple=True) is list:
        return vectorise(curly_bracketify, lhs)
    return "{" + str(lhs) + "}"


def custom_pad_left(lhs, rhs, other, ctx):
    """Element ø↲
    (any, num, str) -> pad a on the left with c to length b
    (any, str, num) -> pad a on the left with b to length c
    (lst, any, any) -> vectorised
    """
    if isinstance(lhs, LazyList):
        return vectorise(custom_pad_left, lhs, rhs, other)
    if vy_type(rhs) == NUMBER_TYPE:
        return lhs.ljust(int(rhs), other)
    if vy_type(other) == NUMBER_TYPE:
        return lhs.ljust(int(other), rhs)


def custom_pad_right(lhs, rhs, other, ctx):
    """Element ø↳
    (any, num, str) -> pad a on the right with c to length b
    (any, str, num) -> pad a on the right with b to length c
    (lst, any, any) -> vectorised
    """
    if isinstance(lhs, LazyList):
        return vectorise(custom_pad_left, lhs, rhs, other)
    if vy_type(rhs) == NUMBER_TYPE:
        return lhs.rjust(int(rhs), other)
    if vy_type(other) == NUMBER_TYPE:
        return lhs.rjust(int(other), rhs)


@infinite_lazylist
def cycle(lhs, ctx):
    """Element Þċ
    (any) -> infinite list of elements of a
    """
    lhs = iterable(lhs, range, ctx=ctx)
    while True:
        yield from lhs


def decrement(lhs, ctx):
    """Element ‹
    (num) -> a - 1
    (str) -> a + "-"
    """
    ts = vy_type(lhs)
    return {NUMBER_TYPE: lambda: lhs - 1, str: lambda: lhs + "-"}.get(
        ts, lambda: vectorise(decrement, lhs, ctx=ctx)
    )()


def decrement_until_false(lhs, rhs, ctx):
    """Element ∆‹
    (any, fun) -> while b(a): a -= 1
    (fun, any) -> while a(b): b -= 1
    """
    function, value = (
        (rhs, lhs) if type(rhs) is types.FunctionType else (lhs, rhs)
    )
    while safe_apply(function, value, ctx=ctx):
        value = decrement(value, ctx)
    return value


def deep_flatten(lhs, ctx):
    """Element f
    (any) -> flatten list completely
    """

    @lazylist_from(lhs)
    def gen():
        for item in iterable(lhs, ctx=ctx):
            if type(item) in (LazyList, list):
                yield from deep_flatten(item, ctx)
            else:
                yield item

    return gen()


def deltas(lhs, ctx):
    """Element ¯
    (any) -> deltas of a
    """
    lhs = iterable(lhs, ctx=ctx)

    @lazylist_from(lhs)
    def gen():
        prev = None
        for item in lhs:
            if prev is not None:
                yield subtract(item, prev, ctx=ctx)
            prev = item

    return gen()


def depth(lhs, ctx=None):
    """Element Þj
    (lst) -> depth of a
    (any) -> 0
    """
    if vy_type(lhs, simple=True) == list:
        return max(map(depth, lhs)) + 1 if lhs else 1
    else:
        return 0


def diagonal(lhs, ctx):
    """Element Þ/
    (any) -> diagonal of a
    """
    lhs = [iterable(elem, ctx=ctx) for elem in iterable(lhs, ctx=ctx)]
    if not lhs:
        return []
    return [lhs[i][i] for i in range(min(len(lhs), len(lhs[0])))]


def dist_matrix_dir(lhs, ctx):
    """Element Þd
    (lst) -> distance matrix of directed graph"""
    graph = edges_to_dir_graph(lhs, ctx=ctx)
    vertices = vy_sort(graph.keys(), ctx=ctx)
    return [
        [graph_distance(graph, elem1, elem2) for elem2 in vertices]
        for elem1 in vertices
    ]


def dist_matrix_undir(lhs, ctx):
    """Element Þw
    (lst) -> distance matrix of undirected graph"""
    graph = edges_to_undir_graph(lhs, ctx=ctx)
    vertices = vy_sort(graph.keys(), ctx=ctx)
    return [
        [graph_distance(graph, elem1, elem2) for elem2 in vertices]
        for elem1 in vertices
    ]


def divide(lhs, rhs, ctx):
    """Element /
    (num, num) -> a / b
    (num, str) -> b split into a even length pieces, possibly with an extra part
    (str, num) -> a split into b even length pieces, possibly with an extra part
    (str, str) -> split a on b
    """
    ts = vy_type(lhs, rhs)
    return {
        (NUMBER_TYPE, NUMBER_TYPE): lambda: 0
        if rhs == 0
        else vyxalify(sympy.nsimplify(lhs / rhs, rational=True)),
        (NUMBER_TYPE, str): lambda: chop(rhs, lhs),
        (str, NUMBER_TYPE): lambda: chop(lhs, rhs),
        (str, str): lambda: lhs.split(rhs),
    }.get(ts, lambda: vectorise(divide, lhs, rhs, ctx=ctx))()


def divide_lists(lhs, rhs, ctx):
    """Element Þ÷
    (any, num) -> a split into b even length pieces, possibly with an extra part
    (num, any) -> b split into a even length pieces, possibly with an extra part
    """
    ts = vy_type(lhs, rhs, simple=True)
    if ts[1] == list:
        return divide_lists(rhs, lhs, ctx)
    return chop(lhs, rhs)


def divisor_sum(lhs, ctx):
    """Element ∆K
    (num) -> sum of proper divisors of a
    (str) -> stationary points of a
    """
    ts = vy_type(lhs)
    return {
        NUMBER_TYPE: lambda: vy_sum(divisors_or_prefixes(lhs, ctx)[:-1], ctx),
        str: lambda: stationary_points(lhs),
    }.get(ts, lambda: vectorise(divisor_sum, lhs, ctx=ctx))()


def divisors_or_prefixes(lhs, ctx):
    """Element K
    (num) -> divisors(a) # Factors or divisors of a
    (str) -> all substrings of a that occur more than once
    (lst) -> prefixes(a) # Prefixes of a
    """
    ts = vy_type(lhs)
    if ts == NUMBER_TYPE:
        return multiply(
            vy_abs(sympy.divisors(lhs), ctx), sign_of(lhs, ctx), ctx
        )
    elif ts == str:
        return uniquify(
            LazyList(
                filter(
                    lambda substr: lhs.count(substr) > 1,
                    substrings(lhs, ctx),
                )
            ),
            ctx,
        )
    else:
        return prefixes(lhs, ctx=ctx)


def dot_product(lhs, rhs, ctx):
    """Element Þ•
    Return the dot product of lhs and rhs
    """
    return vy_sum(multiply(lhs, rhs, ctx), ctx)


def dyadic_maximum(lhs, rhs, ctx):
    """Element ∴
    (any, any) -> max(a, b)
    """
    ts = vy_type(lhs, rhs)
    if types.FunctionType in ts:
        return max_by_function(lhs, rhs, ctx)

    return lhs if strict_greater_than(lhs, rhs, ctx) else rhs


def dyadic_minimum(lhs, rhs, ctx):
    """Element ∵
    (any, any) -> min(a, b)
    """
    ts = vy_type(lhs, rhs)
    if types.FunctionType in ts:
        return min_by_function(lhs, rhs, ctx)
    return lhs if strict_less_than(lhs, rhs, ctx) else rhs


def dyadic_runl_decode(lhs, rhs, ctx: Context):
    """Element øḊ
    (any, any) -> run length decode a with lengths b
    """
    return run_length_decoding(vy_zip(lhs, rhs, ctx=ctx), ctx=ctx)


def e_digits(lhs, ctx):
    """Element ∆Ė
    (int) -> e_digits(a)
    (str) -> evaluate as sympy
    """
    if vy_type(lhs) == NUMBER_TYPE:
        estr = str(sympy.N(sympy.E, int(lhs) + 2))
        estr = estr[0] + estr[2:-1]
        return LazyList(map(int, estr))
    elif vy_type(lhs) is str:
        return lhs
        # return sympy.nsimplify(lhs, rational=True)
    else:
        return vectorise(e_digits, lhs, ctx=ctx)


def element_wise_dyadic_maximum(lhs, rhs, ctx):
    """Element Þ∴
    (lst, lst) -> max(a, b)
    """
    ts = vy_type(lhs, rhs, simple=True)
    if list in ts:
        # In theory this gets TCO'd lol
        return vectorise(element_wise_dyadic_maximum, lhs, rhs, ctx=ctx)
    return max(lhs, rhs)


def element_wise_dyadic_minimum(lhs, rhs, ctx):
    """Element Þ∵
    (lst, lst) -> min(a, b)
    """
    ts = vy_type(lhs, rhs, simple=True)
    if list in ts:
        return vectorise(element_wise_dyadic_minimum, lhs, rhs, ctx=ctx)
    return min(lhs, rhs)


def ends_with(lhs, rhs, ctx):
    """Element øE
    (str, str) -> True if a ends with b
    """
    ts = primitive_type(lhs), primitive_type(rhs)
    return int(
        {
            (list, SCALAR_TYPE): lambda: lhs[-1] == rhs,
            (SCALAR_TYPE, list): lambda: rhs[-1] == lhs,
            (list, list): lambda: lhs[-1] == rhs,
        }.get(ts, lambda: vy_str(lhs).endswith(vy_str(rhs)))()
    )


def ends_with_set(lhs, rhs, ctx):
    """Element øf
    (list, list) -> True if a ends with all of b
    """
    ts = primitive_type(lhs), primitive_type(rhs)
    return int(
        {
            (list, list): lambda: lhs[-len(rhs) :] == rhs if len(rhs) else 1,
            (list, SCALAR_TYPE): lambda: lhs[-1] == rhs,
            (SCALAR_TYPE, list): lambda: rhs[-1] == lhs,
        }.get(ts, lambda: vy_str(lhs).endswith(vy_str(rhs)))()
    )


def equals(lhs, rhs, ctx):
    """Element =
    (num, num) -> lhs == rhs
    (num, str) -> str(lhs) == rhs
    (str, num) -> lhs == str(rhs)
    (str, str) -> lhs == rhs
    """
    ts = vy_type(lhs, rhs)
    if ts == (NUMBER_TYPE, NUMBER_TYPE):
        abs_lhs = abs(lhs)
        abs_rhs = abs(rhs)
        abs_diff = abs(simplify(lhs - rhs))
        if lhs == rhs:
            return 1  # Takes care of the easy stuff
        elif abs_diff > 1:
            return 0
        elif (
            lhs == 0
            or rhs == 0
            or abs_diff < sys.float_info.min
            or sympy.im(lhs)
            or sympy.im(rhs)
        ):
            return int(bool(abs_diff < EPSILON))
        else:
            return int(bool(abs_diff / (abs_lhs + abs_rhs) < EPSILON))

    return {
        (NUMBER_TYPE, str): lambda: int(str(lhs) == rhs),
        (str, NUMBER_TYPE): lambda: int(lhs == str(rhs)),
        (str, str): lambda: int(lhs == rhs),
    }.get(ts, lambda: vectorise(equals, lhs, rhs, ctx=ctx))()


def euclidean_distance(lhs, rhs, ctx):
    """Element ∆d
    (num, num) -> distance between a and b
    """
    return square_root(
        vy_sum(exponent(subtract(lhs, rhs, ctx), 2, ctx), ctx), ctx
    )


def evenly_distribute(lhs, rhs, ctx):
    """Element Þ…
    (list, num) -> Evenly distribute a over all elements of b,
                   adding each part
    """
    lhs = iterable(lhs, ctx=ctx)
    if not lhs:
        return lhs

    each = rhs // len(lhs)
    extra = rhs - each * len(lhs)

    if isinstance(lhs, list):
        return [
            lhs[i] + each + 1 if i < extra else lhs[i] + each
            for i in range(len(lhs))
        ]

    @lazylist
    def gen():
        i = 0
        for elem in lhs:
            if i < extra:
                yield elem + each + 1
            else:
                yield elem + each
            i += 1

    return gen()


def exclusive_one_range(lhs, ctx):
    """Element ɽ
    (num) -> range(1, a)
    (str) -> a.lower()
    """
    ts = vy_type(lhs)
    return {
        NUMBER_TYPE: lambda: LazyList(range(1, int(lhs))),
        str: lambda: lhs.lower(),
    }.get(ts, lambda: vectorise(exclusive_one_range, lhs, ctx=ctx))()


def exclusive_zero_range(lhs, ctx):
    """Element ʁ
    (num) -> range(0, a)
    (str) -> mirror(a)
    """
    ts = vy_type(lhs)
    return {
        NUMBER_TYPE: lambda: LazyList(range(0, int(lhs))),
        str: lambda: merge(lhs, reverse(lhs, ctx)[1:], ctx),
    }.get(ts, lambda: vectorise(exclusive_zero_range, lhs, ctx=ctx))()


def exp2_or_eval(lhs, ctx):
    """Element E
    (num) -> 2 ** a
    (str) -> eval(a)
    """
    ts = vy_type(lhs)

    return {
        NUMBER_TYPE: lambda: 2**lhs,
        str: lambda: vy_eval(lhs, ctx),
    }.get(ts, lambda: vectorise(exp2_or_eval, lhs, ctx=ctx))()


def expe(lhs, ctx):
    """Element ∆e
    (num) -> e ** a
    (str) -> simplify expression a
    """
    ts = vy_type(lhs)
    return {
        NUMBER_TYPE: lambda: sympy.exp(lhs),
        str: lambda: str(sympy.simplify(make_expression(lhs))),
    }.get(ts, lambda: vectorise(expe, lhs, ctx=ctx))()


def expe_minus_1(lhs, ctx):
    """Element ∆E
    (num) -> (e ** a) - 1
    (str) -> expand expression a
    """
    ts = vy_type(lhs)
    return {
        NUMBER_TYPE: lambda: sympy.exp(lhs) - 1,
        str: lambda: str(sympy.expand(make_expression(lhs))),
    }.get(ts, lambda: vectorise(expe_minus_1, lhs, ctx=ctx))()


def exponent(lhs, rhs, ctx):
    """Element e
    (num, num) -> a ** b (exponentiation)
    (num, str) -> append b[0] to b until b is length a (spaces if b is empty)
    (str, num) -> append a[0] to a until a is length b (spaces if a is empty)
    (str, str) -> regex.search(pattern=a, string=b).span() (Length of regex match)
    (any, fun) -> map b to a, but don't lazily evaluate the result
    """
    ts = vy_type(lhs, rhs)
    return {
        (NUMBER_TYPE, NUMBER_TYPE): lambda: lhs**rhs,
        (NUMBER_TYPE, str): lambda: rhs
        + ((rhs[0] or " ") * (int(lhs) - len(rhs))),
        (str, NUMBER_TYPE): lambda: lhs
        + ((lhs[0] or " ") * (int(rhs) - len(lhs))),
        (str, str): lambda: []
        if (mobj := re.search(rhs, lhs)) is None
        else list(mobj.span()),
        (ts[0], types.FunctionType): lambda: list(vy_map(rhs, lhs, ctx)),
        (types.FunctionType, ts[1]): lambda: list(vy_map(lhs, rhs, ctx)),
    }.get(ts, lambda: vectorise(exponent, lhs, rhs, ctx=ctx))()


def factorial(lhs, ctx):
    """Element ¡
    (num) -> factorial(a) (math.gamma(a + 1))
    (str) -> a.sentence_case()
    """
    ts = vy_type(lhs)
    return {
        NUMBER_TYPE: lambda: vyxalify(sympy.factorial(abs(lhs))),
        # Because otherwise, it returns a very unhelpful factorial obj
        str: lambda: sentence_case(lhs),
    }.get(ts, lambda: vectorise(factorial, lhs, ctx=ctx))()


def factorial_of_range(lhs, ctx):  # WHY does this still exist lmao
    """Element øF
    (num, num) -> factorial of range
    (num, str) -> vectorised
    """
    ts = vy_type(lhs)
    return {
        NUMBER_TYPE: lambda: math.factorial(lhs),
        str: lambda: vectorise(factorial_of_range, lhs, ctx=ctx),
    }.get(ts, lambda: vectorise(factorial_of_range, lhs, ctx=ctx))()


def fibonaacis(_, ctx):
    """Element ÞF
    An infinite lazylist of fibonaaci numbers
    """

    def gen():
        i = 0
        while True:
            yield sympy.fibonacci(i + 1)
            i += 1

    return LazyList(gen(), isinf=True)


def factorials(_, ctx):
    """Element Þ!
    An infinite lazylist of factorials
    """

    def gen():
        i = 0
        while True:
            yield factorial(i, ctx)
            i += 1

    return LazyList(gen(), isinf=True)


def fill(lhs, rhs, ctx: Context):
    """Element ÞḞ
    (any, any) -> fill a with b to make a rectangular
    """
    ts = vy_type(lhs, rhs, simple=True)
    if ts[1] == list and ts[0] != list:
        return fill(rhs, lhs, ctx)
    return transpose(transpose(lhs, filler=rhs, ctx=ctx))


def find(lhs, rhs, ctx):
    """Element ḟ
    (any, any) -> a.find(b)
    (any, fun) -> truthy indices of mapping b over a
    """
    ts = vy_type(lhs, rhs)
    if types.FunctionType not in ts:
        lhs, rhs = (
            (rhs, lhs)
            if primitive_type(rhs) != SCALAR_TYPE
            and primitive_type(lhs) == SCALAR_TYPE
            else (lhs, rhs)
        )

        if list not in ts and LazyList not in ts:
            lhs, rhs = str(lhs), str(rhs)
            needle, haystack = (
                sorted((lhs, rhs), key=len)
                if len(lhs) != len(rhs)
                else (rhs, lhs)
            )
            return haystack.find(needle)
        pos = 0
        lhs = iterable(lhs, ctx=ctx)
        if vy_type(lhs) is LazyList and lhs.infinite:
            while strict_less_than(
                lhs[pos], rhs, ctx
            ) or non_vectorising_equals(lhs[pos], rhs, ctx):
                if non_vectorising_equals(index(lhs, pos, ctx), rhs, ctx):
                    return pos
                pos += 1
            return -1
        while pos < len(lhs):
            if non_vectorising_equals(index(lhs, pos, ctx), rhs, ctx):
                return pos
            pos += 1
        return -1
    else:
        if ts[0] == types.FunctionType:
            return find(rhs, lhs, ctx)

        @lazylist
        def f(it, fun):
            idx = 0
            for x in it:
                if safe_apply(fun, x, ctx=ctx):
                    yield idx
                idx += 1

        return f(lhs, rhs)


def first_integer(lhs, ctx):
    """Element ṅ
    (num) -> abs(a) <= 1
    (str) -> pad with 0s to nearest multiple of 8
    (lst) -> "".join(a)
    (fun) -> first integer x where a(x) is truthy
    """
    if isinstance(lhs, types.FunctionType):
        value = 1

        while not safe_apply(lhs, value, ctx=ctx):
            value += 1

        return value

    ts = vy_type(lhs, simple=True)
    return {
        (NUMBER_TYPE): lambda: int(bool(abs(lhs) <= 1)),
        (str): lambda: lhs.zfill((len(lhs) + ((8 - len(lhs)) % 8)) or 8),
        (list): lambda: join(lhs, "", ctx)
        if all(vy_type(x, simple=True) is not list for x in lhs)
        else vectorise(first_integer, lhs, ctx=ctx),
    }.get(ts, lambda: vectorise(first_integer, lhs, ctx=ctx))()


def flatten_by(lhs, rhs, ctx):
    """Element Þf
    (lst, num) -> Flatten a by depth b
    (any, lst) -> Flatten b by depth 1, push a as well
    """
    if rhs < 0:
        raise ValueError(f"Cannot flatten by depth {rhs}")
    if int(rhs) == 0:
        return lhs
    elif vy_type(lhs, simple=True) is list:

        @lazylist_from(lhs)
        def gen():
            for item in lhs:
                if vy_type(item, simple=True) is list:
                    yield from flatten_by(item, int(rhs - 1), ctx)
                else:
                    yield item

        return gen()
    else:
        return [lhs]


def flip_brackets_vertical_mirror(lhs, ctx):
    """Element øṀ
    (str) -> vertical_mirror(a, mapping = flip brackets and slashes)
    """
    if vy_type(lhs, simple=True) in (str, NUMBER_TYPE):
        result = str(lhs).split("\n")
        for i in range(len(result)):
            result[i] += invert_brackets(result[i])[::-1]
        return "\n".join(result)
    else:
        return vectorise(flip_brackets_vertical_mirror, lhs, ctx=ctx)()


def flip_brackets_vertical_palindromise(lhs, ctx):
    """Element øM
    (str) -> lhs vertically palindromised without duplicating the center, with brackets flipped.
    """
    ts = vy_type(lhs)
    if ts == NUMBER_TYPE:
        return lhs
    elif ts in (list, LazyList):
        return vectorise(flip_brackets_vertical_palindromise, lhs, ctx=ctx)
    result = lhs.split("\n")
    for i in range(len(result)):
        result[i] += invert_brackets(result[i][:-1][::-1])
    return "\n".join(result)


def foldl_columns(lhs, rhs, ctx):
    """Element ÞC
    (lst, fun) -> reduce the columns of a by function b
    """
    lhs, rhs = (lhs, rhs) if vy_type(lhs, simple=True) is list else (rhs, lhs)
    lhs = transpose(iterable(lhs, ctx=ctx), ctx=ctx)
    return [foldl(rhs, col, ctx=ctx) for col in lhs]


def from_base(lhs, rhs, ctx):
    """Element β
    Convert lhs from base rhs to base 10
    """
    ts = vy_type(lhs, rhs, simple=True)
    if (ts[0] == NUMBER_TYPE and ts[1] != NUMBER_TYPE) or (
        ts[1] == list and ts[0] != list
    ):
        return from_base(rhs, lhs, ctx)
    if ts == (str, str):
        return from_base_alphabet(lhs, rhs)
    elif ts[-1] == NUMBER_TYPE:
        if ts[0] == str:
            return from_base(
                lhs, (string.digits + string.ascii_lowercase)[:rhs], ctx
            )
        return from_base_digits(iterable(lhs, ctx=ctx), rhs)
    else:
        raise ValueError("from_base: invalid types")


def function_call(lhs, ctx):
    """Element †
    (fun) -> lhs()
    (num) -> count of prime factors
    (str) -> vyxal exec lhs
    (lst) -> vectorised not
    """
    # Modifies lhs, because lhs = stack
    top = pop(lhs, 1, ctx=ctx)
    ts = vy_type(top, simple=True)
    if isinstance(top, types.FunctionType):
        args = wrapify(lhs, top.arity, ctx=ctx) if top.arity != -1 else [lhs]
        arity_override = None if top.arity != -1 else top.arity
        lhs += wrapify(
            safe_apply(top, *args, ctx=ctx, arity_override=arity_override),
            ctx=ctx,
        )
        return None
    return {
        NUMBER_TYPE: lambda: len(prime_factorisation(top, ctx)),
        str: lambda: exec(top) or [] if not ctx.online else [],
        list: lambda: vectorised_not(top, ctx=ctx),
    }.get(ts)()


def gen_from_fn(lhs, rhs, ctx):
    """Element Ḟ
    (num, num) -> sympy.N(a, b) (evaluate a to b decimal places)
    (num, str) -> every ath letter of b
    (str, num) -> every bth letter of a
    (str, str) -> replace spaces in a with b
    (lst, num) -> every bth item of a
    (num, lst) -> every ath item of b
    (fun, any) -> Generator from function a with initial vector b
    """
    ts = vy_type(lhs, rhs, simple=True)
    if types.FunctionType not in ts:
        return {
            (NUMBER_TYPE, NUMBER_TYPE): lambda: str(sympy.N(lhs, rhs)),
            (NUMBER_TYPE, str): lambda: rhs[::lhs],
            (str, NUMBER_TYPE): lambda: lhs[::rhs],
            (str, str): lambda: lhs.replace(" ", rhs),
            (list, NUMBER_TYPE): lambda: index(lhs, [None, None, rhs], ctx),
            (NUMBER_TYPE, list): lambda: index(rhs, [None, None, lhs], ctx),
        }.get(ts, lambda: vectorise(gen_from_fn, lhs, rhs, ctx=ctx))()

    lhs, rhs = (rhs, lhs) if ts[0] is types.FunctionType else (lhs, rhs)
    lhs = iterable(lhs, ctx=ctx)

    def gen():
        yield from lhs

        if isinstance(lhs, LazyList):
            made = lhs
        else:
            made = lhs[:]

        func_arity = (
            rhs.stored_arity if "stored_arity" in dir(rhs) else rhs.arity
        )
        while True:
            ret = safe_apply(rhs, *made[-func_arity:], ctx=ctx)
            if isinstance(made, LazyList):
                made = made.appended(ret)
            else:
                made.append(ret)
            yield ret

    return LazyList(gen(), isinf=True)


def general_quadratic_solver(lhs, rhs, ctx):
    """Element ∆Q
    (num, num) -> roots(a, b) # x^2 + ax + b = 0
    (num, str) -> evaluate single variable expression b with x=a
    (str, num) -> evaluate single variable expression a with x=b
    (str, str) -> solve a and b simulatenously
    """
    ts = vy_type(lhs, rhs)
    x, y = sympy.symbols("x y")
    return {
        (NUMBER_TYPE, NUMBER_TYPE): lambda: sympy.solve(
            sympy.Eq(x**2 + lhs * x + rhs, 0), x
        ),
        (NUMBER_TYPE, str): lambda: make_expression(rhs).subs(x, lhs),
        (str, NUMBER_TYPE): lambda: make_expression(lhs).subs(x, rhs),
        (str, str): lambda: dict_to_list(
            sympy.solve([make_equation(lhs), make_equation(rhs)], (x, y))
        ),
    }.get(ts, lambda: vectorise(general_quadratic_solver, lhs, rhs, ctx=ctx))()


def grade_down(lhs, ctx):
    """Element ⇩
    (lst) -> graded_down(a)
    (str) -> a.lower()
    (num) -> a - 2
    """
    ts = vy_type(lhs)
    return {(NUMBER_TYPE): lambda: lhs - 2, (str): lambda: lhs.lower()}.get(
        ts,
        lambda: LazyList(
            map(
                lambda x: x[0],
                sorted(
                    enumerate(deep_copy(lhs)), key=lambda x: x[-1], reverse=True
                ),
            ),
        ),
    )()


def grade_up(lhs, ctx):
    """Element ⇧
    (lst) -> graded_up(a)
    (str) -> a.upper()
    (num) -> a + 2
    """
    ts = vy_type(lhs)
    return {(NUMBER_TYPE): lambda: lhs + 2, (str): lambda: lhs.upper()}.get(
        ts,
        lambda: LazyList(
            map(
                lambda x: x[0],
                sorted(enumerate(deep_copy(lhs)), key=lambda x: x[-1]),
            ),
        ),
    )()


def greater_than(lhs, rhs, ctx):
    """Element >
    (num, num) -> a > b
    (num, str) -> str(a) > b
    (str, num) -> a > str(b)
    (str, str) -> a > b
    (any, fun) -> increment a until b returns false
    (fun, any) -> increment b until a returns false
    """
    ts = vy_type(lhs, rhs)
    if types.FunctionType in ts:
        return increment_until_false(lhs, rhs, ctx=ctx)
    return {
        (NUMBER_TYPE, NUMBER_TYPE): lambda: int(bool(lhs > rhs)),
        (NUMBER_TYPE, str): lambda: int(str(lhs) > rhs),
        (str, NUMBER_TYPE): lambda: int(lhs > str(rhs)),
        (str, str): lambda: int(lhs > rhs),
    }.get(ts, lambda: vectorise(greater_than, lhs, rhs, ctx=ctx))()


def greater_than_or_equal(lhs, rhs, ctx):
    """Element ≥
    (num, num) -> a ≥ b
    (num, str) -> str(a) ≥ b
    (str, num) -> a ≥ str(b)
    (str, str) -> a ≥ b
    """
    ts = vy_type(lhs, rhs)
    return {
        (NUMBER_TYPE, NUMBER_TYPE): lambda: int(bool(lhs >= rhs)),
        (NUMBER_TYPE, str): lambda: int(str(lhs) >= rhs),
        (str, NUMBER_TYPE): lambda: int(lhs >= str(rhs)),
        (str, str): lambda: int(lhs >= rhs),
    }.get(ts, lambda: vectorise(greater_than_or_equal, lhs, rhs, ctx=ctx))()


def group_consecutive(lhs, ctx):
    """Element Ġ
    (lst) -> Group consecutive identical items
    (str) -> Group consecutive identical characters
    (num) -> Group consecutive identical digits"""
    typ = vy_type(lhs)

    if typ == NUMBER_TYPE:
        lhs = digits(lhs)

    if not lhs:
        return lhs

    def gen():
        prev = lhs[0]
        no_found = 1

        for item in lhs[1:]:
            if not non_vectorising_equals(prev, item, ctx):
                yield [prev] * no_found
                prev = item
                no_found = 1
            else:
                no_found += 1
        yield [prev] * no_found

    if typ is LazyList:
        return LazyList(gen(), isinf=lhs.infinite)

    res = list(gen())

    return res


def group_on_words(lhs, ctx):
    """Element øW
    (str) -> Group lhs on sequences of letters
    """
    result, word = [], ""
    for char in lhs:
        if char in string.ascii_letters:
            word += char
        else:
            if word:
                result.append(word)
            word = ""
            result.append(char)
    if word:
        result.append(word)
    return result


def halve(lhs, ctx):
    """Element ½
    (num) -> lhs / 2
    (str) -> a split into two strings of equal lengths (as close as possible)
    """
    ts = vy_type(lhs)
    return {
        NUMBER_TYPE: lambda: sympy.nsimplify(lhs / 2, rational=True),
        str: lambda: wrap(lhs, math.ceil(len(lhs) / 2), ctx=ctx)
        if len(lhs) > 1
        else [lhs, ""],
    }.get(ts, lambda: vectorise(halve, lhs, ctx=ctx))()


def head(lhs, ctx):
    """Element h
    (any) -> a[0]
    """
    return next(
        iter(lhs) if type(lhs) is str else iter(iterable(lhs, ctx=ctx)),
        "" if type(lhs) is str else 0,
    )


def head_remove(lhs, ctx):
    """Element Ḣ
    (lst) -> a[1:] or [] if empty
    (str) -> a[1:] or '' if empty
    (num) -> Remove first digit or do nothing if <1"""
    if vy_type(lhs, simple=True) in (list, str):
        return lhs[1:] if lhs else []
    if lhs == 0:
        return lhs
    if isinstance(lhs, int):
        return int(str(lhs)[1:])
    assert isinstance(lhs, sympy.Rational)
    return sympy.Rational(str(float(lhs))[1:])


def identity_matrix(lhs, ctx):
    """Element Þ□
    (num) -> A matrix with 1s on the main diagonal and zeroes elsewhere
    """
    ts = vy_type(lhs)
    return {
        NUMBER_TYPE: lambda: [
            [1 if i == j else 0 for j in range(lhs)] for i in range(lhs)
        ],
        str: lambda: lhs,
    }.get(ts, lambda: vectorise(identity_matrix, lhs, ctx=ctx))()


def inclusive_one_range(lhs, ctx):
    """Element ɾ
    (num) -> range(1, a + 1)
    (str) -> a.uppercase()
    """
    ts = vy_type(lhs)
    return {
        NUMBER_TYPE: lambda: LazyList(range(1, int(lhs) + 1)),
        str: lambda: lhs.upper(),
    }.get(ts, lambda: vectorise(inclusive_one_range, lhs, ctx=ctx))()


def inclusive_zero_range(lhs, ctx):
    """Element ʀ
    (num) -> range(0, a + 1)
    (str) -> [char is alphabetical? for char in a]
    """
    ts = vy_type(lhs)
    return {
        NUMBER_TYPE: lambda: LazyList(range(0, int(lhs) + 1)),
        str: lambda: scalarify(
            [int(char in string.ascii_letters) for char in lhs]
        ),
    }.get(ts, lambda: vectorise(inclusive_zero_range, lhs, ctx=ctx))()


def increment(lhs, ctx):
    """Element ›
    (num) -> lhs + 1
    (str) -> replace spaces with 0s
    """
    ts = vy_type(lhs)
    return {
        NUMBER_TYPE: lambda: lhs + 1,
        str: lambda: lhs.replace(" ", "0"),
    }.get(ts, lambda: vectorise(increment, lhs, ctx=ctx))()


def increment_until_false(lhs, rhs, ctx):
    """Element ∆‹
    (any, fun) -> while b(a): a += 1
    (fun, any) -> while a(b): b += 1
    """
    function, value = (
        (rhs, lhs) if type(rhs) is types.FunctionType else (lhs, rhs)
    )
    while safe_apply(function, value, ctx=ctx):
        value = increment(value, ctx)
    return value


def index(lhs, rhs, ctx):
    """Element i
    (any, num) -> a[b] (Index)
    (num, any) -> b[a] (Index)
    (str, str) -> enclose b in a # b[0:len(b)//2] + a + b[len(b)//2:]
    (any, [x]) -> a[:b] (0 to bth item of a)
    (any, [x,y]) -> a[x:y] (x to yth item of a)
    (any, [x,y,m]) -> a[x:y:m] (x to yth item of a, taking every mth)
    """
    ts = vy_type(lhs, rhs)
    lhs = deep_copy(lhs)
    if ts == (str, str):
        # b[0:len(b)//2] + a + b[len(b)//2:]
        return lhs[: len(rhs) // 2] + rhs + lhs[len(rhs) // 2 :]

    elif ts == (LazyList, NUMBER_TYPE):
        return lhs[int(rhs)]

    elif ts[1] == NUMBER_TYPE:
        lhs = iterable(lhs, ctx=ctx)
        if lhs:
            return lhs[int(rhs) % len(lhs)]
        else:
            return "" if ts[0] is str else 0

    elif ts[0] == NUMBER_TYPE:
        return index(rhs, lhs, ctx)

    elif ts[1] == str:
        return vectorise(index, lhs, rhs, ctx=ctx)

    else:
        assert len(rhs) <= 3
        originally_string = type(lhs) is str
        if originally_string:
            lhs = LazyList(list(lhs))

        temp = lhs[
            slice(*[None if vy_type(v) != NUMBER_TYPE else int(v) for v in rhs])
        ]

        return "".join(temp) if originally_string else temp


def index_indices_or_cycle(lhs, rhs, ctx):
    """Element İ
    (any, lst) -> [a[item] for item in b]
    (any, fun) -> apply b on a and collect unique values"""
    if types.FunctionType in [type(lhs), type(rhs)]:
        # swap lhs and rhs such that rhs contains the function
        lhs, rhs = (rhs, lhs) if type(lhs) is types.FunctionType else (lhs, rhs)
        prevs = []

        @lazylist
        def gen():
            curr = lhs
            first = True
            while True:
                curr = deep_copy(safe_apply(rhs, curr, ctx=ctx))
                if curr == lhs and not first:
                    break
                if curr in prevs:
                    yield from prevs
                    break
                first = False

                prevs.append(curr)

        return gen()

    else:
        if primitive_type(rhs) is SCALAR_TYPE:
            lhs, rhs = rhs, lhs
        lhs = LazyList(iterable(lhs))
        rhs = iterable(rhs)

        # Don't ask me why vectorise doesn't work here
        # I tried.
        def recursive_helper(value):
            if primitive_type(value) is SCALAR_TYPE:
                return lhs[vy_int(value, ctx=ctx)]
            else:
                return LazyList(recursive_helper(v) for v in value)

        return recursive_helper(rhs)


@infinite_lazylist
def infinite_all_integers(_, ctx=None):
    """Element Þn
    An infinite list of all integers (0, 1, -1, 2, -2, ...)
    """
    yield 0
    i = 1
    while 1:
        yield i
        yield -i
        i += 1


def infinite_cardinals(_, ctx=None):
    """Element Þc
    infinite sequence of cardinals
    """
    return LazyList(map(num2words.num2words, itertools.count(1)), isinf=True)


def infinite_integer_partitions(_, ctx=None):
    """Element ÞṄ"""

    def gen():
        for n in itertools.count(1):
            yield from integer_parts_or_join_spaces(n, ctx=ctx)

    return LazyList(gen(), isinf=True)


def infinite_ordinals(_, ctx=None):
    """Element Þo
    infinite list of place numbers starting at a - first, second,
    third, fourth, fifth, etc.

    This function returns an infinite generator that yields the word
    form of each ordinal number starting at first.
    """

    def gen():
        i = 1
        while True:
            yield num2words.num2words(i, to="ordinal")
            i += 1

    return LazyList(gen(), isinf=True)


def infinite_positives(_, ctx=None):
    """Element Þ∞
    An infinite list of positive numbers
    """

    @infinite_lazylist
    def gen():
        i = 1
        while True:
            yield i
            i += 1

    return gen()


def infinite_primes(_, ctx=None):
    """Element Þp
    An infinite list of primes
    """

    def gen():
        i = 1
        while True:
            i += 1
            if i == 2 or (i % 2 == 1 and is_prime(i, ctx)):
                yield i

    return LazyList(gen(), isinf=True)


def infinite_replace(lhs, rhs, other, ctx):
    """Element ¢
    (any, any, any) -> replace b in a with c until a doesn't change
    (lst, fun, lst) -> apply function b to items in a at indices in c
    (lst, lst, fun) -> apply function c to items in a at indices in b
    (fun, lst, lst) -> apply function a to items in b at indices in c
    """
    ts = (vy_type(lhs), vy_type(rhs), vy_type(other))
    if types.FunctionType in ts:
        function = first_where(
            lambda val: isinstance(val, types.FunctionType),
            (lhs, rhs, other),
            ctx,
        )

        vector, indicies = filter(
            lambda val: not isinstance(val, types.FunctionType),
            (lhs, rhs, other),
        )
        values = safe_apply(
            function, index_indices_or_cycle(vector, indicies, ctx), ctx=ctx
        )
        new_vector = []
        for i, v in enumerate(vector):
            if i in indicies:
                new_vector.append(values[i])
            else:
                new_vector.append(v)
        return new_vector

    orig_type = type(lhs)

    prev = deep_copy(lhs)
    while True:
        lhs = replace(lhs, rhs, other, ctx)
        if lhs == prev:
            break
        prev = deep_copy(lhs)

    if orig_type is int:
        try:
            return int(lhs)
        except ValueError:
            return lhs
    return lhs


def insert_or_map_nth(lhs, rhs, other, ctx):
    """Element Ṁ
    (any, num, any) -> a.insert(b, c) (Insert c at position b in a)
    (any, num, fun) -> c mapped over every bth item of a

    If `ind` is greater than or equal to the LazyList's length, `other` is appended to the end.
    """
    is_number = vy_type(lhs) == NUMBER_TYPE
    lhs = iterable(lhs, ctx)

    if vy_type(other) != types.FunctionType:
        if vy_type(lhs) is str:
            if vy_type(other) == NUMBER_TYPE and vy_type(rhs) != NUMBER_TYPE:
                rhs, other = other, rhs
            return lhs[: int(rhs)] + str(other) + lhs[int(rhs) :]

        @lazylist_from(lhs)
        def gen():
            i = 0
            places = chr_ord(rhs) if isinstance(rhs, str) else int(rhs)
            position_is_number = vy_type(places) == NUMBER_TYPE
            if position_is_number and places < 0:
                if places == -1:
                    yield from lhs
                    yield other
                else:
                    temp = list(lhs)
                    temp.insert(places + 1, other)
                    yield from temp
                return
            for elem in lhs:
                if position_is_number:
                    if i == places:
                        yield other
                elif i in places:
                    yield other
                yield elem
                i += 1
            if position_is_number and i < places:
                yield other

        if is_number:
            return vy_eval("".join(map(str, gen())), ctx=ctx)
        return gen()

    @lazylist_from(lhs)
    def gen():
        i = 0
        assert vy_type(rhs) == NUMBER_TYPE
        for item in lhs:
            yield safe_apply(other, item, ctx=ctx) if i % rhs == 0 else item
            i += 1

    return gen()


def integer_divide(lhs, rhs, ctx):
    """Element ḭ
    (num, num) -> a // b (Floor division, floor(a / b))
    (str, num) -> (a divided into b pieces)[0]
    (num, str) -> (b divided into a pieces)[0]
    (any, fun) -> Right reduce a by b (foldr)
    (fun, any) -> Right reduce b by a (foldr)
    """
    ts = vy_type(lhs, rhs)
    return {
        (NUMBER_TYPE, NUMBER_TYPE): lambda: 0 if rhs == 0 else lhs // rhs,
        (NUMBER_TYPE, str): lambda: divide(lhs, rhs, ctx=ctx)[0],
        (str, NUMBER_TYPE): lambda: divide(rhs, lhs, ctx=ctx)[0],
        (ts[0], types.FunctionType): lambda: foldl(
            rhs, reverse(iterable(lhs, ctx=ctx), ctx=ctx), ctx=ctx
        ),
        (types.FunctionType, ts[1]): lambda: foldl(
            lhs, reverse(iterable(rhs, ctx=ctx), ctx=ctx), ctx=ctx
        ),
    }.get(ts, lambda: vectorise(integer_divide, lhs, rhs, ctx=ctx))()


def integer_parts_or_join_spaces(lhs, ctx):
    """Element Ṅ
    (num) -> Integer partitions of a. [] if 0, all negative if n < 0
    (any) -> Join on spaces
    """
    if vy_type(lhs) == NUMBER_TYPE:
        if lhs == 0:
            return []
        sign = -1 if lhs < 0 else 1

        @lazylist
        def helper(n, minimum):
            for i in range(minimum, n // 2 + 1):
                for part in helper(n - i, i):
                    yield part + [i * sign]
            yield [n * sign]

        return helper(abs(lhs), 1)

    return join(lhs, " ", ctx)


def interleave(lhs, rhs, ctx):
    """Element Y
    (any, any) -> interleave a and b
    """
    # Essentially, Zf but whatever

    lhs = iterable(lhs, ctx=ctx)
    rhs = iterable(rhs, ctx=ctx)

    def gen():
        lhs_iter = iter(lhs)
        rhs_iter = iter(rhs)
        while True:
            try:
                yield next(lhs_iter)
            except StopIteration:
                yield from rhs_iter
                break
            try:
                yield next(rhs_iter)
            except StopIteration:
                yield from lhs_iter
                break

    if type(lhs) is type(rhs) is str:
        return "".join(gen())
    else:
        return LazyList(
            gen(),
            isinf=(
                (type(lhs) is LazyList and lhs.infinite)
                or (type(rhs) is LazyList and rhs.infinite)
            ),
        )


def into_two(lhs, ctx):
    """Element I
    (num) -> push a spaces
    (str) -> equivlaent to `qp`
    (lst) -> split a list into two halves
    """
    ts = vy_type(lhs, simple=True)
    return {
        NUMBER_TYPE: lambda: " " * int(lhs),
        str: lambda: quotify(lhs, ctx) + lhs,
        list: lambda: [
            index(lhs, [None, int(len(lhs) / 2) + len(lhs) % 2], ctx),
            index(lhs, [int(len(lhs) / 2) + len(lhs) % 2, None], ctx),
        ],
    }.get(ts)()


def is_divisible(lhs, rhs, ctx):
    """Element Ḋ
    (num, num) -> a % b == 0
    (num, str) -> a copies of b
    (str, num) -> b copies of a
    (str, str) -> b + " " + a ($ẋ)

    Beware, this function returns a singleton list for its first and
    fourth overloads and a list of copies of the top of the stack
    otherwise, not a single value!
    """
    ts = vy_type(lhs, rhs)

    def helper(lhs, rhs):
        ts = vy_type(lhs, rhs)
        return {
            (NUMBER_TYPE, NUMBER_TYPE): lambda: int(lhs % rhs == 0)
            if rhs != 0
            else 0,
            (NUMBER_TYPE, str): lambda: [rhs] * lhs,
            (str, NUMBER_TYPE): lambda: [lhs] * rhs,
            (str, str): lambda: rhs + " " + lhs,
            (types.FunctionType, ts[1]): lambda: group_by_function_ordered(
                iterable(rhs, ctx=ctx), lhs, ctx=ctx
            ),
            (ts[0], types.FunctionType): lambda: group_by_function_ordered(
                iterable(lhs, ctx=ctx), rhs, ctx=ctx
            ),
        }.get(ts, lambda: vectorise(helper, lhs, rhs, ctx=ctx))()

    return {
        (NUMBER_TYPE, str): lambda: [rhs] * lhs,
        (str, NUMBER_TYPE): lambda: [lhs] * rhs,
    }.get(ts, lambda: [helper(lhs, rhs)])()


def is_divisible_by_five(lhs, ctx):
    """
    Element ₅
    (num) -> a % 5 == 0
    (str) -> a, len(a)
    """
    # wrap in list because you might need to return more than 1 item
    if vy_type(lhs) == NUMBER_TYPE:
        return [int(lhs % 5 == 0)]
    else:
        return [lhs, len(lhs)]


def is_divisible_by_three(lhs, ctx):
    """Element ₃
    (num) -> a % 3 == 0
    (str) -> len(a) == 1
    """
    if vy_type(lhs) == NUMBER_TYPE:
        return int(lhs % 3 == 0)
    else:
        return int(len(lhs) == 1)


def is_even(lhs, ctx):
    """Element ₂
    (num) -> a % 2 == 0
    (str) -> len(a) % 2 == 0
    """
    if vy_type(lhs) == NUMBER_TYPE:
        return int(lhs % 2 == 0)
    else:
        return int(len(lhs) % 2 == 0)


def is_falsey(lhs, ctx):
    """Element ċ
    (any) -> a != 1
    """
    return vectorised_not(equals(lhs, 1, ctx=ctx), ctx=ctx)


def is_ordered(lhs, ctx):
    """Element ÞȮ
    (lst) -> Returns true if the item is sorted in either descending
             or ascending order.
    """
    return is_sorted_ascending(lhs, ctx) or is_sorted_descending(lhs, ctx)


def is_prime(lhs, ctx):
    """Element æ
    (num) -> is a prime?
    (str) -> case of a (1 if all letters in a are uppercase,
             0 if all letters in a are lowercase,
            -1 if mixed case)
    """
    ts = vy_type(lhs)
    return {
        NUMBER_TYPE: lambda: int(sympy.ntheory.isprime(lhs)),
        str: lambda: case_of(lhs),
    }.get(ts, lambda: vectorise(is_prime, lhs, ctx=ctx))()


def is_sorted_ascending(lhs, ctx):
    """Element ÞṠ
    (lst) -> Returns true if an item is sorted in ascending order
             using default sorting rules.
    """
    return non_vectorising_equals(lhs, vy_sort(lhs, ctx), ctx=ctx)


def is_sorted_descending(lhs, ctx):
    """Element ÞṠ
    (lst) -> Returns true if an item is sorted in ascending order
             using default sorting rules.
    """
    return non_vectorising_equals(
        reverse(deep_copy(lhs), ctx), vy_sort(lhs, ctx), ctx=ctx
    )


def is_sorted_strictly_ascending(lhs, ctx):
    """Element Þ⇧
    (lst) -> Returns true if an item is sorted in strictly
             ascending order using default sorting rules.
    """
    return int(
        all(
            strict_less_than(x[0], x[1], ctx)
            for x in overlapping_groups(iterable(lhs, ctx=ctx), 2, ctx)
        )
    )


def is_sorted_strictly_descending(lhs, ctx):
    """Element Þ⇩
    (lst) -> Returns true if an item is sorted in strictly
             descending order using default sorting rules.
    """
    return int(
        all(
            strict_greater_than(x[0], x[1], ctx)
            for x in overlapping_groups(iterable(lhs, ctx=ctx), 2, ctx)
        )
    )


def is_square(lhs, ctx):
    """Element ∆²
    (num) -> is square number?
    (str) -> square the expression
    """
    ts = vy_type(lhs)
    return {
        NUMBER_TYPE: lambda: int(
            int(lhs) == lhs and sympy.ntheory.primetest.is_square(lhs)
        ),
        str: lambda: str(sympy.expand(make_expression(lhs + " ** 2"))),
    }.get(ts, lambda: vectorise(is_square, lhs, ctx=ctx))()


def is_unordered(lhs, ctx):
    """Element ÞĊ
    (lst) -> Returns true if the item is not sorted in either
            descending or ascending order. (i.e. chaos chaos)
    """
    return int(not is_ordered(lhs, ctx))


def join(lhs, rhs, ctx):
    """Element j
    (any, any) -> a.join(b)
    """
    return vy_str(rhs, ctx=ctx).join(
        map(lambda a: vy_str(a, ctx=ctx), iterable(lhs, ctx=ctx))
    )


def join_newlines(lhs, ctx):
    """Element ⁋
    (any) -> a.join("\n")
    """
    ret = []
    for n in iterable(lhs, ctx):
        if vy_type(n) in [list, LazyList]:
            ret.append(join(n, " ", ctx))
        else:
            ret.append(str(n))
    return "\n".join(ret)


def json_parse(lhs, ctx):
    """Element øJ
    (str) -> json.loads(a)
    """
    return vyxalify(json.loads(lhs))


def left_bit_shift(lhs, rhs, ctx):
    """Element ↲
    (num, num) -> a << b
    (num, str) -> a.ljust(b)
    (str, num) -> b.ljust(a)
    (str, str) -> a.ljust(len(b)-len(a))
    """
    ts = vy_type(lhs, rhs)
    return {
        (NUMBER_TYPE, NUMBER_TYPE): lambda: int(lhs) << int(rhs),
        (NUMBER_TYPE, str): lambda: rhs.ljust(lhs),
        (str, NUMBER_TYPE): lambda: lhs.ljust(rhs),
        (str, str): lambda: lhs.ljust(len(rhs)),
    }.get(ts, lambda: vectorise(left_bit_shift, lhs, rhs, ctx=ctx))()


def length(lhs, ctx):
    """Element L
    (any) -> len(a)
    """
    return len(iterable(lhs, ctx=ctx))


def less_than(lhs, rhs, ctx):
    """Element <
    (num, num) -> a < b
    (num, str) -> str(a) < b
    (str, num) -> a < str(b)
    (str, str) -> a < b
    (any, fun) -> decrement a until b returns false
    (fun, any) -> decrement b until a returns false
    """
    ts = vy_type(lhs, rhs)
    if types.FunctionType in ts:
        return decrement_until_false(lhs, rhs, ctx=ctx)
    return {
        (NUMBER_TYPE, NUMBER_TYPE): lambda: int(bool(lhs < rhs)),
        (NUMBER_TYPE, str): lambda: int(str(lhs) < rhs),
        (str, NUMBER_TYPE): lambda: int(lhs < str(rhs)),
        (str, str): lambda: int(lhs < rhs),
    }.get(ts, lambda: vectorise(less_than, lhs, rhs, ctx=ctx))()


def less_than_or_equal(lhs, rhs, ctx):
    """Element ≤
    (num, num) -> a ≤ b
    (num, str) -> str(a) ≤ b
    (str, num) -> a ≤ str(b)
    (str, str) -> a ≤ b
    """
    ts = vy_type(lhs, rhs)
    return {
        (NUMBER_TYPE, NUMBER_TYPE): lambda: int(bool(lhs <= rhs)),
        (NUMBER_TYPE, str): lambda: int(str(lhs) <= rhs),
        (str, NUMBER_TYPE): lambda: int(lhs <= str(rhs)),
        (str, str): lambda: int(lhs <= rhs),
    }.get(ts, lambda: vectorise(less_than_or_equal, lhs, rhs, ctx=ctx))()


def letter_to_number(lhs, ctx):
    """Element øA
    (num) -> number_to_letter(a)
    (str) -> letter_to_number(a)
    """
    ts = vy_type(lhs)
    return {
        NUMBER_TYPE: lambda: chr(lhs + 96),
        str: lambda: (
            ord(lhs) - 96 if lhs > "Z" else ord(lhs) - 64
        )  # No, I'm not making this less cursed
        if len(lhs) == 1
        else LazyList(
            ord(char) - 96 if char > "Z" else ord(char) - 64 for char in lhs
        )
        if len(lhs)
        else [],
    }.get(ts, lambda: vectorise(letter_to_number, lhs, ctx=ctx))()


def lift(lhs, ctx):
    """Element Þż
    (any) -> a * 1...a.length
    """

    @lazylist_from(lhs)
    def gen():
        i = 1
        for item in lhs:
            yield item * i
            i += 1

    return gen()


def ljust(lhs, rhs, other, ctx):
    """Element ŀ
    (num, num, num) -> a <= c <= b
    (num, num, str) -> a by b grid of c
    (num, str, num) -> a by c grid of b
    (num, str, str) -> b.ljust(a,filler=c)
    (str, num, num) -> b by c grid of a
    (str, num, str) -> a.ljust(c,filler=b)
    (str, str, num) -> a.ljust(b,filler=c)
    (str, str, str) -> a.infinite_replace(b, c)
    (fun, fun, any) -> collect_until_false(predicate=a,
                       modifying_function=b, inital=c)
                       # Collect the results of apply a on c while b(c)
                       # is truthy
    """
    ts = vy_type(lhs, rhs, other)
    return {
        (NUMBER_TYPE, NUMBER_TYPE, NUMBER_TYPE): lambda: int(
            simplify(lhs) <= simplify(other) <= simplify(rhs)
        ),
        (NUMBER_TYPE, NUMBER_TYPE, str): lambda: "\n".join([other * lhs] * rhs),
        (NUMBER_TYPE, str, NUMBER_TYPE): lambda: "\n".join([rhs * lhs] * other),
        (NUMBER_TYPE, str, str): lambda: vy_str(rhs, ctx=ctx).ljust(lhs, other),
        (str, NUMBER_TYPE, NUMBER_TYPE): lambda: "\n".join([lhs * rhs] * other),
        (str, NUMBER_TYPE, str): lambda: vy_str(lhs, ctx=ctx).ljust(rhs, other),
        (str, str, NUMBER_TYPE): lambda: vy_str(lhs, ctx=ctx).ljust(other, rhs),
        (str, str, str): lambda: infinite_replace(lhs, rhs, other, ctx),
        (
            types.FunctionType,
            types.FunctionType,
            ts[-1],
        ): lambda: collect_until_false(lhs, rhs, other, ctx),
        (
            ts[0],
            types.FunctionType,
            types.FunctionType,
        ): lambda: collect_until_false(rhs, other, lhs, ctx),
        (
            types.FunctionType,
            ts[1],
            types.FunctionType,
        ): lambda: collect_until_false(lhs, other, rhs, ctx),
    }.get(ts, lambda: vectorise(ljust, lhs, rhs, other, ctx=ctx))()


def log_10(lhs, ctx):
    """Element ∆τ
    (num) -> log10(a)
    (str) -> log10(a)
    """
    ts = vy_type(lhs)
    return {
        (NUMBER_TYPE): lambda: sympy.log(lhs, 10),
        (str): lambda: str(sympy.log(make_expression(lhs), 10)),
    }.get(ts, lambda: vectorise(log_10, lhs, ctx=ctx))()


def log_2(lhs, ctx):
    """Element ∆l
    (num) -> log2(a)
    (str) -> log2(a)
    """
    ts = vy_type(lhs)
    return {
        (NUMBER_TYPE): lambda: sympy.log(lhs, 2),
        (str): lambda: str(sympy.log(make_expression(lhs), 2)),
    }.get(ts, lambda: vectorise(log_2, lhs, ctx=ctx))()


def log_mold_multi(lhs, rhs, ctx):
    """Element •
    (num, num) -> log_lhs(rhs)
    (num, str) -> [char * lhs for char in rhs]
    (str, num) -> [char * rhs for char in lhs]
    (str, str) -> lhs.with_capitalisation_of(rhs)
    (lst, lst) -> lhs molded to the shape of rhs
    """
    ts = vy_type(lhs, rhs, simple=True)
    return {
        (NUMBER_TYPE, NUMBER_TYPE): lambda: sympy.nsimplify(
            math.log(lhs, rhs), rational=True
        ),
        (NUMBER_TYPE, str): lambda: "".join([char * lhs for char in rhs]),
        (str, NUMBER_TYPE): lambda: "".join([char * rhs for char in lhs]),
        (str, str): lambda: transfer_capitalisation(rhs, lhs),
        (list, list): lambda: mold(lhs, rhs),
    }.get(ts, lambda: vectorise(log_mold_multi, lhs, rhs, ctx=ctx))()


def longest(lhs, ctx):
    """Element ÞG
    (lst) -> Return the longest item in a list
    """
    return max_by_function(lhs, length, ctx)


def lowest_common_multiple(lhs, rhs=None, ctx=None):
    """Element ∆Ŀ
    (num, num) -> lcm(a, b)
    """
    if rhs is None:
        return sympy.lcm(lhs)
    ts = vy_type(lhs, rhs)
    return {
        (NUMBER_TYPE, NUMBER_TYPE): lambda: sympy.nsimplify(
            sympy.lcm(lhs, rhs), rational=True
        ),
        (NUMBER_TYPE, str): lambda: -1,
        (str, NUMBER_TYPE): lambda: -1,
        (str, str): lambda: -1,
    }.get(ts, lambda: vectorise(lowest_common_multiple, lhs, rhs, ctx=ctx))()


def matrix_determinant(lhs, ctx):
    """Element ÞḊ
    (mat) -> determinant(a)
    """
    if lhs and (len(lhs) > 1 or len(lhs[0])):
        lhs = pad_to_square(iterable(lhs, ctx=ctx))
    return sympy.det(sympy.Matrix(lhs))


def matrix_exponentiation(lhs, rhs, ctx):
    """Element Þe
    (lst, num) -> (a * a) b times
    (num, lst) -> (b * b) a times
    """
    ts = vy_type(lhs, rhs, simple=True)
    if set(ts) != {list, NUMBER_TYPE}:
        raise TypeError("Matrix exponentiation requires a matrix and a number")

    matrix, times = (rhs, lhs) if ts[0] == NUMBER_TYPE else (lhs, rhs)
    original_matrix = matrix
    for _ in range(times - 1):
        matrix = matrix_multiply(original_matrix, matrix, ctx=ctx)

    return matrix


def matrix_multiply(lhs, rhs, ctx):
    """Element ÞṀ
    (lst, lst) -> Matrix multiplication
    """
    rhs = transpose(rhs, ctx)

    return LazyList(
        [dot_product(row, column, ctx) for column in rhs] for row in lhs
    )


def max_by_function(lhs, rhs, ctx):
    """Element Þ↑
    (lst, fun) -> Maximum value of a by applying b to each element
    """
    lhs, rhs = (lhs, rhs) if isinstance(rhs, types.FunctionType) else (rhs, lhs)
    lhs = iterable(lhs, ctx=ctx)
    if len(lhs) == 0:
        return []
    elif len(lhs) == 1:
        return lhs[0]
    else:
        biggest, biggest_fn = lhs[0], safe_apply(rhs, lhs[0], ctx=ctx)
        for item in lhs[1:]:
            if strict_greater_than(
                safe_apply(rhs, item, ctx=ctx), biggest_fn, ctx
            ):
                biggest, biggest_fn = item, safe_apply(rhs, item, ctx=ctx)
        return biggest


def max_by_tail(lhs, ctx):
    """Element ↑
    (any) -> max(a, key=lambda x: x[-1])
    """
    lhs = iterable(lhs, ctx=ctx)
    if len(lhs) == 0:
        return []
    else:
        return max_by(lhs, key=tail, cmp=greater_than, ctx=ctx)


def maximal_indices(lhs, ctx):
    """Element ÞM
    Return the indexes of maximal objects in lhs
    """

    @lazylist
    def gen():
        biggest = monadic_maximum(lhs, ctx=ctx)
        for i, item in enumerate(list(lhs)):
            if non_vectorising_equals(item, biggest, ctx=ctx):
                yield i

    return gen()


def mean(lhs, ctx):
    """Element ṁ
    (num) -> random.randint(0, a)
    (str) -> palindromise a
    (lst) -> arithmetic mean of a
    """
    ts = vy_type(lhs)
    return {
        (NUMBER_TYPE): lambda: random.randint(0, lhs),
        (str): lambda: palindromise(lhs, ctx),
    }.get(ts, lambda: divide(vy_sum(lhs, ctx), len(lhs), ctx))()


def median(lhs, ctx):
    """Element ∆ṁ
    Return the median of a list - the middle item(s)
    """
    lhs = iterable(vy_sort(lhs, ctx), ctx=ctx)
    if len(lhs) % 2 == 0:
        return [lhs[len(lhs) // 2 - 1], lhs[len(lhs) // 2]]
    return lhs[len(lhs) // 2]


def merge(lhs, rhs, ctx):
    """Element J
    (scl, scl) -> concatenate a and b
    (lst, scl) -> append b to a
    (scl, lst) -> prepend a to b
    (lst, lst) -> merged a and b
    """
    ts = vy_type(lhs, rhs, simple=True)
    return {
        (NUMBER_TYPE, NUMBER_TYPE): lambda: vy_eval(
            str(lhs) + str(rhs), ctx=ctx
        ),
        (NUMBER_TYPE, str): lambda: add(lhs, rhs, ctx),
        (str, NUMBER_TYPE): lambda: add(lhs, rhs, ctx),
        (str, str): lambda: lhs + rhs,
        (list, ts[1]): lambda: concat(lhs, [rhs], ctx),
        (ts[0], list): lambda: concat([lhs], rhs, ctx),
        (list, list): lambda: concat(lhs, rhs, ctx),
    }.get(ts)()


def min_by_function(lhs, rhs, ctx):
    """Element Þ↓
    (lst, fun) -> Minimum value of a by applying b to each element
    """
    lhs, rhs = (lhs, rhs) if isinstance(rhs, types.FunctionType) else (rhs, lhs)
    lhs = iterable(lhs, ctx=ctx)
    if len(lhs) == 0:
        return []
    elif len(lhs) == 1:
        return lhs[0]
    else:
        smallest, smallest_fn = lhs[0], safe_apply(rhs, lhs[0], ctx=ctx)
        for item in lhs[1:]:
            if strict_less_than(
                safe_apply(rhs, item, ctx=ctx), smallest_fn, ctx
            ):
                smallest, smallest_fn = item, safe_apply(rhs, item, ctx=ctx)
        return smallest


def min_by_tail(lhs, ctx):
    """Element ↓
    (any) -> min(a, key=lambda x: x[-1])
    """
    lhs = iterable(lhs, ctx=ctx)
    if len(lhs) == 0:
        return []
    else:
        return min_by(lhs, key=tail, cmp=less_than, ctx=ctx)


def mirror(lhs, ctx):
    """Element m
    (num) -> a + reversed(a) (as number)
    (str) -> a + reversed(a)
    (lst) -> Concatenate reversed(a) to a
    """
    if vy_type(lhs) in (NUMBER_TYPE, str):
        return add(lhs, reverse(lhs, ctx), ctx)
    else:
        return concat(lhs, reverse(lhs, ctx), ctx)


def mod_pow(lhs, rhs, other, ctx: Context):
    """Element ∆%
    (any, any, any) -> a ** b mod c
    """
    ts = vy_type(lhs, rhs, other, simple=True)
    if list in ts:
        return vectorise(mod_pow, lhs, rhs, other, ctx=ctx)
    return sympy.nsimplify(pow(int(lhs), int(rhs), int(other)), rational=True)


def mode(lhs, ctx):
    """Element ∆M
    Most common item in a list.
    Equivalent to Ċ↑h
    """
    item_counts = collections.Counter(iterable(lhs, ctx=ctx))
    return item_counts.most_common(1)[0][0]


def modulo(lhs, rhs, ctx):
    """Element %
    (num, num) -> a % b
    (num, str) -> (b split into a equal pieces)[-1]
    (str, num) -> (a split into b equal pieces)[-1]
    (str, str) -> a.format(b)
    """
    ts = vy_type(lhs, rhs, simple=True)
    return {
        (NUMBER_TYPE, NUMBER_TYPE): lambda: lhs % rhs if rhs != 0 else 0,
        (NUMBER_TYPE, str): lambda: format_string(rhs, [lhs]),
        (str, NUMBER_TYPE): lambda: format_string(lhs, [rhs]),
        (str, str): lambda: format_string(lhs, [rhs]),
        (str, list): lambda: format_string(lhs, rhs),
    }.get(ts, lambda: vectorise(modulo, lhs, rhs, ctx=ctx))()


def modulo_3(lhs, ctx):
    """Element ǒ
    (num) -> a % 3
    (str) -> a split into chunks of size 2
    """
    return {
        (NUMBER_TYPE): lambda: lhs % 3,
        (str): lambda: [lhs[i : i + 2] for i in range(0, len(lhs), 2)],
    }.get(vy_type(lhs), lambda: vectorise(modulo_3, lhs, ctx=ctx))()


def mold_special(lhs, rhs, ctx):
    """Element Þṁ
    (lst, lst) -> mold, but don't reuse items"""
    lhs, rhs = iterable(lhs, ctx=ctx), iterable(rhs, ctx=ctx)
    return mold_without_repeat(lhs, rhs)


def monadic_maximum(lhs, ctx):
    """Element G
    (any) -> Maximal element of the input
    """
    if len(lhs) == 0:
        return []
    else:
        return max_by(lhs, cmp=strict_greater_than, ctx=ctx)


def monadic_minimum(lhs, ctx):
    """Element g
    (any) -> Smallest item of a
    """
    if len(lhs) == 0:
        return []
    else:
        return min_by(lhs, cmp=strict_less_than, ctx=ctx)


def multi_dimensional_index(lhs, rhs, ctx):
    """Element Þi
    (lst, lst) -> a[b[0]][b[1]][b[2]]... Reduce by indexing with
                  a as initial value
    """
    for item in iterable(rhs, ctx=ctx):
        lhs = index(lhs, item, ctx)

    return lhs


def multi_dimensional_search(lhs, rhs, ctx):
    """Element Þḟ
    (lst, any) -> Find the first occurrence of a in b and return as a
                  multidimensional index
    """
    lhs = iterable(lhs, ctx=ctx)

    for ind, item in enumerate_md(lhs):
        if non_vectorising_equals(item, rhs, ctx):
            return ind

    return []


def multidimensional_truthy_indices(lhs, ctx: Context):
    """Element ÞT
    (any) -> multi-dimensional truthy indices
    """

    @lazylist_from(lhs)
    def f(a, i=[]):
        if vy_type(a, simple=True) != list:
            if a:
                yield i
        else:
            for j, x in enumerate(a):
                yield from f(x, i + [j])

    return f(lhs)


def multiplicity(lhs, rhs, ctx):
    """Element Ǒ
    (num, num) -> number of times a divides b
    (str, str) -> Remove a from b until b does not change
    (any, fun) -> Index of the first truthy item in a under b(x)
    """
    ts = vy_type(lhs, rhs)
    if ts == (NUMBER_TYPE, NUMBER_TYPE):
        if lhs == 0 or rhs == 0:
            return 0
        if abs(rhs) == 1:
            return abs(lhs)
        times = 0
        while lhs % rhs == 0:
            lhs /= rhs
            times += 1
        return times
    elif ts == (str, str):
        return remove_until_no_change(lhs, rhs, ctx)
    elif types.FunctionType in ts:
        return find(lhs, rhs, ctx)[0]
    else:
        return vectorise(multiplicity, lhs, rhs, ctx=ctx)


def multiply(lhs, rhs, ctx):
    """Element *
    (num, num) -> a * b
    (num, str) -> repeat b a times
    (str, num) -> repeat a b times
    (str, str) -> ring translate b according to a
    """
    ts = vy_type(lhs, rhs)

    if ts[0] is types.FunctionType:
        if ts[1] in (list, LazyList):
            return vectorise(multiply, lhs, rhs, ctx=ctx)
        lhs.stored_arity = rhs
        return lhs

    elif ts[1] is types.FunctionType:
        if ts[0] in (list, LazyList):
            return vectorise(multiply, lhs, rhs, ctx=ctx)
        rhs.stored_arity = lhs
        return rhs
    else:
        return {
            (NUMBER_TYPE, NUMBER_TYPE): lambda: lhs * rhs,
            (NUMBER_TYPE, str): lambda: lhs * rhs,
            (str, NUMBER_TYPE): lambda: lhs * rhs,
            (str, str): lambda: ring_translate(lhs, rhs),
        }.get(ts, lambda: vectorise(multiply, lhs, rhs, ctx=ctx))()


def multiset_difference(lhs, rhs, ctx):
    """Element Þ∨
    (lst, lst) -> Return the mutli-set difference of two lists
    """
    original_type = vy_type(lhs)
    lhs = iterable(lhs, ctx=ctx)
    if type(lhs) is str:
        lhs = list(lhs)
    lhs_copy = deep_copy(lhs)
    rhs = iterable(rhs, ctx=ctx)

    for item in rhs:
        if contains(lhs_copy, item, ctx):
            lhs_copy = lhs_copy.remove(item)

    if original_type is str:
        return "".join(lhs_copy)
    elif original_type == NUMBER_TYPE:
        return vy_eval("".join(map(str, lhs_copy)), ctx)
    return lhs_copy


def multiset_intersection(lhs, rhs, ctx):
    """Element Þ∩
    (lst, lst) -> Return the multi-set intersection of two lists
    """
    lhs = iterable(lhs, ctx=ctx)
    rhs = deep_copy(iterable(rhs, ctx=ctx))

    original_type = vy_type(lhs)
    lhs = iterable(lhs, ctx=ctx)
    if type(lhs) is str:
        lhs = list(lhs)

    @lazylist_from(lhs)
    def gen():
        nonlocal rhs
        rhs = deep_copy(iterable(rhs, ctx=ctx))
        if type(rhs) is str:
            rhs = list(rhs)

        for item in lhs:
            if contains(rhs, item, ctx):
                yield item
                if vy_type(rhs) == LazyList:
                    rhs = rhs.remove(item)
                else:
                    rhs.remove(item)

    if original_type is str:
        return "".join(map(str, gen()))
    elif original_type == NUMBER_TYPE:
        return vy_eval("".join(map(str, gen())), ctx=ctx)
    return gen()


def multiset_symmetric_difference(lhs, rhs, ctx):
    """Element Þ⊍
    (lst, lst) -> Return the multi-set symmetric difference of two lists
    """
    return multiset_union(
        multiset_difference(lhs, rhs, ctx),
        multiset_difference(rhs, lhs, ctx),
        ctx,
    )


def multiset_union(lhs, rhs, ctx):
    """Element Þ∪
    (lst, lst) -> Return the multi-set union of two lists
    """
    return LazyList(iterable(lhs, ctx=ctx)) + LazyList(
        iterable(multiset_difference(rhs, lhs, ctx), ctx=ctx)
    )


def n_choose_r(lhs, rhs, ctx):
    """Element ƈ
    (num, num) -> n choose r
    (num, str) -> [random.choice(b) for _ in range(a)]
    (str, num) -> [random.choice(a) for _ in range(b)]
    (str, str) -> does a have the same characters as b
    """
    ts = vy_type(lhs, rhs)

    return {
        (NUMBER_TYPE, NUMBER_TYPE): lambda: sympy.binomial(lhs, rhs),
        (NUMBER_TYPE, str): lambda: [
            random.choice(rhs) for _ in range(abs(int(lhs)))
        ],
        (str, NUMBER_TYPE): lambda: [
            random.choice(lhs) for _ in range(abs(int(rhs)))
        ],
        (str, str): lambda: int(set(lhs) == set(rhs)),
        (types.FunctionType, ts[1]): lambda: drop_while(rhs, lhs, ctx),
        (ts[0], types.FunctionType): lambda: drop_while(lhs, rhs, ctx),
    }.get(ts, lambda: vectorise(n_choose_r, lhs, rhs, ctx=ctx))()


def n_pick_r(lhs, rhs, ctx):
    """Element ∆ƈ
    (num, num) -> n_pick_r(a, b)
    (num, str) -> n_pick_r(a, len(b))
    (str, num) -> n_pick_r(len(a), b)
    (str, str) -> n_pick_r(len(a), len(b))
    """
    ts = vy_type(lhs, rhs)
    return {
        (NUMBER_TYPE, NUMBER_TYPE): lambda: divide(
            factorial(lhs, ctx), factorial(lhs - rhs, ctx), ctx
        ),
        (NUMBER_TYPE, str): lambda: n_pick_r(lhs, len(rhs), ctx),
        (str, NUMBER_TYPE): lambda: n_pick_r(len(lhs), rhs, ctx),
        (str, str): lambda: n_pick_r(len(lhs), len(rhs), ctx),
    }.get(ts, lambda: vectorise(n_pick_r, lhs, rhs, ctx=ctx))()


def natural_log(lhs, ctx):
    """Element ∆L
    (num) -> ln(a)
    (str) -> inverse of expression a
    """
    x, y = sympy.symbols("x, y")
    ts = vy_type(lhs)
    return {
        (NUMBER_TYPE): lambda: sympy.ln(lhs),
        (str): lambda: map(
            lambda ex: str(ex.subs(y, x)),
            wrapify(sympy.solve(y - make_expression(lhs), x)),
        ),
    }.get(ts, lambda: vectorise(natural_log, lhs, ctx=ctx))()


def nearest_prime(lhs, ctx):
    """Element ∆p
    (num) -> nearest prime to a
    (str) -> python code from expression
    """
    ts = vy_type(lhs)
    if ts == NUMBER_TYPE:
        if lhs < 2:
            return 2
        elif is_prime(lhs, ctx):
            return lhs

    return {
        (NUMBER_TYPE): lambda: min(
            next_prime(lhs, ctx),
            prev_prime(lhs, ctx),
            key=lambda x: abs(x - lhs),
        ),
        (str): lambda: sympy.pycode(make_expression(lhs)),
    }.get(ts, lambda: vectorise(nearest_prime, lhs, ctx=ctx))()


def negate(lhs, ctx):
    """Element N
    (num) -> -a
    (str) -> swapcase of a
    (fun) -> first integer where function is truthy
    """
    ts = vy_type(lhs)
    return {
        (NUMBER_TYPE): lambda: -lhs,
        (str): lambda: lhs.swapcase(),
        (types.FunctionType): lambda: LazyList(
            vy_filter(lhs, infinite_all_integers(None, ctx), ctx)
        )[0],
    }.get(ts, lambda: vectorise(negate, lhs, ctx=ctx))()


def newline_split(lhs, ctx):
    """Element ↵
    (num) -> 10 ** a
    (str) -> a.split("\\n")
    """
    return {
        (NUMBER_TYPE): lambda: 10**lhs,
        (str): lambda: lhs.split("\n"),
    }.get(vy_type(lhs), lambda: vectorise(newline_split, lhs, ctx=ctx))()


<<<<<<< HEAD
def next_multiple(lhs, rhs, ctx):
    """Element ∆*
    (num, num) -> get the next multiple of b that is greater than a
    """

    ts = vy_type(lhs, rhs)
    return {
        (NUMBER_TYPE, NUMBER_TYPE): lambda: lhs + rhs - lhs % rhs,
    }.get(ts, lambda: vectorise(next_multiple, lhs, rhs, ctx=ctx))()
=======
def next_power(lhs, rhs, ctx):
    if list in vy_type(lhs, rhs, simple=True):
        return vectorise(next_power, lhs, rhs, ctx=ctx)()
    return rhs ** sympy.floor(sympy.log(lhs, rhs) + 1)
>>>>>>> ff8a2e69


def next_prime(lhs, ctx):
    """Element ∆Ṗ
    (num) -> next prime after a
    (str) -> discrimiant of a
    """
    ts = vy_type(lhs)
    return {
        (NUMBER_TYPE): lambda: sympy.nextprime(lhs),
        (str): lambda: sympy.discriminant(make_expression(lhs)),
    }.get(ts, lambda: vectorise(next_prime, lhs, ctx=ctx))()


def non_vectorising_equals(lhs, rhs, ctx):
    """Element ⁼
    (num, num) -> a == b
    (str, str) -> a == b
    (lst, lst) -> a == b
    """
    ts = vy_type(lhs, rhs, simple=True)
    return int(
        {
            (NUMBER_TYPE, NUMBER_TYPE): lambda: lhs == rhs,
            (NUMBER_TYPE, str): lambda: str(lhs) == rhs,
            (str, NUMBER_TYPE): lambda: lhs == str(rhs),
            (str, str): lambda: lhs == rhs,
            (list, list): lambda: lhs == rhs,
        }.get(ts, lambda: 0)()
    )


def not_equals(lhs, rhs, ctx):
    """Element ≠
    (num, num) -> a != b
    (str, str) -> a != b
    (lst, lst) -> a != b
    """
    ts = vy_type(lhs, rhs, simple=True)
    return int(
        {
            (NUMBER_TYPE, str): lambda: str(lhs) != rhs,
            (str, NUMBER_TYPE): lambda: lhs != str(rhs),
        }.get(ts, lambda: lhs != rhs)()
    )


def nth_cardinal(lhs, ctx):
    """Element ∆ċ
    Given a number, return that number as a cardinal - minus one, zero,
    one, two, three etc
    """
    ts = vy_type(lhs)
    return {
        (NUMBER_TYPE): lambda: num2words.num2words(
            lhs, lang="en", to="cardinal"
        ),
        (str): lambda: lhs,
    }.get(ts, lambda: vectorise(nth_cardinal, lhs, ctx=ctx))()


def nth_e(lhs, ctx):
    """Element ∆ė
    (int) -> nth_e(a)
    (str) -> derivative of a
    """
    if type(lhs) is str:
        x = sympy.symbols("x")
        return str(sympy.diff(make_expression(lhs), x))
    elif vy_type(lhs) == NUMBER_TYPE:
        if lhs == 0:
            return 2
        elif lhs == 1:
            return 7
        else:
            return int(str(sympy.N(sympy.E, int(lhs) + 2))[lhs + 1])
    else:
        return vectorise(nth_e, lhs, ctx=ctx)


def nth_fibonacci(lhs, ctx):
    """Element ∆f
    (num) -> nth fibonacci number # sympy.fibonacci(lhs + 1)
    (str) -> nop
    """
    ts = vy_type(lhs)
    return {
        (NUMBER_TYPE): lambda: sympy.fibonacci(lhs + 1),
        (str): lambda: lhs,
    }.get(ts, lambda: vectorise(nth_fibonacci, lhs, ctx=ctx))()


def nth_fibonacci_0(lhs, ctx):
    """Element ∆F
    (num) -> nth fibonacci number, 0 indexed
    """
    ts = vy_type(lhs)
    return {
        (NUMBER_TYPE): lambda: sympy.fibonacci(lhs),
        (str): lambda: lhs,
    }.get(ts, lambda: vectorise(nth_fibonacci_0, lhs, ctx=ctx))()


def nth_ordinal(lhs, ctx):
    """Element ∆o
    Nth item of Þo
    """
    ts = vy_type(lhs)
    return {
        (NUMBER_TYPE): lambda: num2words.num2words(
            lhs, lang="en", to="ordinal"
        ),
        (str): lambda: lhs,
    }.get(ts, lambda: vectorise(nth_ordinal, lhs, ctx=ctx))()


def nth_pi(lhs, ctx):
    """Element ∆i
    (int) -> nth_pi(a)
    (str) -> indefinte integral of a
    """
    ts = vy_type(lhs)
    return {
        (NUMBER_TYPE): lambda: pi_digits(int(lhs))[int(lhs)],
        (str): lambda: str(lhs)
        # (str): lambda: str(sympy.integrate(make_expression(lhs))),
    }.get(ts, lambda: vectorise(nth_pi, lhs, ctx=ctx))()


def one_length_range(lhs, ctx):
    """Element ż
    (any) -> range(1, len(a) + 1) (Inclusive range from 1 to length of a)
    """

    @lazylist_from(lhs)
    def gen():
        count = sympy.nsimplify(1)
        for item in iterable(lhs, ctx=ctx):
            yield count
            count += 1

    return gen()


def one_slice(lhs, rhs, ctx):
    """Element Ż
    (any, num) -> a[1:b] (Slice from 1 until b)
    (num, any) -> b[1:a] (Slice from 1 until a)
    (str, str) -> re.match(pattern=a,string=b)
    """
    ts = vy_type(lhs, rhs)
    if types.FunctionType in ts:
        if ts[0] == types.FunctionType:
            lhs, rhs = rhs, lhs
        lhs = iterable(lhs, ctx=ctx)

        @lazylist_from(lhs)
        def gen():
            last_state = None
            group = []
            for item in lhs:
                state = bool(safe_apply(rhs, item, ctx=ctx))
                if state != last_state and last_state is not None:
                    if group:
                        yield group
                    group = []
                if state:
                    group.append(item)
                last_state = state
            if group:
                yield group

        return gen()
    return {
        (ts[0], NUMBER_TYPE): lambda: index(
            iterable(lhs, ctx=ctx), [1, rhs], ctx
        ),
        (NUMBER_TYPE, ts[1]): lambda: index(
            iterable(rhs, ctx=ctx), [1, lhs], ctx
        ),
        (NUMBER_TYPE, NUMBER_TYPE): lambda: vy_floor(
            index(str(lhs), [1, rhs], ctx=ctx), ctx
        ),
        (str, str): lambda: vyxalify(
            (a := re.match(rhs, lhs)) and a.groups() or 0
        ),
    }.get(ts, lambda: vectorise(one_slice, lhs, rhs, ctx=ctx))()


def optimal_compress(lhs, ctx):
    """Element øD
    (str) -> return the most optimal dictionary compressed string
    """
    dp = [""] + [" " * (len(lhs) + 1)] * len(lhs)

    for i in range(1, len(lhs) + 1):
        for left in range(max(0, i - dictionary.max_word_len), i - 1):
            j = dictionary.word_index(lhs[left:i])
            if j != -1:
                dp[i] = min([dp[i], dp[left] + j], key=len)
                break

        sub = lhs[:i]
        for index, word in enumerate(dictionary.small_dictionary):
            if sub.endswith(word):
                j = compression[index]
                dp[i] = min([dp[i], dp[i - len(word)] + j], key=len)

        replace = dp[i - 1] + lhs[i - 1]
        if len(replace) < len(dp[i]):
            dp[i] = replace

    return quotify(dp[i], ctx)


def optimal_number_compress(lhs, ctx):
    """Element øċ
    (num) -> Semi-optimally compress a number
    """
    if lhs < 0:
        return optimal_number_compress(-lhs, ctx) + "N"
    num_dict = {
        10: "₀",
        26: "₄",
        64: "₆",
        100: "₁",
        128: "₇",
        256: "₈",
        512: "k¶",
        1024: "k⁋",
        2048: "k¦",
        4096: "kṄ",
        8192: "kṅ",
        16384: "k¡",
        32768: "kε",
        65536: "k₴",
        2**20: "k₂",
        2**30: "k₃",
        2**32: "kḭ",
        1: "1",
        2: "2",
        3: "3",
        4: "4",
        5: "5",
        6: "6",
        7: "7",
        8: "8",
        9: "9",
        360: "kR",
    }
    if lhs in num_dict:
        return num_dict.get(lhs)
    if lhs < 100 or 356 < lhs < 1000:
        return str(lhs)
    funs = [
        (lambda x: x + 1, "›"),
        (lambda x: x - 1, "‹"),
        (lambda x: x * 2, "d"),
        (lambda x: x / 2, "½"),
        (lambda x: x**2, "²"),
        (lambda x: x * 3, "T"),
        (lambda x: 2**x, "E"),
        (lambda x: 10**x, "↵"),
        (lambda x: x**0.5, "√"),
        (lambda x: x + 2, "⇧"),
        (lambda x: x - 2, "⇩"),
    ]
    # Brute force functions applied to constants
    for (fun, name) in funs:
        for key in num_dict:
            # safeguard to avoid calculating huge numbers
            if (name not in "E↵" or key < 100) and fun(key) == lhs:
                return num_dict.get(key) + name
    if lhs <= 356:
        return "⁺" + codepage[lhs - 101]
    # Brute force functions applied to constants twice
    for (fun, name) in funs:
        for (fun2, name2) in funs:
            for key in num_dict:
                # safeguard to avoid calculating huge numbers
                if (
                    (name not in "E↵" or key < 100)
                    and (name not in "E↵" or name2 not in "E↵")
                    and (key < 100 or name2 not in "E↵")
                    and fun2(fun(key)) == lhs
                ):
                    return num_dict.get(key) + name + name2
    return "»" + to_base(lhs, codepage_number_compress, ctx) + "»"


def orderless_range(lhs, rhs, ctx):
    """Element r
    (num, num) -> range(a,b) (Range form a to b)
    (num, str) -> append 0s to b to make it length a
    (str, num) -> preprend 0s to a to make it length b
    (any, fun) -> cumulative_reduce(a,function=b) (Prefixes of a reduced by b)
    (str, str) -> regex.has_match(pattern=a,string= b) ( Does b match a)
    """
    ts = vy_type(lhs, rhs)
    return {
        (NUMBER_TYPE, NUMBER_TYPE): lambda: LazyList(
            range(int(lhs), int(rhs), (-1, 1)[int(bool(lhs < rhs))])
            # int(bool(...)) is needed because sympy decides to
            # return a special boolean class sometimes
        ),
        (NUMBER_TYPE, str): lambda: rhs + (" " * abs(len(rhs) - lhs))
        if len(rhs) < lhs
        else rhs,
        (str, NUMBER_TYPE): lambda: (" " * abs(len(lhs) - rhs)) + lhs
        if len(lhs) < rhs
        else lhs,
        (ts[0], types.FunctionType): lambda: scanl(
            multiply(rhs, 2, ctx), iterable(lhs, range, ctx=ctx), ctx=ctx
        ),
        (types.FunctionType, ts[1]): lambda: scanl(
            multiply(lhs, 2, ctx), iterable(rhs, range, ctx=ctx), ctx=ctx
        ),
        (str, str): lambda: int(bool(re.compile(rhs).search(lhs))),
    }.get(ts, lambda: vectorise(orderless_range, lhs, rhs, ctx=ctx))()


def overlapping_groups(lhs, rhs, ctx):
    """Element l
    (any, num) -> Overlapping groups/windows of a of length b
    (any, any) -> length(a) == length(b)
    """
    if NUMBER_TYPE not in vy_type(lhs, rhs):
        return int(len(iterable(lhs, ctx=ctx)) == len(rhs))

    if vy_type(lhs) == NUMBER_TYPE:
        lhs, rhs = rhs, lhs

    stringify = vy_type(lhs) is str

    @lazylist_from(lhs)
    def gen():
        window = "" if stringify else []
        for item in iterable(lhs, ctx=ctx):
            if stringify:
                window += item
            else:
                window.append(item)
            if len(window) == rhs:
                yield window
                window = window[1:]

    return gen()


def overloaded_canvas_draw(lhs, rhs, other, ctx):
    ts = vy_type(lhs, rhs, other, simple=True)

    def is_valid_dirs(lst):
        return all([item in range(9) or item in "+x[]^v<>" for item in lst])

    def is_valid_lengths(lst):
        return all([isinstance(item, int) and item > 0 for item in lst])

    def make_dirs(lst):
        return [
            int(item) if (type(item) is str and item.isnumeric()) else item
            for item in lst
        ]

    if NUMBER_TYPE in ts:
        if ts[0] == NUMBER_TYPE:
            length = lhs
            rest = (rhs, other)
        elif ts[1] == NUMBER_TYPE:
            length = rhs
            rest = (lhs, other)
        else:
            length = other
            rest = (lhs, rhs)

        ts2 = vy_type(rest[0], rest[1])

        if ts2[0] == str:
            text, dirs = rest
        else:
            dirs, text = rest

        dirs = make_dirs(iterable(dirs, ctx=ctx))

        return (dirs, [length], text)
    else:
        if ts[0] == str:
            text = lhs
            rest = (rhs, other)
        elif ts[1] == str:
            text = rhs
            rest = (lhs, other)
        else:
            text = other
            rest = (lhs, rhs)

        # At this point, both rest values are lists or strings
        if is_valid_dirs(make_dirs(rest[0])):
            dirs, length = rest
        else:
            length, dirs = rest

        dirs = make_dirs(dirs)

        if vy_type(length) == str:
            length = [int(length)]

        return (dirs, length, text)


def palindromise(lhs, ctx):
    """Element ∞
    (num) -> equivalent to m
    (str) -> a + a[:-1:-1]
    (lst) -> a + a[:-1:-1]
    """
    ts = vy_type(lhs)
    return {
        NUMBER_TYPE: lambda: mirror(lhs, ctx),
        str: lambda: lhs + lhs[:-1][::-1],
        list: lambda: lhs + lhs[:-1][::-1],
        LazyList: lambda: merge(
            deep_copy(lhs),
            reverse(index(deep_copy(lhs), [None, -1, None], ctx), ctx),
            ctx=ctx,
        ),
    }.get(ts)()


def parenthesise(lhs, ctx):
    """Element øb
    (any) -> "(" + lhs + ")"
    (lst) -> vectorised
    """
    if vy_type(lhs, simple=True) is list:
        return vectorise(parenthesise, lhs)
    return "(" + str(lhs) + ")"


def parity(lhs, ctx):
    """Element ∷
    (num) -> parity of a
    (str) -> parity of a
    """
    ts = vy_type(lhs)
    return {
        (NUMBER_TYPE): lambda: lhs % 2,
        (str): lambda: halve(lhs, ctx)[-1],
    }.get(ts, lambda: vectorise(parity, lhs, ctx=ctx))()


def parse_direction_arrow_to_integer(lhs, ctx):
    """Element ¨^
    (str) -> map characters in `>^<v` to integers
    """
    ts = vy_type(lhs)
    if ts is str and len(lhs) == 1:
        return {
            ">": 0,
            "^": 1,
            "<": 2,
            "v": 3,
        }.get(lhs, -1)
    else:
        return vectorise(parse_direction_arrow_to_integer, list(lhs), ctx=ctx)()


def parse_direction_arrow_to_vector(lhs, ctx):
    """Element ¨^
    (str) -> map characters in `>^<v` to direction vectors
    """
    ts = vy_type(lhs)
    if ts is str and len(lhs) == 1:
        return {
            ">": [sympy.nsimplify(+1), sympy.nsimplify(0)],
            "^": [sympy.nsimplify(0), sympy.nsimplify(+1)],
            "<": [sympy.nsimplify(-1), sympy.nsimplify(0)],
            "v": [sympy.nsimplify(0), sympy.nsimplify(-1)],
        }.get(lhs, [sympy.nsimplify(0), sympy.nsimplify(0)])
    else:
        return vectorise(parse_direction_arrow_to_vector, list(lhs), ctx=ctx)()


def permutations(lhs, ctx):
    """Element Ṗ
    (any) -> Permutations of a
    """
    lhs = iterable(lhs, ctx=ctx)
    return LazyList(
        map(
            lambda x: "".join(x) if all(isinstance(y, str) for y in x) else x,
            itertools.permutations(
                iterable(lhs, number_type=range, ctx=ctx), len(lhs)
            ),
        )
    )


def pluralise_count(lhs, rhs, ctx):
    """Element øP
    (str, num) -> count lhs lots of rhs
    (num, str) -> count rhs lots of lhs
    """
    if vy_type(lhs) == NUMBER_TYPE:
        return pluralise_count(rhs, int(lhs), ctx)
    return str(rhs) + " " + str(lhs) + "s" * (rhs != 1)


def polynomial_expr_from_coeffs(lhs, ctx):
    """Element ∆Ċ
    (num) -> symbolic math representation of polynomial of degree n
             where each coefficient is 1
    (str) -> a
    (lst) -> symbolic math representation of polynomial with coeffs in
             lhs
    """
    ts = vy_type(lhs)
    x = sympy.symbols("x")
    return {
        NUMBER_TYPE: lambda: str(sum(x**arg for arg in range(0, lhs + 1))),
        str: lambda: lhs,
        list: lambda: str(
            sum(c * x**i for i, c in enumerate(reverse(lhs, ctx)))
        ),
    }.get(ts, lambda: vectorise(polynomial_expr_from_coeffs, lhs, ctx=ctx))()


def polynomial_from_roots(lhs, ctx):
    """Element ∆ṙ
    (lst) -> Get the polynomial with coefficients from the roots of a polynomial
    """
    assert all(vy_type(x) == NUMBER_TYPE for x in lhs)
    eqn = " * ".join(map(lambda x: "(x - " + str(x) + ")", lhs))
    x = sympy.symbols("x")
    return sympy.Poly(eqn, x).coeffs()


def polynomial_roots(lhs, ctx):
    """Element ∆P
    (lst) -> roots(a)
    """
    x = sympy.symbols("x")

    equation = make_expression(
        " + ".join(
            map(
                lambda power: "("
                + str(power[1])
                + ")x^("
                + str(power[0])
                + ")",
                enumerate(reverse(iterable(lhs, ctx=ctx), ctx=ctx)),
            )
        )
    )

    return vyxalify(sympy.solve(sympy.Eq(equation, 0), x))


def powerset(lhs, ctx):
    """Element ṗ
    (any) -> powerset of a
    """
    lhs = iterable(lhs, ctx=ctx)

    @lazylist_from(lhs)
    def gen():
        it = iter(lhs)

        prev_sets = [[]]
        yield []
        while True:
            try:
                elem = next(it)
            except StopIteration:
                break
            new_sets = [prev + [elem] for prev in prev_sets]
            prev_sets += [subset[:] for subset in new_sets]
            yield from new_sets

    if vy_type(lhs) == str:
        return LazyList("".join(x) for x in gen())
    return gen()


def prepend(lhs, rhs, ctx):
    """Element p
    (any, any) -> a.prepend(b) (Prepend b to a)
    """
    ts = vy_type(lhs, rhs, simple=True)
    if ts != (list, list):
        return merge(rhs, lhs, ctx)
    else:
        return LazyList([rhs]) + LazyList(lhs)


def prev_power(lhs, rhs, ctx):
    if list in vy_type(lhs, rhs, simple=True):
        return vectorise(prev_power, lhs, rhs, ctx=ctx)()
    return rhs ** sympy.ceiling(sympy.log(lhs, rhs) - 1)


def prev_prime(lhs, ctx):
    """Element ∆ṗ
    (num) -> previous prime
    (str) -> factorise expression
    """
    ts = vy_type(lhs)
    return {
        NUMBER_TYPE: lambda: sympy.prevprime(int(lhs)) if lhs >= 3 else 1,
        str: lambda: str(sympy.factor(make_expression(lhs))),
    }.get(ts, lambda: vectorise(prev_prime, lhs, ctx=ctx))()


def prime_exponents(lhs, ctx):
    """Element ∆ǐ
    (num) -> prime exponents of a
    (str) -> factorise expression
    """
    ts = vy_type(lhs)
    return {
        NUMBER_TYPE: lambda: [
            value for key, value in sympy.factorint(int(lhs)).items()
        ],
    }.get(ts, lambda: vectorise(prime_exponents, lhs, ctx=ctx))()


def prime_factorisation(lhs, ctx):
    """Element Ǐ
    (num) -> prime_factors(a) (no duplicates)
    (str) -> lhs + lhs[0]"""
    ts = vy_type(lhs)
    return {
        NUMBER_TYPE: lambda: sympy.ntheory.primefactors(int(lhs)),
        str: lambda: lhs + lhs[0],
    }.get(ts, lambda: lhs + [lhs[0]] if lhs else lhs)()


def prime_factors(lhs, ctx):
    """Element ǐ
    (num) -> prime_factors(a) (with duplicates)
    (str) -> title_case(a)
    """
    ts = vy_type(lhs)
    return {
        (NUMBER_TYPE): lambda: deep_flatten(
            [
                [key] * value
                for key, value in sympy.ntheory.factorint(int(lhs)).items()
            ],
            ctx=ctx,
        ),
        (str): lambda: lhs.title(),
    }.get(ts, lambda: vectorise(prime_factors, lhs, ctx=ctx))()


def product(lhs, ctx):
    """Element Π
    (lst[num]) -> product(list)
    (lst[str|lst]) -> Cartesian product over a list of lists
    """
    if all(vy_type(x) == NUMBER_TYPE for x in lhs):
        return foldl(multiply, lhs, initial=1, ctx=ctx)

    return cartesian_over_list(lhs, ctx)


def quadratic_solver(lhs, rhs, ctx):
    """Element ∆q
    (num, num) -> x such that ax^2 + bx = 0
    (num, str) -> evaluate single variable equation b with x=a
    (str, num) -> evaluate single variable equation a with x=b
    (str, str) -> solve equation a = b for x
    """
    ts = vy_type(lhs, rhs)
    x = sympy.symbols("x")
    return {
        (NUMBER_TYPE, NUMBER_TYPE): lambda: sympy.solve(
            sympy.Eq((lhs * x**2) + rhs * x, 0), x
        ),
        (NUMBER_TYPE, str): lambda: sympy.solve(
            sympy.Eq(make_expression(rhs), lhs), x
        ),
        (str, NUMBER_TYPE): lambda: sympy.solve(
            sympy.Eq(make_expression(lhs), rhs), x
        ),
        (str, str): lambda: sympy.solve(
            sympy.Eq(make_expression(lhs), make_expression(rhs)), x
        ),
    }.get(ts, lambda: vectorise(quadratic_solver, lhs, rhs, ctx=ctx))()


def quotify(lhs, ctx):
    """Element q
    (any) -> ` + a + ` (Quotify a)
    """
    ts = vy_type(lhs)
    return {
        NUMBER_TYPE: lambda: "`{}`".format(lhs),
        str: lambda: "`{}`".format(
            lhs.replace("\\", "\\\\").replace("`", "\\`")
        ),
        types.FunctionType: lambda: "`{}`".format(lhs.__name__),
    }.get(ts, lambda: quotify(vy_str(lhs, ctx=ctx), ctx))()


def rand_bits(lhs, ctx):
    """Element ÞB
    (int) -> rand_bits(a)
    """
    ts = vy_type(lhs)
    return {
        (NUMBER_TYPE): lambda: [random.randint(0, 1) for i in range(lhs)],
        (str): lambda: [int(random.choice(bin(ord(c))[2:])) for c in lhs],
    }.get(ts, lambda: vectorise(rand_bits, lhs, ctx=ctx))()


def random_choice(lhs, ctx):
    """Element ℅
    (lst) -> random element of a
    (num) -> Random integer from 0 to a
    """
    if lhs == "":
        return ""
    elif vy_type(lhs, simple=True) is list and len(lhs) == 0:
        return 0
    return random.choice(iterable(lhs, range, ctx=ctx))


def regex_sub(lhs, rhs, other, ctx):
    """Element øṙ
    (str, str, str) -> Replace matches of a with c in b
    (any, any, fun) -> Apply c to matches of a in b
    """
    ts = (vy_type(lhs), vy_type(rhs), vy_type(other))

    if ts[-1] != types.FunctionType:
        return re.sub(
            vy_str(lhs, ctx=ctx), vy_str(other, ctx=ctx), vy_str(rhs, ctx=ctx)
        )
    else:
        parts = re.split("(" + lhs + ")", rhs)
        out = ""
        switch = 1
        for item in parts:

            if switch % 2:
                out += item
            else:
                out += vy_str(safe_apply(other, item, ctx=ctx), ctx=ctx)
            switch += 1

        return out


def remove(lhs, rhs, ctx):
    """Element o
    (num, fun) -> first a positive integers where b is truthy
    (fun, num) -> first b positive integers where a is truthy
    (any, any) -> a.remove(b)
    """
    lhs = iterable(lhs)
    ts = vy_type(lhs)
    if set(vy_type(lhs, rhs)) == {types.FunctionType, NUMBER_TYPE}:
        lhs, rhs = (rhs, lhs) if ts is types.FunctionType else (lhs, rhs)

        @lazylist
        def gen():
            value = 1
            found = 0
            while found != rhs:
                if lhs(value):
                    yield value
                    found += 1
                value += 1

        return gen()
    if ts == str:
        return replace(lhs, rhs, "", ctx)
    elif ts == LazyList:
        return lhs.filter(lambda elem: elem != rhs)
    else:
        return [elem for elem in lhs if elem != rhs]


def remove_at_index(lhs, rhs, ctx):
    """Element ⟇
    (any, num) -> remove item b of a
    """
    lhs, rhs = (rhs, lhs) if vy_type(rhs) != NUMBER_TYPE else (lhs, rhs)
    lhs = iterable(lhs, ctx=ctx)

    return LazyList(item for i, item in enumerate(lhs) if i != rhs)


def remove_non_alphabets(lhs, ctx):
    """Element Ǎ
    (str) -> filter(isalpha, a)
    (num) -> 2 ** a
    """
    ts = vy_type(lhs)
    return {
        NUMBER_TYPE: lambda: 2**lhs,
        str: lambda: "".join(filter(str.isalpha, lhs)),
    }.get(ts, lambda: vectorise(remove_non_alphabets, lhs, ctx=ctx))()


def remove_until_no_change(lhs, rhs, ctx):
    """Element øo
    (any, any) -> a.remove_until_no_change(b)
    """
    loop = True
    prev = deep_copy(lhs)

    while loop:
        if vy_type(rhs, simple=True) is list:
            for item in rhs:
                lhs = remove(lhs, item, ctx)
        else:
            lhs = remove(lhs, rhs, ctx=ctx)
        if non_vectorising_equals(lhs, prev, ctx):
            loop = False
        else:
            prev = deep_copy(lhs)

    return lhs


def repeat(lhs, rhs, ctx):
    """Element ẋ
    (str, num) -> a * b
    (num, str) -> b * a
    (any, num) -> Repeat a b times
    (str, str) -> a + " " + b
    (fun, any) -> repeat function a on b while the function results are not-unique
    (any, fun) -> repeat function b on a while the function results are not-unique
    """
    ts = vy_type(lhs, rhs)
    if types.FunctionType in ts:
        function, value = (
            (lhs, rhs) if ts[0] == types.FunctionType else (rhs, lhs)
        )

        @lazylist
        def gen():
            prev = value
            curr = value
            while True:
                curr = safe_apply(function, curr, ctx=ctx)
                if curr == prev:
                    break
                prev = curr
                yield curr

        return gen()
    elif ts == (str, NUMBER_TYPE):
        return lhs * int(abs(rhs))
    elif ts == (NUMBER_TYPE, str):
        return rhs * int(abs(lhs))
    elif ts == (str, str):
        return lhs + " " + rhs
    elif ts[0] == NUMBER_TYPE:
        return LazyList(rhs for _ in range(int(abs(lhs))))
    elif ts[1] == NUMBER_TYPE:
        return LazyList(lhs for _ in range(int(abs(rhs))))
    else:
        return vectorise(repeat, lhs, rhs, ctx=ctx)


def replace(lhs, rhs, other, ctx):
    """Element V
    (any, any, any) -> a.replace(b, c)
    """
    ts = vy_type(lhs, rhs, other)
    if types.FunctionType in ts:
        return apply_at(lhs, rhs, other, ctx=ctx)
    if vy_type(lhs, simple=True) is not list:
        res = str(lhs).replace(str(rhs), str(other))
        if vy_type(lhs) == NUMBER_TYPE:
            return vy_eval(res, ctx)
        return res
    else:
        return [other if value == rhs else value for value in iterable(lhs)]


def replace_first(lhs, rhs, other, ctx):
    """Element øḞ
    (any, any, any) -> a.replace_first(b, c)
    """
    if vy_type(lhs, simple=True) is not list:
        return str(lhs).replace(str(rhs), str(other), 1)
    else:

        @lazylist_from(lhs)
        def gen():
            first_found = False
            for item in iterable(lhs, ctx=ctx):
                if first_found:
                    yield item
                elif non_vectorising_equals(rhs, item, ctx):
                    yield other
                    first_found = True
                else:
                    yield item

        return gen()


def replace_nth_occurrence(lhs, rhs, other, n, ctx):
    """Element øṄ
    (any, any, any, num) -> a.replace_nth_occurrence(b, c, d)
    """
    if vy_type(lhs, simple=True) is not list:
        try:
            where = [m.start() for m in re.finditer(str(rhs), str(lhs))][
                n if n < 0 else n - 1
            ]
        except IndexError:
            return str(lhs)
        before = str(lhs)[:where]
        after = str(lhs)[where:].replace(str(rhs), str(other), 1)
        return before + after
    else:

        @lazylist_from(lhs)
        def gen():
            if n >= 0:
                num = 1
            else:
                num = -list(lhs).count(rhs)
            for item in iterable(lhs, ctx=ctx):
                if item == rhs and num == n:
                    yield other
                    num += 1
                else:
                    if item == rhs:
                        num += 1
                    yield item

        return gen()


def replace_until_no_change(lhs, rhs, other, ctx):
    """Element øV
    (any,any,any) -> Replace rhs with other in lhs while lhs changes
    """
    prev = None
    while prev != lhs:
        prev = deep_copy(lhs)
        lhs = replace(lhs, rhs, other, ctx)
    return lhs


def request(lhs, ctx):
    """Element ¨U
    (str) -> Send a GET request to a URL if online"""
    req = urllib.request.Request(
        urlify(lhs), headers={"User-Agent": "Mozilla/5.0 Vyxal"}
    )
    x = urllib.request.urlopen(req).read()
    try:
        return x.decode("utf-8")
    except UnicodeDecodeError:
        return x.decode("latin-1")


def reverse(lhs, ctx):
    """Element Ṙ
    (any) -> a reversed
    """
    ts = vy_type(lhs)
    return {
        NUMBER_TYPE: lambda: reverse_number(lhs),
        str: lambda: lhs[::-1],
        list: lambda: lhs[::-1],
        LazyList: lambda: lhs.reversed(),
    }.get(ts)()


def right_bit_shift(lhs, rhs, ctx):
    """Element ↳
    (num, num) -> a << b
    (str, num) -> a.rjust(b, " ")
    (num, str) -> b.rjust(a, " ")
    (str, str) -> a.rjust(len(b)-len(a), " ")
    """
    ts = vy_type(lhs, rhs)
    return {
        (NUMBER_TYPE, NUMBER_TYPE): lambda: int(lhs) >> int(rhs),
        (str, NUMBER_TYPE): lambda: lhs.rjust(int(rhs), " "),
        (NUMBER_TYPE, str): lambda: rhs.rjust(int(lhs), " "),
        (str, str): lambda: lhs.rjust(len(rhs), " "),
    }.get(ts, lambda: vectorise(right_bit_shift, lhs, rhs, ctx=ctx))()


def roman_numeral(lhs, ctx):
    """Element øṘ
    (num) -> roman numeral of a
    (str) -> a to decimal from roman numeral
    """
    ints = (1000, 900, 500, 400, 100, 90, 50, 40, 10, 9, 5, 4, 1)
    nums = (
        "M",
        "CM",
        "D",
        "CD",
        "C",
        "XC",
        "L",
        "XL",
        "X",
        "IX",
        "V",
        "IV",
        "I",
    )

    big_ints = (
        1000,
        999,
        995,
        990,
        950,
        900,
        500,
        499,
        495,
        490,
        450,
        400,
        100,
        99,
        95,
        90,
        50,
        49,
        45,
        40,
        10,
        9,
        5,
        4,
        1,
    )
    big_nums = (
        "M",
        "IM",
        "VM",
        "XM",
        "LM",
        "CM",
        "D",
        "ID",
        "VD",
        "XD",
        "LD",
        "CD",
        "C",
        "IC",
        "VC",
        "XC",
        "L",
        "IL",
        "VL",
        "XL",
        "X",
        "IX",
        "V",
        "IV",
        "I",
    )
    if vy_type(lhs) is NUMBER_TYPE:
        result = ""
        for i, n in enumerate(ints):
            count = int(lhs / n)
            result += nums[i] * count
            lhs -= n * count
        return result
    elif vy_type(lhs) is str:
        lhs = lhs.upper()
        result = 0
        for i, n in enumerate(big_nums):
            while lhs.startswith(n):
                result += big_ints[i]
                lhs = lhs[len(n) :]
        return result
    elif vy_type(lhs, simple=True) is list:
        return vectorise(roman_numeral, lhs, ctx=ctx)


def rotate_left(lhs, rhs, ctx):
    """Element Ǔ
    (any, num) -> a rotated left by b
    (any) -> a rotated left by 1
    """
    lhs = iterable(lhs, ctx=ctx)
    ts = vy_type(lhs)

    if (ts is LazyList and not bool(lhs)) or len(lhs) == 0:
        return lhs

    if ts is str:
        return lhs[rhs:] + lhs[:rhs]

    @lazylist
    def gen():
        rotating_list = lhs
        for _ in range(rhs):
            rotating_list = rotating_list[1:] + [rotating_list[0]]
        yield from rotating_list

    return gen()


def rotate_right(lhs, rhs, ctx):
    """Element ǔ
    (any, num) -> a rotated right by b
    (any) -> a rotated right by 1
    """
    lhs = iterable(lhs, ctx=ctx)
    ts = vy_type(lhs)

    if (ts is LazyList and not bool(lhs)) or len(lhs) == 0:
        return lhs

    if ts is str:
        return lhs[-rhs:] + lhs[:-rhs]

    @lazylist
    def gen():
        rotating_list = list(lhs)
        for _ in range(abs(int(rhs))):
            rotating_list = [rotating_list[-1]] + rotating_list[:-1]
        yield from rotating_list

    return gen()


def round_to(lhs, rhs, ctx):
    """Element ∆W
    (num, num) -> round(a, no_dec_places=b)
    """
    ts = vy_type(lhs, rhs)
    return {
        (NUMBER_TYPE, NUMBER_TYPE): lambda: sympy.nsimplify(
            str(sympy.N(lhs, int(rhs) + 1)), rational=True
        ),
        (NUMBER_TYPE, str): lambda: -1,
        (str, NUMBER_TYPE): lambda: -1,
        (str, str): lambda: -1,
    }.get(ts, lambda: vectorise(round_to, lhs, rhs, ctx=ctx))()


def run_length_decoding(lhs, ctx):
    """Element ød
    (lst) -> Run length decoding
    """
    temp = flatten_by(
        list(
            map(
                lambda elem: (
                    [elem[1]] * elem[0]
                    if isinstance(elem[1], str)
                    else [elem[0]] * elem[1]
                ),
                lhs,
            )
        ),
        1,
        ctx=ctx,
    )
    if all(isinstance(x, str) for x in temp):
        return "".join(temp)
    else:
        return LazyList(temp)


def run_length_encoding(lhs, ctx):
    """Element øe
    (str) -> List of the form [[character, count], ...]
    """
    lhs = iterable(lhs, ctx=ctx)
    return LazyList(
        map(
            lambda elem: [elem[0], len(list(elem[1]))],
            itertools.groupby(lhs),
        )
    )


def sans_last_prepend_zero(lhs, ctx):
    """Element Þr
    Remove the last item of a list and prepend 0
    """
    ts = vy_type(lhs)
    return {
        NUMBER_TYPE: lambda: tail_remove(lhs, ctx),  # prepending a 0 to
        # a number just makes it the same number
        str: lambda: "0" + lhs[:-1],  # leave as string
    }.get(ts, lambda: prepend(tail_remove(lhs, ctx), 0, ctx=ctx))()


def separate_runl_encode(lhs, ctx: Context):
    """Element øĖ
    (any) -> run length encode a and push items and lengths both to the stack separately
    """
    enc = run_length_encoding(lhs, ctx)
    items, lengths = transpose(enc)
    ctx.stacks[-1].append(items)
    return lengths


def shortest(lhs, ctx):
    """Element Þg
    (lst) -> Return the shortest item in a list.
    """
    return min_by_function(lhs, length, ctx)


def shuffle(lhs, ctx):
    """Element Þ℅
    (lst) -> Return a random permutation of a
    """
    temp = list(deep_copy(iterable(lhs, range, ctx=ctx)))
    random.shuffle(temp)
    if type(lhs) is str:
        return "".join(temp)
    return LazyList(temp)


def sign_of(lhs, ctx):
    """
    (num) -> sign_of(a) (positive = 1, 0 = 0; negative = -1)
    (str) -> is a numeric
    """
    ts = vy_type(lhs)
    return {
        NUMBER_TYPE: lambda: sympy.sign(lhs),
        str: lambda: int(lhs.isnumeric()),
    }.get(ts, lambda: vectorise(sign_of, lhs, ctx=ctx))()


def sine(lhs, ctx):
    """Element ∆s
    (num) -> sin(a)
    (str) -> sin(expression)
    """
    ts = vy_type(lhs)
    return {
        NUMBER_TYPE: lambda: sympy.nsimplify(sympy.sin(lhs), rational=True),
        str: lambda: str(
            sympy.nsimplify(sympy.sin(make_expression(lhs)), rational=True)
        ),
    }.get(ts, lambda: vectorise(sine, lhs, ctx=ctx))()


def slice_from(lhs, rhs, ctx):
    """Element ȯ
    (fun, num) -> First b integers for which a(x) is truthy
    (any, num) -> a[b:] (Slice from b to the end)
    (str, str) -> vertically merge a and b
    """
    ts = vy_type(lhs, rhs, simple=True)
    if types.FunctionType in ts:
        function, count = (
            (lhs, rhs) if ts[0] is types.FunctionType else (rhs, lhs)
        )

        @lazylist
        def gen():
            found = 0
            item = 1
            while True:
                if found == count:
                    break
                res = safe_apply(function, item, ctx=ctx)
                if boolify(res, ctx=ctx):
                    found += 1
                    yield item
                item += 1

        return gen()

    else:
        return {
            (str, str): lambda: lhs + "\n" + rhs,
            (str, NUMBER_TYPE): lambda: lhs[int(rhs) :],
            (NUMBER_TYPE, str): lambda: rhs[int(lhs) :],
            (list, NUMBER_TYPE): lambda: lhs[int(rhs) :],
            (NUMBER_TYPE, list): lambda: rhs[int(lhs) :],
            (NUMBER_TYPE, NUMBER_TYPE): lambda: sympy.nsimplify(
                str(lhs)[int(rhs) :]
            ),
        }.get(ts)()


def sort_by(lhs, rhs, ctx):
    """Element ṡ
    (any, fun) -> sorted(a, key=b) (Sort by b)
    (num, num) -> range(a, b + 1) (Inclusive range from a to b)
    (str, str) -> regex.split(pattern=b, string=a)
    """
    ts = vy_type(lhs, rhs)
    if types.FunctionType in ts:
        function, vector = (
            (lhs, rhs) if ts[0] is types.FunctionType else (rhs, lhs)
        )
        return sorted(
            iterable(vector, ctx=ctx),
            key=lambda x: safe_apply(function, x, ctx=ctx),
        )
    else:
        return {
            (NUMBER_TYPE, NUMBER_TYPE): lambda: LazyList(range(lhs, rhs + 1))
            if lhs <= rhs
            else LazyList(range(lhs, rhs - 1, -1)),
            (str, str): lambda: re.split(rhs, lhs),
        }.get(ts, lambda: vectorise(sort_by, lhs, rhs, ctx=ctx))()


def sort_by_length(lhs, ctx):
    """Element Þṡ
    (lst) -> Sort a list by length.
    """
    return sort_by(lhs, length, ctx)


def sort_every_level(lhs, ctx):
    """Element ÞŻ
    (lst) -> Sort every level of a multidimensional list
    """
    if vy_type(lhs, simple=True) is not list:
        return lhs
    return vy_sort((sort_every_level(item, ctx) for item in lhs), ctx=ctx)


def split_keep(lhs, rhs, ctx):
    """Element Ẇ
    (any, any) -> a.split_and_keep_delimiter(b) (Split and keep the delimiter)
    (fun, any) -> apply a to every second item of b starting with the first item
    """
    ts = vy_type(lhs, rhs)
    if types.FunctionType in ts:
        lhs, rhs = (rhs, lhs) if ts[1] is types.FunctionType else (lhs, rhs)

        @lazylist_from(rhs)
        def gen():
            switch = True
            for item in rhs:
                if switch:
                    yield safe_apply(lhs, item, ctx=ctx)
                    switch = False
                else:
                    yield item
                    switch = True

        return gen()
    if isinstance(lhs, str):
        return re.split(f"({re.escape(vy_str(rhs, ctx=ctx))})", lhs)
    else:
        is_num = vy_type(lhs) == NUMBER_TYPE
        lhs = iterable(abs(lhs) if is_num else lhs, ctx)

        def gen():
            temp = []
            for item in lhs:
                if item == rhs:
                    yield temp[::]
                    yield [item]
                    temp = []
                else:
                    temp.append(item)
            if temp:
                yield temp

        if is_num:
            return LazyList(vy_eval("".join(map(str, x)), ctx) for x in gen())
        else:
            return LazyList(
                gen(), isinf=(type(lhs) is LazyList and lhs.infinite)
            )


def split_on(lhs, rhs, ctx):
    """
    Element €
    (num, num) -> str(lhs).split(rhs)
    (num, str) -> str(lhs).split(rhs)
    (str, num) -> lhs.split(str(rhs))
    (str, str) -> lhs.split(rhs)

    """
    if types.FunctionType in vy_type(lhs, rhs):
        return coords_deepmap(lhs, rhs, ctx=ctx)

    if [primitive_type(lhs), primitive_type(rhs)] == [SCALAR_TYPE, SCALAR_TYPE]:
        temp = str(lhs).split(str(rhs))
        return (
            LazyList(map(lambda x: vy_eval(x, ctx), temp))
            if vy_type(lhs) == NUMBER_TYPE
            else temp
        )

    @lazylist_from(lhs)
    def gen():
        ret, temp = [], []
        for item in iterable(lhs, ctx=ctx):
            if item == rhs:
                yield temp[::]
                temp = []
            else:
                temp.append(item)
        if temp:
            yield temp

    return gen()


def square(lhs, ctx):
    """Element ²
    (num) -> a ** 2 (Squared)
    (str) -> a formatted as a square
    """

    def grid_helper(string):
        temp = string
        while not is_square(len(temp), ctx):
            temp += " "
        return wrap(temp, int(square_root(len(temp), ctx)), ctx)

    ts = vy_type(lhs)
    return {
        NUMBER_TYPE: lambda: exponent(lhs, 2, ctx),
        str: lambda: grid_helper(lhs),
    }.get(ts, lambda: vectorise(square, lhs, ctx=ctx))()


def square_root(lhs, ctx):
    """Element √
    (num) -> sqrt(a)
    (str) -> every second character of a
    """
    ts = vy_type(lhs)
    return {
        NUMBER_TYPE: lambda: sympy.sqrt(lhs),
        str: lambda: "".join(lhs[::2]),
    }.get(ts, lambda: vectorise(square_root, lhs, ctx=ctx))()


def starts_with(lhs, rhs, ctx):
    """Element øp
    (str, str) -> True if a starts with b
    """
    ts = primitive_type(lhs), primitive_type(rhs)
    return int(
        {
            (list, SCALAR_TYPE): lambda: lhs[0] == rhs,
            (SCALAR_TYPE, list): lambda: rhs[0] == lhs,
            (list, list): lambda: lhs[0] == rhs,
        }.get(ts, lambda: vy_str(lhs).startswith(vy_str(rhs)))()
    )


def starts_with_set(lhs, rhs, ctx):
    """Element øs
    (list, list) -> True if a starts with all of b
    """
    ts = primitive_type(lhs), primitive_type(rhs)
    return int(
        {
            (list, list): lambda: lhs[: len(rhs)] == rhs,
            (list, SCALAR_TYPE): lambda: lhs[0] == rhs,
            (SCALAR_TYPE, list): lambda: rhs[0] == lhs,
        }.get(ts, lambda: vy_str(lhs).startswith(vy_str(rhs)))()
    )


def strict_greater_than(lhs, rhs, ctx):
    """Element ¨>
    Non-vectorising greater than
    """
    ts = vy_type(lhs, rhs)
    return {
        (NUMBER_TYPE, NUMBER_TYPE): lambda: int(bool(lhs > rhs)),
        (NUMBER_TYPE, str): lambda: int(str(lhs) > rhs),
        (str, NUMBER_TYPE): lambda: int(lhs > str(rhs)),
        (str, str): lambda: int(lhs > rhs),
    }.get(
        ts,
        lambda: int(
            bool(list(iterable(lhs, ctx=ctx)) > list(iterable(rhs, ctx=ctx)))
        ),
    )()


def strict_less_than(lhs, rhs, ctx):
    """Element ¨>
    Non-vectorising less than
    """
    ts = vy_type(lhs, rhs)
    return {
        (NUMBER_TYPE, NUMBER_TYPE): lambda: int(bool(lhs < rhs)),
        (NUMBER_TYPE, str): lambda: int(str(lhs) < rhs),
        (str, NUMBER_TYPE): lambda: int(lhs < str(rhs)),
        (str, str): lambda: int(lhs < rhs),
    }.get(
        ts,
        lambda: int(
            bool(list(iterable(lhs, ctx=ctx)) < list(iterable(rhs, ctx=ctx)))
        ),
    )()


def strip(lhs, rhs, ctx):
    """Element P
    (any, any) -> a.strip(b)
    (any, fun) -> all elements in a where the result of b(x) is lowest
    """
    if vy_type(lhs) == types.FunctionType:
        lhs, rhs = rhs, lhs
    if vy_type(rhs) == types.FunctionType:
        lhs = iterable(lhs, ctx=ctx)
        if not lhs:
            return lhs
        m = None
        fun_vals = []
        for item in lhs:
            fn_val = safe_apply(rhs, item, ctx=ctx)
            fun_vals.append(fn_val)
            if m is None:
                m = fn_val
            else:
                m = dyadic_minimum(m, fn_val, ctx=ctx)

        return LazyList(item for item in lhs if fun_vals.pop(0) == m)
    ts = vy_type(lhs, rhs)
    return {
        (NUMBER_TYPE, NUMBER_TYPE): lambda: vy_eval(
            vy_str(lhs, ctx=ctx).strip(vy_str(rhs, ctx=ctx)),
            ctx,
        ),
        (NUMBER_TYPE, str): lambda: vy_eval(
            vy_str(lhs, ctx=ctx).strip(rhs), ctx
        ),
        (str, NUMBER_TYPE): lambda: lhs.strip(str(rhs)),
        (str, str): lambda: lhs.strip(rhs),
    }.get(ts, lambda: strip_list_helper(lhs, rhs, ctx))()


def strip_left(lhs, rhs, ctx):
    """Element øl
    (any, any) -> a.lstrip(b)
    """
    ts = vy_type(lhs, rhs)
    return {
        (NUMBER_TYPE, NUMBER_TYPE): lambda: vy_eval(
            vy_str(lhs, ctx=ctx).lstrip(vy_str(rhs, ctx=ctx)),
            ctx,
        ),
        (NUMBER_TYPE, str): lambda: vy_eval(
            vy_str(lhs, ctx=ctx).lstrip(rhs), ctx
        ),
        (str, NUMBER_TYPE): lambda: lhs.lstrip(str(rhs)),
        (str, str): lambda: lhs.lstrip(rhs),
    }.get(ts, lambda: strip_list_helper(lhs, rhs, ctx, -1))()


def strip_list_helper(left, right, ctx, sign=0):
    """This doesn't make sense anywhere but here"""
    inf_left, inf_right = False, False
    if vy_type(left) is LazyList and left.infinite:
        inf_left = True
    if vy_type(right) is LazyList and right.infinite:
        inf_right = True
    if (
        vy_type(left, simple=True) != list
        and vy_type(right, simple=True) == list
    ):
        return strip_list_helper(right, left, ctx, sign)
    if vy_type(right, simple=True) != list:
        right = [right]
    if not left:
        return []  # how you gonna strip from nothing
    if not right:
        return left

    # Strip from the right side first
    # check to make sure there's stuff to strip

    if not inf_left and not inf_right and len(left) < len(right):
        # left is smaller than right
        # e.g. [1, 2, 3].strip([2, 3, 4, 5, 6])
        if left in (right[: len(left)], right[: len(left) : -1]):
            return []

    def strip_front(lst, unwanted):
        """Strip from only the front"""
        start_ind = 0
        for item in lst:
            if item not in unwanted:
                break
            start_ind += 1

        return lst[start_ind:]

    if sign == 0:
        left = strip_front(left, right)

        if not inf_left:
            left = strip_front(left[::-1], right)[::-1]
    elif sign == -1:
        left = strip_front(left, right)
    else:
        left = strip_front(left[::-1], right)[::-1]

    return left


def strip_right(lhs, rhs, ctx):
    """Element ør
    (any, any) -> a.rstrip(b)
    """
    ts = vy_type(lhs, rhs)
    return {
        (NUMBER_TYPE, NUMBER_TYPE): lambda: vy_eval(
            vy_str(lhs, ctx=ctx).rstrip(vy_str(rhs, ctx=ctx)),
            ctx,
        ),
        (NUMBER_TYPE, str): lambda: vy_eval(
            vy_str(lhs, ctx=ctx).rstrip(rhs), ctx
        ),
        (str, NUMBER_TYPE): lambda: lhs.rstrip(str(rhs)),
        (str, str): lambda: lhs.rstrip(rhs),
    }.get(ts, lambda: strip_list_helper(lhs, rhs, ctx, 1))()


def strip_whitespace(lhs, ctx):
    """Element øS
    (str) -> a.strip()
    (num) -> Remove trailing zeros
    """
    ts = vy_type(lhs)
    return {
        str: lambda: vy_str(lhs, ctx=ctx).strip(),
        NUMBER_TYPE: lambda: (
            strip_whitespace(lhs // 10, ctx) if lhs % 10 == 0 else lhs
        ),
    }.get(ts, lambda: vectorise(strip_whitespace, lhs, ctx=ctx))()


def strip_whitespace_left(lhs, ctx):
    """Element øL
    (str) -> a.lstrip()
    """
    ts = vy_type(lhs)
    return {str: lambda: vy_str(lhs, ctx=ctx).lstrip()}.get(
        ts, lambda: vectorise(strip_whitespace_left, lhs, ctx=ctx)
    )()


def strip_whitespace_right(lhs, ctx):
    """Element øR
    (str) -> a.rstrip()
    """
    ts = vy_type(lhs)
    return {str: lambda: vy_str(lhs, ctx=ctx).rstrip()}.get(
        ts, lambda: vectorise(strip_whitespace_right, lhs, ctx=ctx)
    )()


def sublists(lhs, ctx):
    """Element ÞS
    Sublists of a list.
    """
    lhs = iterable(lhs, range, ctx=ctx)

    @lazylist_from(lhs)
    def gen():
        for prefix in prefixes(lhs, ctx=ctx):
            yield from suffixes(prefix, ctx=ctx)

    return gen()


def substrings(lhs, ctx):
    """Element ǎ
    (num) -> ath prime
    (str) -> all substrings of a
    """
    ts = vy_type(lhs)
    return {
        NUMBER_TYPE: lambda: sympy.ntheory.prime(int(lhs) + 1),
        str: lambda: LazyList(
            (
                lhs[i:j]
                for i in range(len(lhs) + 1)
                for j in range(1, len(lhs) + 1)
                if i < j
            )
        ),
    }.get(ts, lambda: vectorise(substrings, lhs, ctx=ctx))()


def subtract(lhs, rhs, ctx):
    """Element -
    (num, num) -> lhs - rhs
    (num, str) -> ("-" * lhs) + rhs
    (str, num) -> lhs + ("-" * rhs)
    (str, str) -> lhs.replace(rhs, "")
    """
    ts = vy_type(lhs, rhs)
    return {
        (NUMBER_TYPE, NUMBER_TYPE): lambda: lhs - rhs,
        (NUMBER_TYPE, str): lambda: ("-" * lhs) + rhs,
        (str, NUMBER_TYPE): lambda: lhs + ("-" * rhs),
        (str, str): lambda: lhs.replace(rhs, ""),
    }.get(ts, lambda: vectorise(subtract, lhs, rhs, ctx=ctx))()


def suffixes_element(lhs, ctx):
    """Element ÞK
    (lst) -> Suffixes of a
    """
    temp = suffixes(lhs, ctx)
    if vy_type(lhs) == NUMBER_TYPE:
        return LazyList(
            map(lambda x: vy_eval(first_integer(x, ctx), ctx), temp)
        )
    else:
        return temp


def surround(lhs, rhs, ctx):
    """Element ø.
    (str, str) -> Surround a with b
    (list, any) -> Surround a with b
    """
    # Also works with lists!
    ts = vy_type(lhs, rhs, simple=True)
    print(ts)
    return {
        (NUMBER_TYPE, NUMBER_TYPE): lambda: sympy.nsimplify(
            str(rhs) + str(lhs) + str(rhs), rational=True
        ),
        (str, NUMBER_TYPE): lambda: str(rhs) + lhs + str(rhs),
        (NUMBER_TYPE, str): lambda: rhs + str(lhs) + rhs,
        (str, str): lambda: rhs + lhs + rhs,
        (list, list): lambda: rhs + lhs + rhs,
        (list, NUMBER_TYPE): lambda: [rhs] + list(lhs) + [rhs],
        (list, str): lambda: [rhs] + list(lhs) + [rhs],
        (str, list): lambda: [lhs] + list(rhs) + [lhs],
        (NUMBER_TYPE, list): lambda: [lhs] + list(rhs) + [lhs],
    }.get(ts)()


def symmetric_difference(lhs, rhs, ctx):
    """Element ⊍
    (any, any) -> set(a) ^ set(b)
    """
    if type(lhs) == str and vy_type(rhs) == NUMBER_TYPE:
        return symmetric_difference(lhs, str(rhs), ctx)
    if type(rhs) == str and vy_type(lhs) == NUMBER_TYPE:
        return symmetric_difference(str(lhs), rhs, ctx)
    lhs = uniquify(iterable(lhs, ctx=ctx), ctx)
    rhs = uniquify(iterable(rhs, ctx=ctx), ctx)

    @lazylist
    def gen():
        for item in lhs:
            if item not in rhs:
                yield item
        for item in rhs:
            if item not in lhs:
                yield item

    return gen()


def tail(lhs, ctx):
    """Element t
    (any) -> a[-1]
    """
    return (
        iterable(lhs, ctx)[-1]
        if len(iterable(lhs, ctx))
        else ""
        if type(lhs) is str
        else 0
    )


def tail_remove(lhs, ctx):
    """Element Ṫ
    (any) -> a[:-1] (All but the last item)
    """
    temp = index(iterable(lhs, ctx=ctx), [0, -1], ctx=ctx)
    if is_sympy(lhs) and all(isinstance(x, int) for x in temp):
        return int("".join(str(x) for x in temp or "0"))
    else:
        return temp


def tangent(lhs, ctx):
    """Element ∆t
    (num) -> tan(a)
    (str) -> tan(expression)
    """
    ts = vy_type(lhs)
    return {
        NUMBER_TYPE: lambda: sympy.nsimplify(sympy.tan(lhs), rational=True),
        str: lambda: str(
            sympy.nsimplify(sympy.tan(make_expression(lhs)), rational=True)
        ),
    }.get(ts, lambda: vectorise(tangent, lhs, ctx=ctx))()


def to_base(lhs, rhs, ctx):
    """Element τ
    Convert lhs from base 10 to base rhs
    """
    if vy_type(lhs) not in [NUMBER_TYPE, list, LazyList]:
        raise ValueError("to_base only works on numbers and lists")

    if vy_type(lhs, simple=True) is list:
        return vectorise(to_base, lhs, rhs, ctx=ctx)

    if vy_type(rhs) == NUMBER_TYPE:
        return to_base_digits(lhs, rhs)
    else:
        rhs = iterable(rhs, ctx=ctx)

    if len(rhs) == 0:
        return 0
    elif len(rhs) == 1:
        maximal_exponent = lhs
    elif lhs == 0:
        return [index(rhs, 0, ctx)]
    else:
        maximal_exponent = int(log_mold_multi(lhs, len(rhs), ctx))

    res = []
    for i in range(maximal_exponent, -1, -1):
        digit, remaining = divmod(lhs, len(rhs) ** i)
        res.append(index(rhs, digit, ctx))
        lhs = remaining

    if all(isinstance(x, str) for x in res) and all(len(x) == 1 for x in res):
        return "".join(res)
    return res


def to_decimal(lhs, ctx):
    """Element øḋ
    (num) -> to_decimal(lhs)
    (str) -> decimal representation of interpreting lhs as a fraction
    """
    ts = vy_type(lhs)
    return {
        NUMBER_TYPE: lambda: str(float(lhs)),
        str: lambda: to_decimal(vy_eval(lhs, ctx), ctx),
    }.get(ts, lambda: vectorise(to_decimal, lhs, ctx=ctx))()


def to_degrees(lhs, ctx):
    """Element ∆D
    (num) -> a * (180 / pi)
    """
    ts = vy_type(lhs)
    return {
        NUMBER_TYPE: lambda: lhs * (180 / sympy.pi),
        str: lambda: int(lhs) * (180 / sympy.pi),
    }.get(ts, lambda: vectorise(to_degrees, lhs, ctx=ctx))()


def to_radians(lhs, ctx):
    """Element ∆R
    (num) -> a * (pi / 180)
    """
    ts = vy_type(lhs)
    return {
        NUMBER_TYPE: lambda: lhs * (sympy.pi / 180),
        str: lambda: int(lhs) * (sympy.pi / 180),
    }.get(ts, lambda: vectorise(to_radians, lhs, ctx=ctx))()


def totient(lhs, ctx):
    """Element ∆ṫ
    (num) -> Euler's totient function
    (str) -> local minima of a function
    """
    ts = vy_type(lhs)
    return {
        NUMBER_TYPE: lambda: sympy.totient(lhs),
        str: lambda: local_minima(lhs),
    }.get(ts, lambda: vectorise(totient, lhs, ctx=ctx))()


def transliterate(lhs, rhs, other, ctx):
    """Element Ŀ
    (any, any, any) -> transliterate lhs according to the
                       mapping rhs->other
    """
    ts = (vy_type(lhs), vy_type(rhs), vy_type(other))
    if types.FunctionType in ts:
        if ts.count(types.FunctionType) < 2:
            raise TypeError(
                "Repeat while false requires two or three functions"
            )
        # Swap the arguments so that the scalar is always in other if
        # there's a scalar else leave as is

        functions = list(
            filter(lambda x: isinstance(x, types.FunctionType), ts)
        )
        scalars = list(
            filter(lambda x: not isinstance(x, types.FunctionType), ts)
        )

        function, predicate, scalar = functions + scalars

        result = collect_until_false(predicate, function, scalar)
        return safe_apply(function, result[-1], ctx=ctx)

    mapping = dict(vy_zip(iterable(rhs, ctx), iterable(other, ctx), ctx=ctx))

    ret = []

    for item in iterable(lhs, ctx):
        for x in mapping:
            if non_vectorising_equals(item, x, ctx):
                ret.append(mapping[x])
                break
        else:
            ret.append(item)

    if (
        type(lhs) is str
        and all(isinstance(x, str) for x in ret)
        and all(len(x) == 1 for x in ret)
    ):
        return "".join(ret)
    elif vy_type(lhs) == NUMBER_TYPE and all(
        vy_type(x) == NUMBER_TYPE or x in ".-" for x in ret
    ):
        try:
            return sympy.nsimplify(int("".join(map(str, ret))), rational=True)
        except:
            return "".join(map(str, ret))
    else:
        return ret


def truthy_indices(lhs, ctx):
    """Element T
    (any) -> indices of truthy elements
    (num) -> lhs * 3
    """
    if vy_type(lhs) in (types.FunctionType, NUMBER_TYPE):
        return multiply(lhs, 3, ctx)

    lhs = iterable(lhs, ctx=ctx)

    @lazylist_from(lhs)
    def helper():
        i = 0
        for x in lhs:
            if x:
                yield i
            i += 1

    return helper()


def uninterleave(lhs, ctx):
    """- element: "y"
    name: Uninterleave
    description: Push every other item of a, and the rest.
    arity: 1
    overloads:
      any: a[::2], a[1::2] (Every second item, the rest)
    vectorise: false
    tests:
      - '["abcde"] : "bd"'
      - "[[1,2,3,4]] : [2,4]"
    """
    lhs = iterable(lhs, ctx=ctx)
    return [
        index(deep_copy(lhs), [None, None, 2], ctx),
        index(lhs, [1, None, 2], ctx),
    ]


def union(lhs, rhs, ctx):
    """Element ∪
    (any, any) -> union of lhs and rhs
    """

    def gen():
        seen = []
        for item in iterable(lhs, ctx=ctx):
            if item not in seen:
                yield item
                seen.append(item)
        for item in iterable(rhs, ctx=ctx):
            if item not in seen:
                yield item
                seen.append(item)

    return LazyList(
        gen(),
        isinf=(
            (type(lhs) is LazyList and lhs.isinf)
            or (type(rhs) is LazyList and rhs.isinf)
        ),
    )


def uniquify(lhs, ctx):
    """Element U
    (any) -> only unique items of a
    """
    if type(lhs) is str:
        seen = ""
        for item in lhs:
            if item not in seen:
                seen += item
        return seen

    @lazylist_from(lhs)
    def f():
        seen = []
        t = iterable(lhs, ctx=ctx)
        for item in t:
            if item not in seen:
                yield item
                seen.append(item)

    return f()


def uniquify_mask(lhs, ctx):
    """Element ÞU
    (any) -> A list of booleans describing which elements of a will
             remain after uniquifying.
    """
    lhs = iterable(lhs, ctx=ctx)
    # TODO (user/cgccuser): Reduce code duplication here?
    if isinstance(lhs, list):
        seen = set()
        mask = []
        for elem in lhs:
            if elem not in seen:
                mask.append(1)
                seen.add(elem)
            else:
                mask.append(0)
        return mask

    @lazylist_from(lhs)
    def gen():
        seen = set()
        for elem in lhs:
            if elem not in seen:
                seen.add(elem)
                yield 1
            else:
                yield 0

    return gen()


def untruth(lhs, ctx):
    """Element Þǔ
    (any) -> [int(x in a) for x in range(max(a))]
    """
    lhs = iterable(lhs, ctx=ctx)
    if any(vy_type(x) != NUMBER_TYPE for x in lhs):
        lhs = [iterable(x, ctx=ctx) for x in lhs]
        dimensions = len(lhs[0])
        maxCoords = [max(x[i] for x in lhs) + 1 for i in range(dimensions)]
        deep_listify = (
            lambda a: [deep_listify(x) for x in a]
            if vy_type(a, simple=True) is list
            else a
        )
        matrix = deep_listify(zero_matrix(maxCoords[::-1], ctx=ctx))
        for x in lhs:
            ref = matrix
            for i in range(dimensions - 1):
                ref = ref[x[i]]
            ref[x[dimensions - 1]] = 1
        return matrix
    return [int(x in lhs) for x in range((monadic_maximum(lhs, ctx) or -1) + 1)]


def unwrap(lhs, ctx):
    """Element Þẇ
    (lst) -> Take a and push a[0]+a[-1] and a[1:-1]
    """
    lhs = iterable(lhs, ctx=ctx)

    if vy_type(lhs) is str:
        if not lhs:
            return ("", "")
        return (lhs[0] + lhs[-1], lhs[1:-1])
    else:
        if vy_type(lhs, simple=True) == list and not len(lhs):
            return ([], [])
        rest = head_remove(tail_remove(lhs, ctx), ctx)
        return ([lhs[0], lhs[-1]], rest)


def vectorise(
    function,
    *args,
    explicit=False,
    ctx: Context = None,
):
    """
    Maps a function over arguments
    Probably cursed but whatever.
    The explicit argument is mainly for stopping element-wise
    vectorisation happening.
    """
    if explicit:
        # explicit vectorisation
        # Algorithm: If there are no lists, vectorise over lhs.
        # Else, vectorise over the first list.
        ts = [primitive_type(x) for x in args]
        if list not in ts:
            return LazyList(
                safe_apply(function, x, *args[1:], ctx=ctx)
                for x in iterable(args[0], range, ctx=ctx)
            )
        else:
            index = ts.index(list)
            return LazyList(
                safe_apply(
                    function, *args[:index], x, *args[index + 1 :], ctx=ctx
                )
                for x in iterable(args[index], ctx=ctx)
            )
    else:
        # regular vectorisation
        def vectorise_helper():
            # Like zip, but repeats scalars
            @lazylist
            def row_helper(index):
                for item in args:
                    if primitive_type(item) is list:
                        if has_ind(item, index):
                            yield item[index]
                        else:
                            yield 0
                    else:
                        yield item

            r = 0
            while True:
                if any(
                    primitive_type(arg) is list and has_ind(arg, r)
                    for arg in args
                ):
                    row = row_helper(r)
                    yield safe_apply(function, *row, ctx=ctx)
                else:
                    break
                r += 1

        return LazyList(
            vectorise_helper(),
            isinf=any(type(x) is LazyList and x.infinite for x in args),
        )


def vectorised_not(lhs, ctx):
    """List overload for element †"""
    return {NUMBER_TYPE: lambda: int(not lhs), str: lambda: int(not lhs)}.get(
        vy_type(lhs), lambda: vectorise(vectorised_not, lhs, ctx=ctx)
    )()


def vectorised_sum(lhs, ctx):
    """Element Ṡ
    (lst) -> the equivalent of v∑
    (str) -> strip whitespace from both sides
    (num) -> is positive
    """
    ts = vy_type(lhs, simple=True)
    return {
        list: lambda: LazyList(
            vy_sum(iterable(x, ctx=ctx), ctx) for x in iterable(lhs, ctx=ctx)
        ),
        str: lambda: vy_str(lhs, ctx=ctx).strip(),
        NUMBER_TYPE: lambda: 1 if lhs > 0 else 0,
    }.get(ts)()


def vertical_join(lhs, rhs=" ", ctx=None):
    """Element §
    any: Transpose a (filling with b), join on newlines
    """
    if not lhs:
        return ""
    # Make every list in lhs the same length, padding left with b
    lhs = vectorise(vy_str, lhs, ctx=ctx)
    lhs, rhs = iterable(lhs, ctx=ctx), iterable(rhs, ctx=ctx)
    max_length = max(len(x) for x in lhs)
    temp = [
        [rhs] * (len(x) < max_length and max_length - len(x)) + x
        if vy_type(x, simple=True) is list
        else rhs * (len(x) < max_length and max_length - len(x)) + x
        for x in lhs
    ]
    temp = [join(x, "", ctx) for x in transpose(temp, rhs, ctx=ctx)]
    return join(temp, "\n", ctx)


def vertical_join_with_filler(lhs, rhs, ctx):
    """Element øε
    (lst, any) -> Vertical join of lhs with rhs, with filler
    """
    return vertical_join(lhs, rhs, ctx)


def vertical_mirror(lhs, rhs=None, ctx=None):
    """Element øṁ and øṀ"""
    if type(lhs) is str:
        if rhs:
            temp = [
                s + transliterate(rhs[0], rhs[1], s[::-1], ctx)
                for s in lhs.split("\n")
            ]
            return "\n".join(temp)
        else:
            return "\n".join([mirror(s, ctx) for s in lhs.split("\n")])
    elif vy_type(lhs) == NUMBER_TYPE:
        return mirror(lhs, ctx=ctx)
    else:
        return vectorise(vertical_mirror, lhs, rhs, ctx=ctx)


def vertical_mirror_center_join(lhs, ctx):
    """Element øm
    (str) -> lhs vertically mirrored, with brackets flipped, then centered by padding with spaces, then joined on newlines.
    """
    return join_newlines(
        center(flip_brackets_vertical_mirror(lhs, ctx=ctx), ctx=ctx), ctx=ctx
    )


def vertical_palindromise_center_join(lhs, ctx):
    """Element øṗ
    (str) -> lhs vertically palindromised without duplicating the center, with brackets flipped, then centered by padding with spaces, then joined on newlines.
    """
    return join_newlines(
        center(flip_brackets_vertical_palindromise(lhs, ctx=ctx), ctx=ctx),
        ctx=ctx,
    )


def vy_abs(lhs, ctx):
    """Elements ȧ
    (num) -> abs(a)
    (str) -> remove whitespace from a
    """
    return {
        NUMBER_TYPE: lambda: abs(lhs),
        str: lambda: "".join(lhs.split()),
    }.get(vy_type(lhs), lambda: vectorise(vy_abs, lhs, ctx=ctx))()


def vy_bin(lhs, ctx):
    """Element b
    (num) -> list of binary digits
    (str) -> binary of each codepoint
    """
    ts = vy_type(lhs)
    if ts == NUMBER_TYPE:
        if lhs < 0:
            temp = [int(x) for x in bin(int(lhs))[3:]]
            return vectorise(negate, temp, ctx=ctx)
        else:
            return [int(x) for x in bin(int(lhs))[2:]]
    elif ts == str:
        return vectorise(
            vy_bin, wrapify(chr_ord(lhs, ctx=ctx), None, ctx=ctx), ctx=ctx
        )
    else:
        return vectorise(vy_bin, lhs, ctx=ctx)


def vy_ceil(lhs, ctx):
    """Element ⌈
    (num) -> ceil(a)
    (str) -> a.split(' ') # split a on spaces
    """
    ts = vy_type(lhs)
    return {
        (NUMBER_TYPE): lambda: lhs.imag
        if type(lhs) == complex
        else (
            sympy.im(lhs)
            if is_sympy(lhs) and not lhs.is_real
            else math.ceil(lhs)
        ),
        (str): lambda: lhs.split(" "),
    }.get(ts, lambda: vectorise(vy_ceil, lhs, ctx=ctx))()


def vy_divmod(lhs, rhs, ctx):
    """Element ḋ
    (num, num) -> [lhs // rhs, lhs % rhs]
    (iterable, num) -> combinations of a with length b
    (str, str) ->  overwrite the start of a with b
    """
    ts = vy_type(lhs, rhs, simple=True)

    return {
        (NUMBER_TYPE, NUMBER_TYPE): lambda: [
            integer_divide(lhs, rhs, ctx),
            modulo(lhs, rhs, ctx),
        ],
        (NUMBER_TYPE, str): lambda: vyxalify(
            map(vy_sum, itertools.combinations(rhs, lhs))
        ),
        (str, NUMBER_TYPE): lambda: vyxalify(
            map(vy_sum, itertools.combinations(lhs, rhs))
        ),
        (str, str): lambda: rhs + lhs[len(rhs) :],
        (list, NUMBER_TYPE): lambda: combinations(lhs, rhs),
        (NUMBER_TYPE, list): lambda: combinations(rhs, lhs),
    }.get(ts, lambda: vectorise(vy_divmod, lhs, rhs, ctx=ctx))()


def vy_enumerate(lhs, ctx):
    """Element ė
    (any) -> Zip with a range of the same length
    """
    return LazyList(enumerate(iterable(lhs, ctx=ctx)))


def vy_exec(lhs, ctx):
    """Element Ė
    (str) -> vy_exec(a)
    (num) -> 1 / a

    Beware, this doesn't return a single value, it returns a list!
    If lhs is a str, it executes it and returns an empty list.
    Otherwise, it wraps the result in a singleton list.
    """
    if vy_type(lhs) is str:
        import vyxal.transpile

        stack = ctx.stacks[-1]
        exec(vyxal.transpile.transpile(lhs, options=ctx.transpilation_options))

        return []

    def helper(lhs):
        if vy_type(lhs) == NUMBER_TYPE:
            return divide(1, lhs, ctx)
        elif vy_type(lhs) is str:
            import vyxal.transpile

            stack = []
            exec(
                vyxal.transpile.transpile(
                    lhs, options=ctx.transpilation_options
                )
            )

            return pop(stack, 1, ctx)
        else:
            return vectorise(helper, lhs, ctx=ctx)

    temp = helper(lhs)
    return [temp]


def vy_filter(lhs: Any, rhs: Any, ctx):
    """Element F
    (any, fun) -> Keep elements in a that b is true for
    (any, any) -> Remove elements of a that are in b
    """
    ts = vy_type(lhs, rhs)
    if ts[0] == types.FunctionType:
        return vy_filter(rhs, lhs, ctx)
    if ts[1] == types.FunctionType:
        arity = (
            rhs.stored_arity
            if hasattr(rhs, "stored_arity")
            else (rhs.arity if hasattr(rhs, "arity") else None)
        )
        if not arity or arity == 1:

            @lazylist_from(lhs)
            def gen():
                for x in iterable(lhs, range, ctx=ctx):
                    if safe_apply(rhs, x, ctx=ctx):
                        yield x

            return gen()
        if arity == 2:

            @lazylist_from(lhs)
            def gen():
                idx = 0
                for x in iterable(lhs, range, ctx=ctx):
                    if safe_apply(rhs, x, idx, ctx=ctx):
                        yield x
                    idx += 1

            return gen()
        if arity == 3:

            @lazylist_from(lhs)
            def gen():
                idx = 0
                for x in iterable(lhs, range, ctx=ctx):
                    if safe_apply(rhs, x, idx, lhs, ctx=ctx):
                        yield x
                    idx += 1

            return gen()
    if ts == (str, str):
        return "".join(elem for elem in lhs if elem not in rhs)

    res = LazyList(
        elem
        for elem in iterable(lhs, ctx=ctx)
        if elem not in iterable(rhs, ctx=ctx)
    )

    if ts[0] in (NUMBER_TYPE, str):
        res = "".join(map(str, res))
        if ts[0] == NUMBER_TYPE:
            return vy_eval(res, ctx)
        return res
    return res


def vy_floor(lhs, ctx):
    """Element ⌊
    (num) -> floor(a)
    (str) -> integer part of a
    """
    ts = vy_type(lhs)
    return {
        (NUMBER_TYPE): lambda: lhs.real
        if type(lhs) == complex
        else (
            sympy.re(lhs)
            if is_sympy(lhs) and not lhs.is_real
            else sympy.floor(lhs)
        ),
        (str): lambda: vy_floor_str_helper(lhs),
    }.get(ts, lambda: vectorise(vy_floor, lhs, ctx=ctx))()


def vy_gcd(lhs, rhs=None, ctx=None):

    ts = vy_type(lhs, rhs)

    if rhs is None:
        return math.gcd(*iterable(lhs, ctx=ctx))
    return {
        (NUMBER_TYPE, NUMBER_TYPE): lambda: math.gcd(lhs, rhs),
        (NUMBER_TYPE, str): lambda: vy_gcd(
            lhs, wrapify(chr_ord(rhs, ctx), None, ctx), ctx=ctx
        ),
        (str, str): lambda: longest_suffix(lhs, rhs),
        (types.FunctionType, ts[1]): lambda: group_by_function(
            iterable(rhs, ctx=ctx), lhs, ctx
        ),
        (ts[0], types.FunctionType): lambda: group_by_function(
            iterable(lhs, ctx=ctx), rhs, ctx
        ),
    }.get(ts, lambda: vectorise(vy_gcd, lhs, rhs, ctx=ctx))()


def vy_hex(lhs, ctx):
    """Element H
    (num) -> hex(a)
    (str) -> int(a, 16)
    """
    ts = vy_type(lhs)
    return {
        (NUMBER_TYPE): lambda: hex(lhs)[2:],
        (str): lambda: int(lhs, 16),
    }.get(ts, lambda: vectorise(vy_hex, lhs, ctx=ctx))()


def vy_int(item: Any, base: int = 10, ctx: Context = DEFAULT_CTX):
    """Converts the item to the given base. Lists are treated as if
    each item was a digit.

    Used for multiple elements, and has to be here because it uses
    functions defined only here."""
    t_item = type(item)
    if primitive_type(item) != SCALAR_TYPE:
        ret = 0
        for element in item:
            ret = multiply(ret, base, ctx)
            ret = add(ret, element, ctx)
        return ret
    elif t_item is str:
        try:
            return int(item, base)
        except ValueError:
            return 0
    elif t_item is complex:
        return item.real
    elif t_item is float or is_sympy(item):
        return int(item)
    elif t_item:
        return vy_int(iterable(item, ctx=ctx), base)


def vy_map_or_pair_each(lhs, rhs, ctx):
    """Element M
    (any, fun) -> apply function b to each element of a
    (any, any) -> a paired with each item of b
    """
    ts = vy_type(lhs, rhs)
    if types.FunctionType not in ts:
        return LazyList([[lhs, x] for x in iterable(rhs, range, ctx=ctx)])

    function, itr = (rhs, lhs) if ts[-1] is types.FunctionType else (lhs, rhs)
    return vy_map(function, iterable(itr, range, ctx=ctx), ctx=ctx)


def vy_print(lhs, end="\n", ctx=None):
    """Element ,
    (any) -> send to stdout
    """
    ctx.printed = True
    ts = vy_type(lhs)

    if ts is LazyList:
        lhs.output(end=end, ctx=ctx)
    elif ts is list:
        vy_print(LazyList(lhs), end, ctx)
    elif ts is types.FunctionType:
        args = (
            wrapify(ctx.stacks[-1], lhs.arity, ctx=ctx)
            if lhs.arity != -1
            else [ctx.stacks[-1]]
        )

        override = None if lhs.arity != -1 else lhs.arity
        res = safe_apply(lhs, *args, ctx=ctx, arity_override=override)
        if lhs.arity == -1:
            res = res[-1]
        vy_print(res, ctx=ctx)
    else:
        if is_sympy(lhs):
            if ctx.print_decimals and not lhs.is_Integer:
                lhs = str(float(lhs))
            else:
                lhs = sympy.nsimplify(lhs.round(20), rational=True)
        if ctx.online:
            ctx.online_output[1] += vy_str(lhs, ctx=ctx) + end
        else:
            print(lhs, end=end)


def vy_reduce(lhs, rhs, ctx):
    """Element R
    (any, fun) -> Reduce a by function b
    (fun, any) -> Reduce b by function a
    """
    ts = vy_type(lhs, rhs)
    return {
        (ts[0], types.FunctionType): lambda: foldl(
            rhs, iterable(lhs, ctx=ctx), ctx=ctx
        ),
        (types.FunctionType, ts[1]): lambda: foldl(
            lhs, iterable(rhs, ctx=ctx), ctx=ctx
        ),
    }.get(ts)()


def vy_repr(lhs, ctx):
    ts = vy_type(lhs)
    string_character = "`" if ctx.vyxal_lists else '"'
    return {
        (NUMBER_TYPE): lambda: str(float(lhs))
        if ctx.print_decimals and not lhs.is_Integer
        else str(sympy.nsimplify(lhs.round(20), rational=True)),
        (str): lambda: string_character
        + lhs.replace("\\", "\\\\").replace(
            string_character, "\\" + string_character
        )
        + string_character,
        (types.FunctionType): lambda: vy_repr(
            safe_apply(lhs, *ctx.stacks[-1], ctx=ctx), ctx
        )
        # actually make the repr kinda make sense
    }.get(
        ts,
        lambda: ("⟨ " if ctx.vyxal_lists else "[")
        + (" | " if ctx.vyxal_lists else ", ").join(
            map(
                lambda x: vy_repr(x, ctx),
                list(lhs) or [],
            )
        )
        + (" ⟩" if ctx.vyxal_lists else "]"),
    )()


def vy_round(lhs, ctx):
    """Element ṙ
    (num) -> round(a)
    (str) -> quad palindromize with overlap
    (lst) -> vectorised
    """
    ts = vy_type(lhs)
    return {
        NUMBER_TYPE: lambda: [lhs.real, lhs.imag]
        if type(lhs) == complex
        else (
            list(lhs.as_real_imag())
            if is_sympy(lhs) and not lhs.is_real
            else round(lhs)
        ),
        str: lambda: vertical_mirror(lhs, ctx=ctx)
        + "\n"
        + vertical_mirror(lhs, ctx=ctx)[::-1],
    }.get(ts, lambda: vectorise(vy_round, lhs, ctx=ctx))()


def vy_sort(lhs, ctx):
    """
    (any) -> sorted(a)
    """
    # This one deviates from the usual type dictionary, because lambas
    # just don't cut it.
    if isinstance(lhs, int):
        if lhs >= 0:
            return int("".join(sorted(str(lhs))))
        else:
            return int("".join(sorted(str(-lhs)))) * -1
    if vy_type(lhs) == NUMBER_TYPE:
        sign = 1 if lhs >= 0 else -1
        number = str(sympy.N(abs(lhs), 15))
        parts = [
            "".join(sorted(x.strip("0"))) or "0" for x in number.split(".")
        ]
        return sympy.nsimplify(".".join(parts), rational=True) * sign

    elif isinstance(lhs, str):
        return "".join(sorted(lhs))
    else:
        return LazyList(sorted(lhs))


def vy_str(lhs, ctx=None):
    """Element S
    (any) -> str(s)
    """
    ts = vy_type(lhs)
    return {
        (NUMBER_TYPE): lambda: str(sympy.nsimplify(lhs, rational=True)),
        (str): lambda: lhs,  # wow so complex and hard to understand /s
        (types.FunctionType): lambda: vy_str(
            safe_apply(lhs, *ctx.stacks[-1], ctx=ctx), ctx
        ),
    }.get(
        ts,
        lambda: ("⟨ " if ctx.vyxal_lists else "[")
        + (" | " if ctx.vyxal_lists else ", ").join(
            map(
                lambda x: vy_repr(x, ctx),
                list(lhs) or [],
            )
        )
        + (" ⟩" if ctx.vyxal_lists else "]"),
    )()


def vy_sum(lhs, ctx=None):
    """Element ∑
    (any) -> reduce a by addition
    """
    lhs = iterable(lhs, ctx=ctx)
    if not lhs:
        return 0
    return foldl(add, lhs, ctx=ctx)


def vy_zip(lhs, rhs, ctx):
    """Element Z
    (any, any) -> zip(a, b)
    (any, fun) -> zip(a,map(b,a)) (Zipmap, map and zip)
    """
    if isinstance(lhs, types.FunctionType):
        return vy_zip(
            rhs,
            LazyList(map(lambda x: safe_apply(lhs, x, ctx=ctx), rhs)),
            ctx=ctx,
        )
    elif isinstance(rhs, types.FunctionType):
        return vy_zip(
            lhs,
            LazyList(map(lambda x: safe_apply(rhs, x, ctx=ctx), lhs)),
            ctx=ctx,
        )
    else:

        def f():
            left = iter(iterable(lhs))
            right = iter(iterable(rhs))
            while True:
                exhausted = 0
                try:
                    left_item = next(left)
                except StopIteration:
                    left_item = 0
                    exhausted += 1

                try:
                    right_item = next(right)
                except StopIteration:
                    right_item = 0
                    exhausted += 1
                if exhausted == 2:
                    break
                else:
                    yield [left_item, right_item]

        return LazyList(
            f(),
            isinf=(
                (type(lhs) is LazyList and lhs.infinite)
                or (type(rhs) is LazyList and rhs.infinite)
            ),
        )


def wrap(lhs, rhs, ctx):
    """Element ẇ
    (any, num) -> a wrapped in chunks of length b
    (num, any) -> b wrapped in chunks of length a
    (any, lst) -> Wrap a into chunks with lengths given in b, repeating if necessary
    (lst, str) -> Wrap b into chunks with lengths given in a, repeating if necessary
    (any, fun) -> Apply b to every second item of a
    (fun, any) -> Apply a to every second item of b
    (str, str) -> split a on first occurance of b
    """
    ts = vy_type(lhs, rhs)
    if types.FunctionType in ts:
        if ts[0] == types.FunctionType:
            fun, elem = lhs, rhs
        else:
            fun, elem = rhs, lhs

        @lazylist_from(elem)
        def gen():
            apply = False
            for item in iterable(elem, ctx=ctx):
                if apply:
                    yield safe_apply(fun, item, ctx=ctx)
                else:
                    yield item
                apply = not apply

        return gen()
    elif NUMBER_TYPE in ts:
        if ts[0] == NUMBER_TYPE:
            slice, elem = lhs, rhs
        else:
            slice, elem = rhs, lhs

        @lazylist_from(elem)
        def gen():
            working = []
            for item in iterable(elem, ctx=ctx):
                working.append(item)
                if len(working) == slice:
                    if vy_type(elem) == str:
                        yield "".join(working)
                    else:
                        yield working
                    working = []
            if working:
                if vy_type(elem) == str:
                    yield "".join(working)
                else:
                    yield working

        return gen()

    elif ts == (str, str):
        parts = lhs.partition(rhs)[::2]
        print(parts)
        if parts[1] == "" and not lhs.endswith(rhs):
            return [parts[0]]
        return list(parts)

    else:
        if ts[1] == LazyList or ts[1] == list:
            elem, wraps = lhs, rhs
        else:
            elem, wraps = rhs, lhs

        @lazylist_from(elem)
        def gen():
            working = []
            lengths = wraps
            for item in iterable(elem, ctx=ctx):
                # Handle multiple zeroes in sequence
                while lengths[0] == 0:
                    yield []
                    lengths = lengths[1:] + [lengths[0]]
                working.append(item)
                if len(working) == lengths[0]:
                    if vy_type(elem) == str:
                        yield "".join(working)
                    else:
                        yield working
                    working = []
                    lengths = lengths[1:] + [lengths[0]]
            if working:
                if vy_type(elem) == str:
                    yield "".join(working)
                else:
                    yield working

        return gen()


def zero_length_range(lhs, ctx):
    """Element ẏ
    (any) -> range(0, len(a)) (exlcusive range from 0 to length of a)
    """

    @lazylist_from(lhs)
    def gen():
        count = sympy.nsimplify(0)
        for _ in iterable(lhs, ctx=ctx):
            yield count
            count += 1

    return gen()


def zero_matrix(lhs, ctx):
    """Element Þm
    Return a matrix with dimensions each item of a, where the first is the
    innermost and the last is the outermost
    """
    mat = []
    temp = 0
    for ind in iterable(lhs, ctx=ctx):
        mat = []
        for _ in range(ind):
            mat.append(temp)
        temp = deep_copy(mat)

    return mat


def zero_slice(lhs, rhs, ctx):
    """Element Ẏ
    (any, num) -> a[0:b]
    (num, any) -> b[0:a]
    (str, str) -> regex.findall(pattern=a,string=b) (Find all matches for a regex)
    """
    if type(lhs) == types.FunctionType:
        return zero_slice(rhs, lhs, ctx)
    if type(rhs) == types.FunctionType:

        @lazylist
        def f(l, fun):
            for item in l:
                if not safe_apply(fun, item, ctx=ctx):
                    return
                yield item

        return f(iterable(lhs, ctx=ctx), rhs)
    ts = vy_type(lhs, rhs)
    return {
        (ts[0], NUMBER_TYPE): lambda: index(
            iterable(lhs, ctx=ctx), [0, rhs], ctx=ctx
        ),
        (NUMBER_TYPE, ts[1]): lambda: index(
            iterable(rhs, ctx=ctx), [0, lhs], ctx=ctx
        ),
        (NUMBER_TYPE, NUMBER_TYPE): lambda: vy_floor(
            index(str(lhs), [0, rhs], ctx=ctx), ctx
        ),
        (str, str): lambda: re.findall(rhs, lhs),
    }.get(ts, lambda: vectorise(zero_slice, lhs, rhs, ctx=ctx))()


def zfiller(lhs, rhs, ctx):
    """Element ∆Z
    zfill to rhs
    """
    ts = vy_type(lhs, rhs)
    return {
        (NUMBER_TYPE, str): lambda: rhs.zfill(lhs),
        (str, NUMBER_TYPE): lambda: lhs.zfill(rhs),
        (NUMBER_TYPE, list): lambda: [0 for i in range(max(0, lhs - len(rhs)))]
        + rhs,
        (list, NUMBER_TYPE): lambda: [0 for i in range(max(0, rhs - len(lhs)))]
        + lhs,
        (str, str): lambda: lhs.zfill(len(rhs)),
    }.get(ts, lambda: vectorise(zfiller, lhs, rhs, ctx=ctx))()


elements: dict[str, tuple[str, int]] = {
    "¬": process_element("sympy.nsimplify(int(not lhs))", 1),
    "∧": process_element("rhs and lhs", 2),
    "∨": process_element("rhs or lhs", 2),
    "⟇": process_element(remove_at_index, 2),
    "÷": (
        "lhs = pop(stack, 1, ctx); stack += iterable(lhs, ctx=ctx)",
        1,
    ),
    "×": process_element("'*'", 0),
    "•": process_element(log_mold_multi, 2),
    "†": (
        "top = function_call(stack, ctx)\n"
        + "if top is not None: stack.append(top)",
        1,
    ),
    "€": process_element(split_on, 2),
    "½": process_element(halve, 1),
    "↔": process_element(combinations_with_replacement, 2),
    "¢": process_element(infinite_replace, 3),
    "⌐": process_element(complement, 1),
    "æ": process_element(is_prime, 1),
    "ʀ": process_element(inclusive_zero_range, 1),
    "ʁ": process_element(exclusive_zero_range, 1),
    "ɾ": process_element(inclusive_one_range, 1),
    "ɽ": process_element(exclusive_one_range, 1),
    "ƈ": process_element(n_choose_r, 2),
    "∞": process_element(palindromise, 1),
    "!": process_element("len(stack)", -1),
    '"': process_element("[lhs, rhs]", 2),
    "$": (
        "rhs, lhs = pop(stack, 2, ctx); stack.append(rhs); "
        "stack.append(lhs)",
        2,
    ),
    "%": process_element(modulo, 2),
    "*": process_element(multiply, 2),
    "+": process_element(add, 2),
    ",": ("top = pop(stack, 1, ctx); vy_print(top, ctx=ctx)", 1),
    "-": process_element(subtract, 2),
    "/": process_element(divide, 2),
    ":": (
        "top = pop(stack, 1, ctx); stack.append(deep_copy(top)); "
        "stack.append(top)",
        1,
    ),
    "<": process_element(less_than, 2),
    "=": process_element(equals, 2),
    ">": process_element(greater_than, 2),
    "?": (
        "ctx.use_top_input = True; lhs = get_input(ctx, explicit=True); "
        "ctx.use_top_input = False; stack.append(lhs)",
        0,
    ),
    "A": process_element(all_true, 1),
    "B": process_element("vy_int(lhs, 2)", 1),
    "C": process_element(chr_ord, 1),
    "D": (
        "top = pop(stack, 1, ctx); stack.append(top);"
        "stack.append(deep_copy(top)); stack.append(deep_copy(top));",
        1,
    ),
    "E": process_element(exp2_or_eval, 1),
    "F": process_element(vy_filter, 2),
    "G": process_element(monadic_maximum, 1),
    "H": process_element(vy_hex, 1),
    "I": process_element(into_two, 1),
    "J": process_element(merge, 2),
    "K": process_element(divisors_or_prefixes, 1),
    "L": process_element(length, 1),
    "M": process_element(vy_map_or_pair_each, 2),
    "N": process_element(negate, 1),
    "O": process_element(count_item, 2),
    "P": process_element(strip, 2),
    "Q": process_element("exit()", 0),
    "R": (
        "if len(stack) > 1 and types.FunctionType "
        "in vy_type(stack[-1], stack[-2]):\n"
        "    rhs, lhs = pop(stack, 2, ctx);"
        "    stack.append(vy_reduce(lhs, rhs, ctx))\n"
        "else:\n"
        "    stack.append(vectorise(reverse, pop(stack, 1, ctx), ctx=ctx))",
        2,
    ),
    "S": process_element(vy_str, 1),
    "T": process_element(truthy_indices, 1),
    "U": process_element(uniquify, 1),
    "V": process_element(replace, 3),
    "W": (
        "temp = list(deep_copy(stack))\n"
        "pop(stack, len(stack), ctx)\n"
        "stack.append(temp)",
        -1,
    ),
    # X doesn't need to be implemented here, because it's already a structure
    "Y": process_element(interleave, 2),
    "Z": process_element(vy_zip, 2),
    "^": ("stack += wrapify(stack, len(stack), ctx)", -1),
    "_": ("pop(stack, 1, ctx)", 1),
    "a": process_element(any_true, 1),
    "b": process_element(vy_bin, 1),
    "c": process_element(contains, 2),
    "d": process_element("multiply(lhs, 2, ctx)", 1),
    "e": process_element(exponent, 2),
    "f": process_element(deep_flatten, 1),
    "g": process_element(monadic_minimum, 1),
    "h": process_element(head, 1),
    "i": process_element(index, 2),
    "j": process_element(join, 2),
    "l": process_element(overlapping_groups, 2),
    "m": process_element(mirror, 1),
    "n": process_element("ctx.context_values[-1]", 0),
    "o": process_element(remove, 2),
    "p": process_element(prepend, 2),
    "q": process_element(quotify, 1),
    "r": process_element(orderless_range, 2),
    "s": process_element(vy_sort, 1),
    "t": process_element(tail, 1),
    "u": process_element("-1", 0),
    "w": process_element("[lhs]", 1),
    "x": process_element("", 2),
    "y": ("stack += uninterleave(pop(stack, 1, ctx), ctx)", 1),
    "z": process_element("vy_zip(lhs, deep_copy(lhs), ctx)", 1),
    "↑": process_element(max_by_tail, 1),
    "↓": process_element(min_by_tail, 1),
    "∴": process_element(dyadic_maximum, 2),
    "∵": process_element(dyadic_minimum, 2),
    "∷": process_element(parity, 1),
    "¤": process_element("''", 0),
    "ð": process_element("' '", 0),
    "β": process_element(from_base, 2),
    "τ": process_element(to_base, 2),
    "›": process_element(increment, 1),
    "‹": process_element(decrement, 1),
    "ȧ": process_element(vy_abs, 1),
    "ḃ": process_element(boolify, 1),
    "ċ": process_element(is_falsey, 1),
    "ḋ": process_element(vy_divmod, 2),
    "ė": process_element(vy_enumerate, 1),
    "ḟ": process_element(find, 2),
    "ġ": (
        "top = pop(stack, 1, ctx)\n"
        "if vy_type(top, simple=True) is list:\n"
        "    stack.append(vy_gcd(top, ctx=ctx))\n"
        "else:\n"
        "    stack.append(vy_gcd(pop(stack, 1, ctx), top, ctx))\n",
        2,
    ),
    "ḣ": (
        "top = iterable(pop(stack, 1, ctx), ctx=ctx);"
        " stack.append(head(top, ctx));"
        " stack.append(top[1:])",
        1,
    ),
    "ḭ": process_element(integer_divide, 2),
    "ŀ": process_element(ljust, 3),
    "ṁ": process_element(mean, 1),
    "ṅ": process_element(first_integer, 1),
    "ȯ": process_element(slice_from, 2),
    "ṗ": process_element(powerset, 1),
    "ṙ": process_element(vy_round, 1),
    "ṡ": process_element(sort_by, 2),
    "ṫ": (
        "top = iterable(pop(stack, 1, ctx), ctx=ctx);"
        " stack.append(index(top, [None, -1], ctx));"
        " stack.append(tail(top, ctx))",
        1,
    ),
    "ẇ": process_element(wrap, 2),
    "ẋ": process_element(repeat, 2),
    "ẏ": process_element(zero_length_range, 1),
    "ż": process_element(one_length_range, 1),
    "√": process_element(square_root, 1),
    "₀": process_element("10", 0),
    "₁": process_element("100", 0),
    "₂": process_element(is_even, 1),
    "₃": process_element(is_divisible_by_three, 1),
    "₄": process_element("26", 0),
    "₅": (
        "top = pop(stack, 1, ctx); stack += is_divisible_by_five(top, ctx)",
        1,
    ),
    "₆": process_element("64", 0),
    "₇": process_element("128", 0),
    "₈": process_element("256", 0),
    "¶": process_element("'\\n'", 0),
    "⁋": process_element(join_newlines, 1),
    "§": process_element(vertical_join, 1),
    "ε": process_element(absolute_difference, 2),
    "¡": process_element(factorial, 1),
    "∑": process_element(vy_sum, 1),
    "¦": process_element(cumulative_sum, 1),
    "≈": process_element(all_equal, 1),
    "Ȧ": process_element(assign_iterable, 3),
    "Ḃ": (
        "top = pop(stack, 1, ctx); stack.append(deep_copy(top)); "
        "stack.append(reverse(top, ctx))",
        1,
    ),
    "Ċ": process_element(counts, 1),
    "Ḋ": (
        "rhs, lhs = pop(stack, 2, ctx); stack += is_divisible(lhs, rhs, ctx)",
        2,
    ),
    "Ė": (
        "stack += vy_exec(pop(stack, 1, ctx), ctx)",
        1,
    ),
    "Ḟ": process_element(gen_from_fn, 2),
    "Ġ": process_element(group_consecutive, 1),
    "Ḣ": process_element(head_remove, 1),
    "İ": process_element(index_indices_or_cycle, 2),
    "Ŀ": process_element(transliterate, 3),
    "Ṁ": process_element(insert_or_map_nth, 3),
    "Ṅ": process_element(integer_parts_or_join_spaces, 1),
    "Ȯ": (
        "if len(stack) > 1: stack.append(index(stack, -2, ctx))\n"
        "else: stack.append(get_input(ctx))",
        0,
    ),
    "Ṗ": process_element(permutations, 1),
    "Ṙ": process_element(reverse, 1),
    "Ṡ": process_element(vectorised_sum, 1),
    "Ṫ": (
        "top = pop(stack, 1, ctx)\n"
        "if vy_type(top) == NUMBER_TYPE:\n"
        "    stack.append(1)\n"
        "    stack.append(top)\n"
        "else:\n"
        "    stack.append(tail_remove(top, ctx))",
        1,
    ),
    "Ẇ": process_element(split_keep, 2),
    "Ẋ": process_element(cartesian_product, 2),
    "Ẏ": process_element(zero_slice, 2),
    "Ż": process_element(one_slice, 2),
    "⁰": process_element("ctx.inputs[0][0][-1]", 0),
    "¹": process_element("ctx.inputs[0][0][-2]", 0),
    "²": process_element(square, 1),
    "∇": (
        "third, second, first = pop(stack, 3, ctx); "
        "stack.append(third); stack.append(first); "
        "stack.append(second)",
        3,
    ),
    "⌈": process_element(vy_ceil, 1),
    "⌊": process_element(vy_floor, 1),
    "¯": process_element(deltas, 1),
    "±": process_element(sign_of, 1),
    "₴": ("top = pop(stack, 1, ctx); vy_print(top, end='', ctx=ctx)", 1),
    "…": (
        "top = pop(stack, 1, ctx); "
        "vy_print(top, end='\\n', ctx=ctx); stack.append(top)",
        1,
    ),
    "□": (
        "if ctx.inputs[0]: stack.append(ctx.inputs[0][0])\n"
        "else:\n"
        "    input_list, temp = [], input()\n"
        "    while temp:\n"
        "        input_list.append(vy_eval(temp))\n"
        "        temp = input()",
        0,
    ),
    "↳": process_element(right_bit_shift, 2),
    "↲": process_element(left_bit_shift, 2),
    "⋏": process_element(bitwise_and, 2),
    "⋎": process_element(bitwise_or, 2),
    "꘍": process_element(bitwise_xor, 2),
    "ꜝ": process_element(bitwise_not, 1),
    "℅": process_element(random_choice, 1),
    "≤": process_element(less_than_or_equal, 2),
    "≥": process_element(greater_than_or_equal, 2),
    "≠": process_element(not_equals, 2),
    "⁼": process_element(non_vectorising_equals, 2),
    "∪": process_element(union, 2),
    "∩": process_element(transpose, 1),
    "⊍": process_element(symmetric_difference, 2),
    "£": ("ctx.register = pop(stack, 1, ctx)", 1),
    "¥": process_element("ctx.register", 0),
    "⇧": process_element(grade_up, 1),
    "⇩": process_element(grade_down, 1),
    "Ǎ": process_element(remove_non_alphabets, 1),
    "ǎ": process_element(substrings, 1),
    "Ǐ": process_element(prime_factorisation, 1),
    "ǐ": process_element(prime_factors, 1),
    "Ǒ": process_element(multiplicity, 2),
    "ǒ": process_element(modulo_3, 1),
    "Ǔ": (
        "rhs = pop(stack, 1, ctx)\n"
        + "if vy_type(rhs) == NUMBER_TYPE: \n"
        + "    lhs = pop(stack, 1, ctx)\n"
        + "    stack.append(rotate_left(lhs, rhs, ctx))\n"
        + "else:\n"
        + "    stack.append(rotate_left(rhs, 1, ctx))\n",
        2,
    ),
    "ǔ": (
        "rhs = pop(stack, 1, ctx)\n"
        + "if vy_type(rhs) == NUMBER_TYPE: \n"
        + "    lhs = pop(stack, 1, ctx)\n"
        + "    stack.append(rotate_right(lhs, rhs, ctx))\n"
        + "else:\n"
        + "    stack.append(rotate_right(rhs, 1, ctx))\n",
        2,
    ),
    "↵": process_element(newline_split, 1),
    "¼": process_element("ctx.global_array.pop()", 0),
    "⅛": ("lhs = pop(stack,1,ctx); ctx.global_array.append(lhs)", 1),
    "¾": process_element("list(deep_copy(ctx.global_array))", 0),
    "Π": process_element(product, 1),
    "„": (
        "temp = wrapify(stack, len(stack), ctx)[::-1]; "
        "stack += temp[1:] + [temp[0]]",
        -1,
    ),
    "‟": (
        "temp = wrapify(stack, len(stack), ctx)[::-1]; "
        "stack += [temp[-1]] + temp[:-1]",
        -1,
    ),
    "ඞ": process_element('"sus"', 0),
    "🍪": process_element(cookie, 0),
    "∆²": process_element(is_square, 1),
    "∆c": process_element(cosine, 1),
    "∆C": process_element(arccos, 1),
    "∆s": process_element(sine, 1),
    "∆S": process_element(arcsin, 1),
    "∆t": process_element(tangent, 1),
    "∆T": process_element(arctan, 1),
    "∆q": process_element(quadratic_solver, 2),
    "∆Q": process_element(general_quadratic_solver, 2),
    "∆P": process_element(polynomial_roots, 1),
    "∆ƈ": process_element(n_pick_r, 2),
    "∆i": process_element(nth_pi, 1),
    "∆b": process_element(binary_string, 1),
    "∆ė": process_element(nth_e, 1),
    "∆I": process_element("pi_digits(lhs)", 1),
    "∆Ė": process_element(e_digits, 1),
    "∆f": process_element(nth_fibonacci, 1),
    "∆F": process_element(nth_fibonacci_0, 1),
    "∆±": process_element(copy_sign, 2),
    "∆%": process_element(mod_pow, 3),
    "∆K": process_element(divisor_sum, 1),
    "∆e": process_element(expe, 1),
    "∆E": process_element(expe_minus_1, 1),
    "∆L": process_element(natural_log, 1),
    "∆l": process_element(log_2, 1),
    "∆τ": process_element(log_10, 1),
    "∆d": process_element(euclidean_distance, 2),
    "∆D": process_element(to_degrees, 1),
    "∆R": process_element(to_radians, 1),
    "∆Ṗ": process_element(next_prime, 1),
    "∆ṗ": process_element(prev_prime, 1),
    "∆p": process_element(nearest_prime, 1),
    "∆ṙ": process_element(polynomial_from_roots, 1),
    "∆W": process_element(round_to, 2),
    "∆Ŀ": (
        "top = pop(stack, 1, ctx)\n"
        "if vy_type(top, simple=True) is list:\n"
        "    stack.append(lowest_common_multiple(top, ctx=ctx))\n"
        "else:\n"
        "    stack.append(lowest_common_multiple(pop(stack, 1, ctx), top, ctx))\n",
        2,
    ),
    "∆Ṙ": process_element("sympy.nsimplify(random.random(), rational=True)", 0),
    "∆Z": process_element(zfiller, 2),
    "∆ċ": process_element(nth_cardinal, 1),
    "∆o": process_element(nth_ordinal, 1),
    "∆M": process_element(mode, 1),
    "∆ṁ": process_element(median, 1),
    "∆ṫ": process_element(totient, 1),
    "∆Ċ": process_element(polynomial_expr_from_coeffs, 1),
    "∆¢": process_element(carmichael_function, 1),
    "∆›": process_element(increment_until_false, 2),
    "∆‹": process_element(decrement_until_false, 2),
    "∆ǐ": process_element(prime_exponents, 1),
<<<<<<< HEAD
    "∆*": process_element(next_multiple, 2),
=======
    "∆n": process_element(next_power, 2),
    "∆ḟ": process_element(prev_power, 2),
>>>>>>> ff8a2e69
    "øḂ": process_element(angle_bracketify, 1),
    "øḃ": process_element(curly_bracketify, 1),
    "øb": process_element(parenthesise, 1),
    "øB": process_element(bracketify, 1),
    "øβ": process_element(brackets_balanced, 1),
    "øc": process_element(base_255_string_compress, 1),
    "øC": process_element(base_255_number_compress, 1),
    "øĊ": process_element(center, 1),
    "øċ": process_element(optimal_number_compress, 1),
    "ød": process_element(run_length_decoding, 1),
    "øD": process_element(optimal_compress, 1),
    "øḋ": process_element(to_decimal, 1),
    "øḊ": process_element(dyadic_runl_decode, 2),
    "øe": process_element(run_length_encoding, 1),
    "øĖ": process_element(separate_runl_encode, 1),
    "ø↲": process_element(custom_pad_left, 3),
    "ø↳": process_element(custom_pad_right, 3),
    "øM": process_element(flip_brackets_vertical_palindromise, 1),
    "øṁ": process_element(vertical_mirror, 1),
    "øṗ": process_element(vertical_palindromise_center_join, 1),
    "øm": process_element(vertical_mirror_center_join, 1),
    "øṀ": process_element(flip_brackets_vertical_mirror, 1),
    "øW": process_element(group_on_words, 1),
    "øA": process_element(letter_to_number, 1),
    "øP": process_element(pluralise_count, 2),
    "øp": process_element(starts_with, 2),
    "øE": process_element(ends_with, 2),
    "øs": process_element(starts_with_set, 2),
    "øf": process_element(ends_with_set, 2),
    "øṖ": process_element(all_partitions, 1),
    "øo": process_element(remove_until_no_change, 2),
    "øO": process_element(count_overlapping, 2),
    "øV": process_element(replace_until_no_change, 3),
    "øF": process_element(factorial_of_range, 1),
    "øṙ": process_element(regex_sub, 3),
    "øJ": process_element(json_parse, 1),
    "øṄ": process_element(replace_nth_occurrence, 4),
    "øṘ": process_element(roman_numeral, 1),
    "ø⟇": process_element(codepage_digraph, 1),
    "øḞ": process_element(replace_first, 3),
    "øS": process_element(strip_whitespace, 1),
    "øL": process_element(strip_whitespace_left, 1),
    "øR": process_element(strip_whitespace_right, 1),
    "øl": process_element(strip_left, 2),
    "ør": process_element(strip_right, 2),
    "ø^": process_element(canvas_draw, 3),
    "ø∧": (
        "other, rhs, lhs = pop(stack, 3, ctx)\n"
        "canvas_global_draw(lhs, rhs, other, ctx)\n",
    ),
    "øε": process_element(vertical_join_with_filler, 2),
    "ø.": process_element(surround, 2),
    "øŀ": process_element(align_left, 1),
    "øɽ": process_element(align_right, 1),
    "Þ*": process_element(cartesian_over_list, 1),
    "Þa": process_element(adjacency_matrix_dir, 1),
    "ÞA": process_element(adjacency_matrix_undir, 1),
    "Þo": process_element(infinite_ordinals, 0),
    "Þc": process_element(infinite_cardinals, 0),
    "Þp": process_element(infinite_primes, 0),
    "Þx": process_element(all_combos, 1),
    "Þ×": process_element(all_combos_with_replacement, 1),
    "Þu": process_element(all_unique, 1),
    "Þj": process_element(depth, 1),
    "ÞẊ": process_element(cartesian_power, 2),
    "ÞB": process_element(rand_bits, 1),
    "ÞU": process_element(uniquify_mask, 1),
    "Þ÷": process_element(divide_lists, 2),
    "Þf": (
        "rhs = pop(stack, 1, ctx)\n"
        "if vy_type(rhs) != NUMBER_TYPE:\n"
        "    stack.append(flatten_by(rhs, 1, ctx))\n"
        "else:\n"
        "    stack.append(flatten_by(pop(stack, 1, ctx), rhs, ctx))\n",
        2,
    ),
    "Þċ": process_element(cycle, 1),
    "Þǔ": process_element(untruth, 1),
    "Þi": process_element(multi_dimensional_index, 2),
    "ÞI": process_element(all_indices_multidim, 2),
    "Þḟ": process_element(multi_dimensional_search, 2),
    "ÞḞ": process_element(fill, 2),
    "Þm": process_element(zero_matrix, 1),
    "Þ…": process_element(evenly_distribute, 2),
    "Þ<": process_element(all_less_than_increasing, 2),
    "ÞD": process_element(all_diagonals, 1),
    "Þḋ": process_element(all_antidiagonals, 1),
    "ÞS": process_element(sublists, 1),
    "ÞṪ": process_element(transpose, 2),
    "ÞṀ": process_element(matrix_multiply, 2),
    "Þ•": process_element(dot_product, 2),
    "ÞḊ": process_element(matrix_determinant, 1),
    "Þ\\": process_element(anti_diagonal, 1),
    "Þ/": process_element(diagonal, 1),
    "Þ↓": process_element(min_by_function, 2),
    "Þ↑": process_element(max_by_function, 2),
    "ÞZ": process_element(coords_deepmap, 2),
    "ÞF": process_element(fibonaacis, 0),
    "ÞṄ": process_element(infinite_integer_partitions, 0),
    "Þ!": process_element(factorials, 0),
    "Þ℅": process_element(shuffle, 1),
    "ÞC": process_element(foldl_columns, 2),
    "Þṁ": process_element(mold_special, 2),
    "ÞM": process_element(maximal_indices, 1),
    "Þ∞": process_element(infinite_positives, 0),
    "Þn": process_element(infinite_all_integers, 0),
    "Þ∴": process_element(element_wise_dyadic_maximum, 2),
    "Þ∵": process_element(element_wise_dyadic_minimum, 2),
    "Þs": process_element(all_slices, 2),
    "ÞǓ": process_element(connected_uniquify, 1),
    "Þ¾": ("ctx.global_array = []", 0),
    "Þr": process_element(sans_last_prepend_zero, 1),
    "ÞR": process_element(cumul_sum_sans_last_prepend_zero, 1),
    "Þẇ": (
        "res = unwrap(pop(stack, 1, ctx), ctx); "
        "stack.append(res[0]); stack.append(res[1])",
        1,
    ),
    "Þż": process_element(lift, 1),
    "Þg": process_element(shortest, 1),
    "ÞG": process_element(longest, 1),
    "Þṡ": process_element(sort_by_length, 1),
    "ÞṠ": process_element(is_sorted_ascending, 1),
    "ÞṘ": process_element(is_sorted_descending, 1),
    "Þ⇧": process_element(is_sorted_strictly_ascending, 1),
    "Þ⇩": process_element(is_sorted_strictly_descending, 1),
    "ÞȮ": process_element(is_ordered, 1),
    "ÞĊ": process_element(is_unordered, 1),
    "ÞK": process_element(suffixes_element, 1),
    "ÞT": process_element(multidimensional_truthy_indices, 1),
    "Þİ": (
        "rhs, lhs = pop(stack, 2, ctx)\n"
        "if vy_type(rhs) != NUMBER_TYPE:\n"
        "    lhs, rhs = rhs, lhs\n"
        "stack.append(index(lhs, [0, rhs], ctx))\n"
        "stack.append(index(lhs, [rhs, None], ctx))\n",
        2,
    ),
    "ÞN": process_element(alternating_negations, 1),
    "Þ□": process_element(identity_matrix, 1),
    "Þe": process_element(matrix_exponentiation, 2),
    "Þd": process_element(dist_matrix_dir, 1),
    "Þw": process_element(dist_matrix_undir, 1),
    "Þ∨": process_element(multiset_difference, 2),
    "Þ∩": process_element(multiset_intersection, 2),
    "Þ∪": process_element(multiset_union, 2),
    "Þ⊍": process_element(multiset_symmetric_difference, 2),
    "ÞŻ": process_element(sort_every_level, 1),
    "¨□": process_element(parse_direction_arrow_to_integer, 1),
    "¨^": process_element(parse_direction_arrow_to_vector, 1),
    "¨,": ("top = pop(stack, 1, ctx); vy_print(top, end=' ', ctx=ctx)", 1),
    "¨…": (
        "top = pop(stack, 1, ctx); vy_print(top, end=' ', ctx=ctx); "
        "stack.append(top)",
        1,
    ),
    "¨M": process_element(apply_at, 3),
    "¨U": ("if ctx.online: stack.append(request(pop(stack, 1, ctx), ctx))", 1),
    "¨>": process_element(strict_greater_than, 2),
    "¨<": process_element(strict_less_than, 2),
    "¨ẇ": ("stack.append(wrapify(stack, pop(stack, 1, ctx), ctx)[::-1])", 1),
    "¨*": process_element(all_multiples, 1),
    "¨?": (
        'stack.append(vy_eval(input("> " * ctx.repl_mode), ctx))',
        0,
    ),
    "¨S": ("ctx.inputs.insert(0, [list(stack.pop()), 0])", 1),
    "¨R": ("ctx.inputs.pop(0)", 0),
    "kA": process_element('"ABCDEFGHIJKLMNOPQRSTUVWXYZ"', 0),
    "ke": process_element("sympy.E", 0),
    "kf": process_element('"Fizz"', 0),
    "kb": process_element('"Buzz"', 0),
    "kF": process_element('"FizzBuzz"', 0),
    "kH": process_element('"Hello, World!"', 0),
    "kh": process_element('"Hello World"', 0),
    "k1": process_element("1000", 0),
    "k2": process_element("10000", 0),
    "k3": process_element("100000", 0),
    "k4": process_element("1000000", 0),
    "ka": process_element('"abcdefghijklmnopqrstuvwxyz"', 0),
    "kL": process_element(
        '"abcdefghijklmnopqrstuvwxyzABCDEFGHIJKLMNOPQRSTUVWXYZ"', 0
    ),
    "kd": process_element('"0123456789"', 0),
    "k6": process_element('"0123456789abcdef"', 0),
    "k^": process_element('"0123456789ABCDEF"', 0),
    "ko": process_element('"01234567"', 0),
    "kp": process_element("string.punctuation", 0),
    "kP": process_element(
        '"!\\"#$%&\'()*+,-./0123456789:;<=>?@ABCDEFGHIJKLMNOPQRSTUVWXYZ[\\\\]^_`abcdefghijklmnopqrstuvwxyz{|}~"',
        0,
    ),
    "kQ": process_element(
        '" !\\"#$%&\'()*+,-./0123456789:;<=>?@ABCDEFGHIJKLMNOPQRSTUVWXYZ[\\\\]^_`abcdefghijklmnopqrstuvwxyz{|}~"',
        0,
    ),
    "kw": process_element('" \\t\\n\\r\\u000b\\u000c"', 0),
    "kr": process_element(
        '"0123456789abcdefghijklmnopqrstuvwxyzABCDEFGHIJKLMNOPQRSTUVWXYZ"', 0
    ),
    "kB": process_element(
        '"ABCDEFGHIJKLMNOPQRSTUVWXYZabcdefghijklmnopqrstuvwxyz"', 0
    ),
    "kZ": process_element('"ZYXWVUTSRQPONMLKJIHGFEDCBA"', 0),
    "kz": process_element(' "zyxwvutsrqponmlkjihgfedcba"', 0),
    "kl": process_element(
        '"ZYXWVUTSRQPONMLKJIHGFEDCBAzyxwvutsrqponmlkjihgfedcba"', 0
    ),
    "ki": process_element("sympy.pi", 0),
    "kn": process_element("math.nan", 0),
    "kg": process_element(
        "sympy.nsimplify('1/2 + sqrt(5)/2', rational=True)", 0
    ),
    "kD": process_element('datetime.now().strftime("%Y-%m-%d")', 0),
    "kN": process_element(
        "LazyList([(t:=datetime.now()).hour, t.minute, t.second])", 0
    ),
    "kḋ": process_element('datetime.now().strftime("%d/%m/%Y")', 0),
    "kḊ": process_element('datetime.now().strftime("%m/%d/%Y")', 0),
    "kð": process_element(
        "LazyList([(d:=datetime.now()).day, d.month, d.year])", 0
    ),
    "kβ": process_element('"{}[]<>()"', 0),
    "kḂ": process_element('"()[]{}"', 0),
    "kḃ": process_element("'([{'", 0),
    "kß": process_element('"()[]"', 0),
    "k≤": process_element('"([{<"', 0),
    "k≥": process_element('")]}"', 0),
    "kΠ": process_element('")]}>"', 0),
    "kv": process_element('"aeiou"', 0),
    "kV": process_element('"AEIOU"', 0),
    "k∨": process_element('"aeiouAEIOU"', 0),
    "k⟇": process_element("vyxal.encoding.codepage", 0),
    "k½": process_element("LazyList([1,2])", 0),
    "kḭ": process_element("2 ** 32", 0),
    "k₁": process_element("LazyList([1, 1])", 0),
    "k+": process_element("LazyList([1, -1])", 0),
    "k-": process_element("LazyList([-1, 1])", 0),
    "k≈": process_element("LazyList([0, 1])", 0),
    "k/": process_element('"/\\\\"', 0),
    "kR": process_element("360", 0),
    "kW": process_element('"https://"', 0),
    "k℅": process_element('"http://"', 0),
    "k↳": process_element('"https://www."', 0),
    "k²": process_element('"http://www."', 0),
    "k¶": process_element("512", 0),
    "k⁋": process_element("1024", 0),
    "k¦": process_element("2048", 0),
    "kṄ": process_element("4096", 0),
    "kṅ": process_element("8192", 0),
    "k¡": process_element("2 ** 14", 0),
    "kε": process_element("2 ** 15", 0),
    "k₴": process_element("2 ** 16", 0),
    "k×": process_element("2 ** 31", 0),
    "k⁰": process_element('"bcdfghjklmnpqrstvwxyz"', 0),
    "k¹": process_element('"bcdfghjklmnpqrstvwxz"', 0),
    "kT": process_element('"[]<>-+.,"', 0),
    "kṗ": process_element('LazyList(["()","[]","{}","<>"])', 0),
    "kṖ": process_element('"([{<>}])"', 0),
    "kS": process_element('"ඞ"', 0),
    "k₂": process_element("2 ** 20", 0),
    "k₃": process_element("2 ** 30", 0),
    "k∪": process_element('"aeiouy"', 0),
    "k⊍": process_element('"AEIOUY"', 0),
    "k∩": process_element('"aeiouyAEIOUY"', 0),
    "k□": process_element("[[0,1],[1,0],[0,-1],[-1,0]]", 0),
    "kṘ": process_element('"IVXLCDM"', 0),
    "k•": process_element('["qwertyuiop","asdfghjkl","zxcvbnm"]', 0),
}
modifiers: dict[str, str] = {
    "&": (
        "stack.append(ctx.register)\n"
        "ctx.register = safe_apply(function_A, "
        "pop(stack, function_A.arity, ctx), ctx=ctx)\n"
    ),
    "v": (
        "arguments = wrapify(stack, function_A.arity if function_A.arity != 0 else 1, ctx=ctx)\n"
        "res = vectorise(function_A, *(arguments[::-1]), explicit=True, ctx=ctx)\n"
        "if eager: res = list(res)\n"
        "stack.append(res)"
    ),
    "¨v": (
        "arguments = wrapify(stack, function_A.arity if function_A.arity != 0 else 1, ctx=ctx)\n"
        "stack.append"
        "(vectorise(function_A, *(arguments[::-1]), ctx=ctx))"
        "\n"
    ),
    "~": (
        "if function_A.arity >= 2:\n"
        "    ctx.retain_popped = True\n"
        "    arguments = wrapify(stack, function_A.arity, ctx=ctx)\n"
        "    ctx.retain_popped = False\n"
        "    stack.append(safe_apply(function_A, *(arguments[::-1]), "
        "ctx=ctx))\n"
        "elif function_A.arity == -1:\n"
        "    arguments = list(deep_copy(stack))\n"
        "    pop(stack, len(stack), ctx)\n"
        "    stack += wrapify(safe_apply(function_A, arguments, ctx=ctx, arity_override=-1),"
        " ctx=ctx)\n"
        "elif function_A.arity == 1:\n"
        "    stack.append(vy_filter(pop(stack, 1, ctx=ctx), function_A,"
        "ctx=ctx))\n"
    ),
    "₌": (
        "stack_copy = list(deep_copy(stack))\n"
        "arguments_A = wrapify(stack_copy, max(function_A.arity, "
        "len(stack_copy)), ctx=ctx)\n"
        "arguments_B = wrapify(stack, max(function_B.arity, len(stack)), "
        "ctx=ctx)\n"
        "stack.append(safe_apply(function_A, *(arguments_A[::-1]), ctx=ctx))\n"
        "stack.append(safe_apply(function_B, *(arguments_B[::-1]), ctx=ctx))\n"
    ),
    "₍": (
        "stack_copy = list(deep_copy(stack))\n"
        "arguments_A = wrapify(stack_copy, max(function_A.arity, "
        "len(stack_copy)), ctx=ctx)\n"
        "arguments_B = wrapify(stack, max(function_B.arity, len(stack)), "
        "ctx=ctx)\n"
        "res_A = safe_apply(function_A, *(arguments_A[::-1]), ctx=ctx)\n"
        "res_B = safe_apply(function_B, *(arguments_B[::-1]), ctx=ctx)\n"
        "stack.append([res_A, res_B])\n"
    ),
    "ƒ": (
        "function_A.stored_arity = 2\n"
        "stack.append(vy_reduce(function_A, pop(stack, 1, ctx), ctx))"
    ),
    "ɖ": (
        "function_A.stored_arity = 2\n"
        "stack.append(scanl(function_A, pop(stack, 1, ctx), ctx))"
    ),
    # This currently doesn't work, and for now has been replaced with a
    # hacky workaround in the parser - see line 271.
    # Uncomment this when (if ever) we can make it work
    # "ß": (
    #    "if boolify(pop(stack, 1, ctx), ctx):\n"
    #    "    stack.append(safe_apply(function_A, *stack, ctx=ctx))\n"
    # ),
    # "¨i": (
    #     "if boolify(pop(stack, 1, ctx), ctx):\n"
    #     "    stack.append(safe_apply(function_A, *stack, ctx=ctx))\n"
    #     "else:\n"
    #     "    stack.append(safe_apply(function_B, *stack, ctx=ctx))\n"
    # ),
    "¨=": (
        "original = pop(stack, 1, ctx)\n"
        "res = safe_apply(function_A, deep_copy(original), ctx=ctx)\n"
        "stack.append(non_vectorising_equals(original, res, ctx=ctx))"
    ),
    "¨£": (
        "rhs, lhs = pop(stack, 2, ctx)\n"
        "zipped = vy_zip(lhs, rhs, ctx)\n"
        "mapped = map(lambda item, function_A=function_A, ctx=ctx: vy_reduce(function_A, item, ctx), zipped)\n"
        "stack.append(LazyList(mapped))\n"
    ),
    "¨p": (
        "lhs = pop(stack, 1, ctx)\n"
        "over = overlapping_groups(lhs, 2, ctx)\n"
        "mapped = map(lambda item, function_A=function_A, ctx=ctx: vy_reduce(function_A, item, ctx), over)\n"
        "stack.append(LazyList(mapped))\n"
    ),
}<|MERGE_RESOLUTION|>--- conflicted
+++ resolved
@@ -3379,7 +3379,6 @@
     }.get(vy_type(lhs), lambda: vectorise(newline_split, lhs, ctx=ctx))()
 
 
-<<<<<<< HEAD
 def next_multiple(lhs, rhs, ctx):
     """Element ∆*
     (num, num) -> get the next multiple of b that is greater than a
@@ -3389,12 +3388,12 @@
     return {
         (NUMBER_TYPE, NUMBER_TYPE): lambda: lhs + rhs - lhs % rhs,
     }.get(ts, lambda: vectorise(next_multiple, lhs, rhs, ctx=ctx))()
-=======
+
+
 def next_power(lhs, rhs, ctx):
     if list in vy_type(lhs, rhs, simple=True):
         return vectorise(next_power, lhs, rhs, ctx=ctx)()
     return rhs ** sympy.floor(sympy.log(lhs, rhs) + 1)
->>>>>>> ff8a2e69
 
 
 def next_prime(lhs, ctx):
@@ -6685,12 +6684,9 @@
     "∆›": process_element(increment_until_false, 2),
     "∆‹": process_element(decrement_until_false, 2),
     "∆ǐ": process_element(prime_exponents, 1),
-<<<<<<< HEAD
     "∆*": process_element(next_multiple, 2),
-=======
     "∆n": process_element(next_power, 2),
     "∆ḟ": process_element(prev_power, 2),
->>>>>>> ff8a2e69
     "øḂ": process_element(angle_bracketify, 1),
     "øḃ": process_element(curly_bracketify, 1),
     "øb": process_element(parenthesise, 1),
