"""This is where the element functions are stored

(that is, functions directly corresponding to Vyxal elements). It's also where
the python equivalent of command is stored
"""

import itertools
import math
import random
<<<<<<< HEAD
=======
import re
>>>>>>> ff1134f8
import string
import types
from functools import reduce
from token import NUMBER
from typing import Union

import numpy
import sympy

from vyxal.context import DEFAULT_CTX, Context
from vyxal.helpers import *
from vyxal.LazyList import LazyList, lazylist, vyxalify

NUMBER_TYPE = "number"
SCALAR_TYPE = "scalar"


def process_element(
    expr: Union[str, types.FunctionType], arity: int
) -> tuple[str, int]:
    """Take a python expression and adds boilerplate for element functions to it

    expr can be a string, which will be added verbatim to the transpiled output,
    or a function, for which a function call will be generated.

    See documents/specs/Transpilation.md for information on what happens here.
    """
    if arity:
        arguments = ["third", "rhs", "lhs"][-arity:]
    else:
        arguments = "_"

    if isinstance(expr, types.FunctionType):
        pushed = f"{expr.__name__}({', '.join(arguments[::-1])}, ctx=ctx)"
    else:
        pushed = expr
    py_code = (
        f"{', '.join(arguments)} = pop(stack, {arity}, ctx); "
        f"stack.append({pushed})"
    )
    return py_code, arity


def add(lhs, rhs, ctx):
    """Element +
    (num, num) -> lhs + rhs
    (num, str) -> str(lhs) + rhs
    (str, num) -> lhs + str(rhs)
    (str, str) -> lhs + rhs
    """

    ts = vy_type(lhs, rhs)
    return {
        (NUMBER_TYPE, NUMBER_TYPE): lambda: lhs + rhs,
        (NUMBER_TYPE, str): lambda: str(lhs) + rhs,
        (str, NUMBER_TYPE): lambda: lhs + str(rhs),
        (str, str): lambda: lhs + rhs,
    }.get(ts, lambda: vectorise(add, lhs, rhs, ctx=ctx))()


def boolify(lhs, ctx):
    """Element ḃ
    (any) -> is truthy?
    """

    return int(bool(lhs))


def chr_ord(lhs, ctx):
    """Element C
    (num) -> chr(a)
    (str) -> ord(a)
    """

    ts = vy_type(lhs)
    return {
        (NUMBER_TYPE): lambda: chr(int(lhs)),
        (str): lambda: list(map(ord, lhs)) if len(lhs) > 1 else ord(lhs),
    }.get(ts, lambda: vectorise(chr_ord, lhs, ctx=ctx))()


def combinations_with_replacement(lhs, rhs, ctx):
    """Element ↔
    (any, num) -> combinations of lhs of length rhs with replacement
    (any, non-num) -> remove elements in lhs that are not in rhs
    (fun, any) -> apply lhs on rhs until the result does not change. Collects intermittent values
    (any, fun) -> apply rhs on lhs until the result does not change. Collects intermittent values
    """

    ts = vy_type(lhs, rhs)
    return {
        (NUMBER_TYPE, ts[1]): lambda: LazyList(
            itertools.product(iterable(rhs, ctx), repeat=lhs)
        ),
        (ts[0], NUMBER_TYPE): lambda: LazyList(
            itertools.product(iterable(lhs, ctx), repeat=rhs)
        ),
        (types.FunctionType, ts[1]): lambda: fixed_point(lhs, rhs),
        (ts[0], types.FunctionType): lambda: fixed_point(rhs, lhs),
    }.get(ts, lambda: keep(lhs, rhs))()


def complement(lhs, ctx):
    """Element ⌐
    (num) -> 1 - a
    (str) -> a.split(",")
    """
    ts = vy_type(lhs)
    return {NUMBER_TYPE: lambda: 1 - lhs, str: lambda: lhs.split(",")}.get(
        ts, lambda: vectorise(complement, lhs, ctx=ctx)
    )()


<<<<<<< HEAD
=======
def contains(lhs, rhs, ctx):
    """Element c
    (any, any) -> count of a in b
    """

    lhs = iterable(lhs, ctx=ctx)
    for item in lhs:
        if item == rhs:
            return 1
    return 0


>>>>>>> ff1134f8
def count(lhs, rhs, ctx):
    """Element O
    (any, any) -> returns the number of occurances of b in a
    """

    return iterable(lhs, ctx=ctx).count(rhs)


<<<<<<< HEAD
=======
def decrement(lhs, ctx):
    """Element ‹
    (num) -> a - 1
    (str) -> a + "-"
    """

    ts = vy_type(lhs)
    return {NUMBER_TYPE: lambda: lhs - 1, str: lambda: lhs + "-"}.get(
        ts, lambda: vectorise(decrement, lhs, ctx=ctx)
    )()


>>>>>>> ff1134f8
def deep_flatten(lhs, ctx):
    """Element f
    (any) -> flatten list
    """
    ret = []
    for item in iterable(lhs):
        if type(item) in (LazyList, list):
            ret += deep_flatten(item, ctx)
        else:
            ret.append(item)
    return ret


def divide(lhs, rhs, ctx):
    """Element /
    (num, num) -> a / b
    (num, str) -> b split into a even length pieces, possibly with an extra part
    (str, num) -> a split into b even length pieces, possibly with an extra part
    (str, str) -> split a on b
    """

    ts = vy_type(lhs, rhs)
    return {
        (NUMBER_TYPE, NUMBER_TYPE): lambda: vyxalify(sympy.Rational(lhs, rhs)),
<<<<<<< HEAD
        (NUMBER_TYPE, str): lambda: wrap(rhs, len(rhs) // lhs),
        (str, NUMBER_TYPE): lambda: wrap(lhs, len(lhs) // rhs),
=======
        (NUMBER_TYPE, str): lambda: wrap(rhs, len(rhs) // lhs, ctx),
        (str, NUMBER_TYPE): lambda: wrap(lhs, len(lhs) // rhs, ctx),
>>>>>>> ff1134f8
        (str, str): lambda: lhs.split(rhs),
    }.get(ts, lambda: vectorise(divide, lhs, rhs, ctx=ctx))()


def divisors(lhs, ctx):
    """Element K
    (num) -> divisors(a) # Factors or divisors of a
    (str) -> all substrings of a that occur more than once # they "divide" a into more than one piece
    (lst) -> prefixes(a) # Prefixes of a
    """

    ts = vy_type(lhs)
<<<<<<< HEAD
    return {
        (NUMBER_TYPE): lambda: sympy.divisors(lhs),
        (str): lambda: LazyList(
=======
    if ts == NUMBER_TYPE:
        return sympy.divisors(lhs)
    elif ts == str:
        return LazyList(
>>>>>>> ff1134f8
            filter(
                lambda x: len(lhs.split(x)) == 2 and all(lhs.split(x)),
                substrings(lhs, ctx),
            )
<<<<<<< HEAD
        ),
    }.get(ts, lambda: LazyList((lhs[: x + 1] for x in range(len(x)))))()
=======
        )
    return LazyList((lhs[: x + 1] for x in range(len(lhs))))


def dyadic_maximum(lhs, rhs, ctx):
    """Element ∴
    (any, any) -> max(a, b)
    """

    return lhs if greater_than(lhs, rhs, ctx) else rhs


def dyadic_minimum(lhs, rhs, ctx):
    """Element ∵
    (any, any) -> min(a, b)
    """

    return lhs if less_than(lhs, rhs, ctx) else rhs
>>>>>>> ff1134f8


def exclusive_one_range(lhs, ctx):
    """Element ɽ
    (num) -> range(1, a)
    (str) -> a.lower()
    """

    ts = vy_type(lhs)
    return {
        NUMBER_TYPE: lambda: LazyList(range(1, int(lhs))),
        str: lambda: lhs.lower(),
    }.get(ts, lambda: vectorise(exclusive_one_range, lhs, ctx=ctx))


def exclusive_zero_range(lhs, ctx):
    """Element ʁ
    (num) -> range(0, a)
    (str) -> mirror(a)
    """
    ts = vy_type(lhs)
    return {
        NUMBER_TYPE: lambda: LazyList(range(0, int(lhs))),
        str: lambda: merge(lhs, reverse(lhs, ctx)[1:], ctx),
    }.get(ts, lambda: vectorise(exclusive_zero_range, lhs, ctx=ctx))()


def exp2_or_eval(lhs, ctx):
    """Element E
    (num) -> 2 ** a
    (str) -> eval(a)
    """
    ts = vy_type(lhs)

    return {
        NUMBER_TYPE: lambda: 2 ** lhs,
        str: lambda: vy_eval(lhs, ctx),
    }.get(ts, lambda: vectorise(exp2_or_eval, lhs, ctx=ctx))()


<<<<<<< HEAD
=======
def exponent(lhs, rhs, ctx):
    """Element e
    (num, num) -> a ** b (exponentiation)
    (str, num) -> every bth character of a
    (num, str) -> every ath character of b
    (str, str) -> regex.search(pattern=a, string=b).span() (Length of regex match)
    """

    ts = vy_type(lhs, rhs)
    return {
        (NUMBER_TYPE, NUMBER_TYPE): lambda: lhs ** rhs,
        (NUMBER_TYPE, str): lambda: rhs[:: int(lhs)],
        (str, NUMBER_TYPE): lambda: lhs[:: int(rhs)],
        (str, str): lambda: list(re.search(lhs, rhs).span()),
    }.get(ts, lambda: vectorise(exponent, lhs, rhs, ctx=ctx))()


def find(lhs, rhs, ctx):
    """Element ḟ
    (any, any) -> a.find(b)
    (any, fun) -> truthy indices of mapping b over a
    """

    ts = vy_type(lhs, rhs)
    if types.FunctionType not in ts:
        return iterable(lhs, ctx=ctx).find(rhs)
    else:
        return {
            (ts[0], types.FunctionType): lambda: LazyList(
                (
                    i
                    for i in range(len(iterable(lhs, ctx=ctx)))
                    if safe_apply(rhs, iterable(lhs, ctx=ctx)[i], ctx=ctx)
                )
            ),
            (types.FunctionType, ts[1]): lambda: LazyList(
                (
                    i
                    for i in range(len(iterable(rhs, ctx=ctx)))
                    if safe_apply(lhs, iterable(rhs, ctx=ctx)[i], ctx=ctx)
                )
            ),
        }.get(ts)()


def first_integer(lhs, ctx):
    """Element ṅ
    (num) -> abs(a) <= 1
    (str) -> pad with 0s to nearest multiple of 8
    (lst) -> "".join(a)
    (fun) -> first integer x where a(x) is truthy
    """

    if ininstance(lhs, types.FunctionType):
        value = 1

        while not safe_apply(lhs, value, ctx):
            value += 1

        return value

    ts = vy_type(lhs, simple)
    return {
        (NUMBER_TYPE): lambda: abs(lhs) <= 1,
        (str): lambda: lhs.zfill(len(lhs) + (8 - len(lhs) % 8)),
        (list): lambda: join(lhs, "", ctx),
    }.get(ts, lambda: vectorise(first_integer, lhs, ctx=ctx))()


>>>>>>> ff1134f8
def function_call(lhs, ctx):
    """Element †
    (fun) -> lhs()
    (num) -> count of prime factors
    (str) -> vyxal exec lhs
    (lst) -> vectorised not
    """

    # Modifies lhs, because lhs = stack
    top = pop(lhs, 1, ctx=ctx)
    ts = vy_type(top, simple=True)
    if isinstance(top, types.FunctionType):
        lhs += wrapify(top(lhs, top, ctx=ctx))
        return None
    else:
        return {
            NUMBER_TYPE: lambda: len(prime_factors(top, ctx)),
            str: lambda x: exec(lhs) or [],
            list: lambda: vectorised_not(top, ctx=ctx),
        }.get(ts)()


<<<<<<< HEAD
=======
def from_base(lhs, rhs, ctx):
    """Element β
    Convert lhs from base rhs to base 10
    """

    ts = vy_type(lhs, rhs)
    if ts == (str, str):
        return from_base([rhs.find(x) + 1 for x in lhs], len(rhs), ctx)
    elif ts[-1] == NUMBER_TYPE:
        lhs = [chr(x) if type(x) is str else x for x in iterable(lhs)]
        exponents = list(exponent(rhs, list(range(0, len(lhs))), ctx))[::-1]
        return sum(multiply(lhs, exponents, ctx))


>>>>>>> ff1134f8
def equals(lhs, rhs, ctx):
    """Element =
    (num, num) -> lhs == rhs
    (num, str) -> str(lhs) == rhs
    (str, num) -> lhs == str(rhs)
    (str, str) -> lhs == rhs
    """

    ts = vy_type(lhs, rhs)
    return {
        (NUMBER_TYPE, NUMBER_TYPE): lambda: int(lhs == rhs),
        (NUMBER_TYPE, str): lambda: int(str(lhs) == rhs),
        (str, NUMBER_TYPE): lambda: int(lhs == str(rhs)),
        (str, str): lambda: int(lhs == rhs),
    }.get(ts, lambda: vectorise(equals, lhs, rhs, ctx=ctx))()


def greater_than(lhs, rhs, ctx):
    """Element <
    (num, num) -> a > b
    (num, str) -> str(a) > b
    (str, num) -> a > str(b)
    (str, str) -> a > b
    """

    ts = vy_type(lhs, rhs)
    return {
<<<<<<< HEAD
        (NUMBER_TYPE, NUMBER_TYPE): lambda: lhs > rhs,
        (NUMBER_TYPE, str): lambda: str(lhs) > rhs,
        (str, NUMBER_TYPE): lambda: lhs > str(rhs),
        (str, str): lambda: lhs > rhs,
=======
        (NUMBER_TYPE, NUMBER_TYPE): lambda: int(lhs > rhs),
        (NUMBER_TYPE, str): lambda: int(str(lhs) > rhs),
        (str, NUMBER_TYPE): lambda: int(lhs > str(rhs)),
        (str, str): lambda: int(lhs > rhs),
>>>>>>> ff1134f8
    }.get(ts, lambda: vectorise(greater_than, lhs, rhs, ctx=ctx))()


def halve(lhs, ctx):
    """Element ½
    (num) -> lhs / 2
    (str) -> a split into two strings of equal lengths (as close as possible)
    """
    ts = vy_type(lhs)
    return {
        NUMBER_TYPE: lambda: sympy.Rational(lhs, 2),
        str: lambda: wrap(lhs, math.ceil(len(lhs) / 2), ctx=ctx),
    }.get(ts, lambda: vectorise(halve, lhs, ctx=ctx))()


def head(lhs, ctx):
    """Element h
    (any) -> a[0]
    """
    return (
        iterable(lhs, ctx)[0]
        if len(iterable(lhs, ctx))
        else ""
        if type(lhs) is str
        else 0
    )


def inclusive_one_range(lhs, ctx):
    """Element ɾ
    (num) -> range(1, a + 1)
    (str) -> a.uppercase()
    """

    ts = vy_type(lhs)
    return {
        NUMBER_TYPE: lambda: LazyList(range(1, int(lhs) + 1)),
        str: lambda: lhs.upper(),
    }.get(ts, lambda: vectorise(inclusive_one_range, lhs, ctx=ctx))()


def inclusive_zero_range(lhs, ctx):
    """Element ʀ
    (num) -> range(0, a + 1)
    (str) -> [char is alphabetical? for char in a]
    """
    ts = vy_type(lhs)
    return {
        NUMBER_TYPE: lambda: LazyList(range(0, int(lhs) + 1)),
        str: lambda: scalarify(
            [int(char in string.ascii_letters) for char in lhs]
        ),
    }.get(ts, lambda: vectorise(inclusive_zero_range, lhs, ctx=ctx))()


<<<<<<< HEAD
=======
def increment(lhs, ctx):
    """Element ›
    (num) -> lhs + 1
    (str) -> replace spaces with 0s
    """
    ts = vy_type(lhs)
    return {
        NUMBER_TYPE: lambda: lhs + 1,
        str: lambda: lhs.replace(" ", "0"),
    }.get(ts, lambda: vectorise(increment, lhs, ctx=ctx))()


def index(lhs, rhs, ctx):
    """Element i
    (any, num) -> a[b] (Index)
    (str, str) -> enclose b in a # b[0:len(b)//2] + a + b[len(b)//2:]
    (any, [x]) -> a[:b] (0 to bth item of a)
    (any, [x,y]) -> a[x:y] (x to yth item of a)
    (any, [x,y,m]) -> a[x:y:m] (x to yth item of a, taking every mth)
    """

    ts = vy_type(lhs, rhs)
    if ts == (str, str):
        # b[0:len(b)//2] + a + b[len(b)//2:]
        return lhs[: len(rhs) // 2] + rhs + lhs[len(rhs) // 2 :]

    elif ts == (LazyList, NUMBER_TYPE):
        return lhs[int(rhs)]

    elif ts[-1] == NUMBER_TYPE:
        if len(iterable(lhs)):
            return iterable(lhs, ctx)[int(rhs) % len(iterable(lhs, ctx))]
        else:
            return "" if ts[0] is str else 0

    elif ts[-1] == str:
        return vectorise(index, lhs, rhs, ctx=ctx)

    else:
        return iterable(lhs, ctx)[slice(*rhs)]


>>>>>>> ff1134f8
def infinite_list(ctx):
    """Element ∞
    Yields a (lazy)list of positive integers
    """

    @lazylist
    def f():
        n = 1
        while n:
            yield n
            n += 1

    return f()


def infinite_replace(lhs, rhs, other, ctx):
    """Element ¢
    (any, any, any) -> replace b in a with c until a doesn't change
    """

    orig_type = type(lhs)

    prev = deep_copy(lhs)
    while True:
        lhs = replace(lhs, rhs, other, ctx)
        if lhs == prev:
            break
        prev = deep_copy(lhs)

    if orig_type is int:
        try:
            return int(lhs)
        except ValueError:
            return lhs
    return lhs


<<<<<<< HEAD
=======
def integer_divide(lhs, rhs, ctx):
    """Element ḭ
    (num, num) -> a // b (Floor division, floor(a / b))
    (str, num) -> (a divided into b pieces)[0]
    (num, str) -> (b divided into a pieces)[0]
    (any, fun) -> Right reduce a by b (foldr)
    (fun, any) -> Right reduce b by a (foldr)
    """

    ts = vy_type(lhs, rhs)
    return {
        (NUMBER_TYPE, NUMBER_TYPE): lambda: lhs // rhs,
        (NUMBER_TYPE, str): lambda: divide(lhs, rhs, ctx=ctx)[0],
        (str, NUMBER_TYPE): lambda: divide(rhs, lhs, ctx=ctx)[0],
        (ts[0], types.FunctionType): lambda: foldl(
            rhs, reverse(iterable(lhs, ctx=ctx), ctx=ctx), ctx
        ),
        (types.FunctionType, ts[1]): lambda: foldl(
            lhs, reverse(iterable(rhs, ctx=ctx), ctx=ctx), ctx
        ),
    }.get(ts, lambda: vectorise(integer_divide, lhs, rhs, ctx=ctx))()


>>>>>>> ff1134f8
def interleave(lhs, rhs, ctx):
    """Element Y
    (any, any) -> interleave a and b
    """
    # Essentially, Zf but whatever

    lhs = iterable(lhs, ctx=ctx)
    rhs = iterable(rhs, ctx=ctx)

    @lazylist
    def f():
        for i in range(max(len(lhs), len(rhs))):
            if i < len(lhs):
                yield lhs[i]
            if i < len(rhs):
                yield rhs[i]

    if type(lhs) == type(rhs) == str:
        return "".join(f())
    else:
        return f()


<<<<<<< HEAD
=======
def is_divisible_by_three(lhs, ctx):
    """Element ₃
    (num) -> a % 3 == 0
    (str) -> len(a) == 1
    """

    ts = vy_type(lhs)
    return {
        NUMBER_TYPE: lambda: int(lhs % 3 == 0),
    }.get(ts, lambda: int(len(lhs) == 1))()


def is_divisible_by_five(lhs, ctx):
    """
    Element ₅
    (num) -> a % 5 == 0
    (str) -> a, len(a)
    """

    # wrap in list because you might need to return more than 1 item
    ts = vy_type(lhs)
    return {NUMBER_TYPE: lambda: [int(lhs % 5 == 0)],}.get(
        ts,
        lambda: [lhs, len(lhs)],
    )()


def is_even(lhs, ctx):
    """Element ₂
    (num) -> a % 2 == 0
    (str) -> len(a) % 2 == 0
    """
    ts = vy_type(lhs)
    return {
        NUMBER_TYPE: lambda: int(lhs % 2 == 0),
    }.get(ts, lambda: int(len(lhs) % 2 == 0))()


def is_falsey(lhs, ctx):
    """Element ċ
    (any) -> a != 1
    """

    return vectorised_not(equals(lhs, 1, ctx=ctx))


>>>>>>> ff1134f8
def is_prime(lhs, ctx):
    """Element æ
    (num) -> is a prime?
    (str) -> case of a (1 if all letters in a are uppercase,
             0 if all letters in a are lowercase,
            -1 if mixed case)
    """

    ts = vy_type(lhs)
    return {
        NUMBER_TYPE: lambda: int(sympy.ntheory.isprime(lhs)),
        str: lambda: case_of(lhs),
    }.get(ts, vectorise(is_prime, lhs, ctx=ctx))()


def join(lhs, rhs, ctx):
    """Element j
    (any, any) -> a.join(b)
    """

    return vy_str(rhs).join(map(vy_str, iterable(lhs, ctx=ctx)))


def join_newlines(lhs, ctx):
    """Element ⁋
    (any) -> a.join("\n")
    """

    ret = []
    for n in iterable(lhs, ctx):
        if vy_type(n) in [list, LazyList]:
            ret.append(join(n, " ", ctx))
        else:
            ret.append(str(n))
    return "\n".join(ret)


def length(lhs, ctx):
    """Element L
    (any) -> len(a)
    """

    return len(iterable(lhs, ctx=ctx))


def less_than(lhs, rhs, ctx):
    """Element <
    (num, num) -> a < b
    (num, str) -> str(a) < b
    (str, num) -> a < str(b)
    (str, str) -> a < b
    """

    ts = vy_type(lhs, rhs)
    return {
        (NUMBER_TYPE, NUMBER_TYPE): lambda: int(lhs < rhs),
        (NUMBER_TYPE, str): lambda: int(str(lhs) < rhs),
        (str, NUMBER_TYPE): lambda: int(lhs < str(rhs)),
        (str, str): lambda: int(lhs < rhs),
    }.get(ts, lambda: vectorise(less_than, lhs, rhs, ctx=ctx))()


def ljust(lhs, rhs, other, ctx):
    """Element ŀ
    (num, num, num) -> a <= c <= b
    (num, num, str) -> a by b grid of c
    (num, str, num) -> a by c grid of b
    (num, str, str) -> b.ljust(a,filler=c)
    (str, num, num) -> b by c grid of a
    (str, num, str) -> a.ljust(c,filler=b)
    (str, str, num) -> a.ljust(b,filler=c)
    (str, str, str) -> a.infinite_replace(b, c)
    (fun, fun, any) -> collect_until_false(predicate=a,
                       modifying_function=b, inital=c)
                       # Collect the results of apply a on c while b(c)
                       # is truthy
    """

    ts = vy_type(lhs, rhs, other)

    return {
        (NUMBER_TYPE, NUMBER_TYPE, NUMBER_TYPE): lambda: lhs <= other <= rhs,
        (NUMBER_TYPE, NUMBER_TYPE, str): lambda: "\n".join([other * lhs] * rhs),
        (NUMBER_TYPE, str, NUMBER_TYPE): lambda: "\n".join([rhs * lhs] * other),
        (NUMBER_TYPE, str, str): lambda: vy_str(rhs).ljust(lhs, other),
        (str, NUMBER_TYPE, NUMBER_TYPE): lambda: "\n".join([lhs * other] * rhs),
        (str, NUMBER_TYPE, str): lambda: vy_str(lhs).ljust(rhs, other),
        (str, str, NUMBER_TYPE): lambda: vy_str(lhs).ljust(rhs, other),
        (str, str, str): lambda: infinite_replace(lhs, rhs, other, ctx),
        (
            types.FunctionType,
            types.FunctionType,
            ts[-1],
        ): lambda: collect_until_false(lhs, rhs, other, ctx),
        (
            ts[0],
            types.FunctionType,
            types.FunctionType,
        ): lambda: collect_until_false(rhs, other, lhs, ctx),
        (
            types.FunctionType,
            ts[1],
            types.FunctionType,
        ): lambda: collect_until_false(lhs, other, rhs, ctx),
    }.get(ts, vectorise(ljust, lhs, rhs, other, ctx))()


def log_mold_multi(lhs, rhs, ctx):
    """Element •
    (num, num) -> log_lhs(rhs)
    (num, str) -> [char * lhs for char in rhs]
    (str, num) -> [char * rhs for char in lhs]
    (str, str) -> lhs.with_capitalisation_of(rhs)
    (lst, lst) -> lhs molded to the shape of rhs
    """

    ts = vy_type(lhs, rhs, True)

    return {
        (NUMBER_TYPE, NUMBER_TYPE): lambda: sympy.Rational(math.log(lhs, rhs)),
        (NUMBER_TYPE, str): lambda: "".join([char * lhs for char in rhs]),
        (str, NUMBER_TYPE): lambda: "".join([char * rhs for char in lhs]),
        (str, str): lambda: transfer_capitalisation(rhs, lhs),
        (list, list): lambda: mold(lhs, rhs),
    }.get(ts, lambda: vectorise(log_mold_multi, lhs, rhs, ctx=ctx))()


<<<<<<< HEAD
def length(lhs, ctx):
    """Element L
    (any) -> len(a)
    """

    return len(iterable(lhs, ctx=ctx))


def less_than(lhs, rhs, ctx):
    """Element <
    (num, num) -> a < b
    (num, str) -> str(a) < b
    (str, num) -> a < str(b)
    (str, str) -> a < b
    """

    ts = vy_type(lhs, rhs)
    return {
        (NUMBER_TYPE, NUMBER_TYPE): lambda: lhs < rhs,
        (NUMBER_TYPE, str): lambda: str(lhs) < rhs,
        (str, NUMBER_TYPE): lambda: lhs < str(rhs),
        (str, str): lambda: lhs < rhs,
    }.get(ts, lambda: vectorise(less_than, lhs, rhs, ctx=ctx))()
=======
def max_by_tail(lhs, ctx):
    """Element ↑
    (any) -> max(a, key=lambda x: x[-1])
    """

    lhs = iterable(lhs, ctx=ctx)
    if len(lhs) == 0:
        return []
    else:
        return max_by(lhs, key=tail, cmp=less_than, ctx=ctx)


def mean(lhs, ctx):
    """Element ṁ
    (num) -> random.randint(0, a)
    (str) -> palindromise a
    (lst) -> arithmetic mean of a
    """
    ts = vy_type(lhs)
    return {
        (NUMBER_TYPE): lambda: random.randint(0, lhs),
        (str): lambda: palindromise(lhs, ctx),
    }.get(ts, lambda: divide(vy_sum(lhs, ctx), len(lhs), ctx))()
>>>>>>> ff1134f8


def merge(lhs, rhs, ctx):
    """Element J
    (scl, scl) -> concatenate a and b
    (lst, scl) -> append b to a
    (scl, lst) -> prepend a to b
    (lst, lst) -> merged a and b
    """

    ts = vy_type(lhs, rhs, simple=True)
    return {
        (NUMBER_TYPE, NUMBER_TYPE): lambda: vy_eval(
            str(lhs) + str(rhs), ctx=ctx
        ),
        (NUMBER_TYPE, str): lambda: add(lhs, rhs),
        (str, NUMBER_TYPE): lambda: add(lhs, rhs),
        (str, str): lambda: lhs + rhs,
        (list, ts[1]): lambda: concat(lhs, [rhs]),
        (ts[0], list): lambda: concat([lhs], rhs),
        (list, list): lambda: concat(lhs, rhs),
    }.get(ts)()


def min_by_tail(lhs, ctx):
    """Element ↓
    (any) -> min(a, key=lambda x: x[-1])
    """
    lhs = iterable(lhs, ctx=ctx)
    if len(lhs) == 0:
        return []
    else:
        return min_by(lhs, key=tail, cmp=less_than, ctx=ctx)


def mirror(lhs, ctx):
    """Element m
    (num) -> a + reversed(a) (as number)
    (str) -> a + reversed(a)
    (lst) -> Concatenate reversed(a) to a
    """
    if vy_type(lhs) in (NUMBER_TYPE, str):
        return add(lhs, reverse(lhs, ctx), ctx)
    else:
        return concat(lhs, reverse(lhs, ctx), ctx)


def modulo(lhs, rhs, ctx):
    """Element %
    (num, num) -> a % b
    (num, str) -> (b split into a equal pieces)[-1]
    (str, num) -> (a split into b equal pieces)[-1]
    (str, str) -> a.format(b)
    """

    ts = vy_type(lhs, rhs, simple=True)
    return {
        (NUMBER_TYPE, NUMBER_TYPE): lambda: lhs % rhs,
        (NUMBER_TYPE, str): lambda: divide(rhs, lhs, ctx)[-1],
        (str, NUMBER_TYPE): lambda: divide(lhs, rhs, ctx)[-1],
        (str, str): lambda: format_string(lhs, [rhs]),
        (str, list): lambda: format_string(lhs, rhs),
    }.get(ts, lambda: vectorise(modulo, lhs, rhs, ctx=ctx))()


def monadic_maximum(lhs, ctx):
    """Element G
    (any) -> Maximal element of the input (deep flattens first)
    """

    lhs = deep_flatten(lhs, ctx)
    if len(lhs) == 0:
        return []
    else:
        return max_by(lhs, cmp=less_than, ctx=ctx)


def monadic_minimum(lhs, ctx):
    """Element g
    (any) -> Smallest item of a (deep flattens)
    """

    lhs = deep_flatten(lhs, ctx)
    if len(lhs) == 0:
        return []
    else:
        return min_by(lhs, cmp=less_than, ctx=ctx)


def multiply(lhs, rhs, ctx):
    """Element *
    (num, num) -> a * b
    (num, str) -> repeat b a times
    (str, num) -> repeat a b times
    (str, str) -> ring translate b according to a
    """

    ts = vy_type(lhs, rhs)

    if ts[0] is types.FunctionType:
        lhs.stored_arity = rhs
        return lhs

    elif ts[1] is types.FunctionType:
        rhs.stored_arity = lhs
        return rhs
    else:
        return {
            (NUMBER_TYPE, NUMBER_TYPE): lambda: lhs * rhs,
            (NUMBER_TYPE, str): lambda: lhs * rhs,
            (str, NUMBER_TYPE): lambda: lhs * rhs,
            (str, str): lambda: ring_translate(lhs, rhs),
        }.get(ts, lambda: vectorise(multiply, lhs, rhs, ctx=ctx))()


def n_choose_r(lhs, rhs, ctx):
    """Element ƈ
    (num, num) -> n choose r
    (num, str) -> [random.choice(b) for _ in range(a)]
    (str, num) -> [random.choice(a) for _ in range(b)]
    (str, str) -> does a have the same characters as b
    """

    ts = vy_type(lhs, rhs)
    return {
        (NUMBER_TYPE, NUMBER_TYPE): lambda: sympy.binomial(lhs, rhs),
        (NUMBER_TYPE, str): lambda: [
            random.choice(rhs) for _ in range(abs(int(lhs)))
        ],
        (str, NUMBER_TYPE): lambda: [
            random.choice(lhs) for _ in range(abs(int(rhs)))
        ],
        (str, str): lambda: int(set(lhs) == set(rhs)),
    }.get(ts, lambda: vectorise(n_choose_r, lhs, rhs, ctx=ctx))()


def negate(lhs, ctx):
    """Element N
    (num) -> -a
    (str) -> swapcase of a
    """

    ts = vy_type(lhs)
    return {(NUMBER_TYPE): lambda: -lhs, (str): lambda: lhs.swapcase()}.get(
        ts, lambda: vectorise(negate, lhs, ctx=ctx)
    )()


def non_vectorising_equals(lhs, rhs, ctx):
    """Element ⁼
    (num, num) -> a == b
    (str, str) -> a == b
    (lst, lst) -> a == b
    """

    ts = vy_type(lhs, rhs, True)
    return {
        (NUMBER_TYPE, NUMBER_TYPE): lambda: lhs == rhs,
        (NUMBER_TYPE, str): lambda: str(lhs) == rhs,
        (str, NUMBER_TYPE): lambda: lhs == str(rhs),
        (str, str): lambda: lhs == rhs,
        (list, list): lambda: lhs == rhs,
    }.get(ts)()


def orderless_range(lhs, rhs, ctx):
    """Element r
    (num, num) -> range(a,b) (Range form a to b)
    (num, str) -> append 0s to b to make it length a
    (str, num) -> preprend 0s to a to make it length b
    (any, fun) -> cumulative_reduce(a,function=b) (Prefixes of a reduced by b)
    (str, str) -> regex.has_match(pattern=a,string= b) ( Does b match a)
    """

    ts = vy_type(lhs, rhs)
    return {
        (NUMBER_TYPE, NUMBER_TYPE): lambda: LazyList(
            range(int(lhs), int(rhs), (-1, 1)[lhs < rhs])
        ),
        (NUMBER_TYPE, str): lambda: rhs + ("0" * abs(len(rhs) - lhs)),
        (str, NUMBER_TYPE): lambda: ("0" * abs(len(rhs) - lhs)) + lhs,
        (ts[0], types.FunctionType): lambda: scanl(
            multiply(rhs, 2, ctx), iterable(lhs, range, ctx=ctx), ctx=ctx
        ),
        (types.FunctionType, ts[1]): lambda: scanl(
            multiply(lhs, 2, ctx), iterable(rhs, range, ctx=ctx), ctx=ctx
        ),
        (str, str): lambda: int(re.compile(lhs).search(rhs)),
    }.get(ts, lambda: vectorise(orderless_range, lhs, rhs, ctx=ctx))()


def overlapping_groups(lhs, rhs, ctx):
    """Element l
    (any, num) -> Overlapping groups/windows of a of length b
    (any, any) -> length(a) == length(b)
    """

    if vy_type(rhs) != NUMBER_TYPE:
        return len(iterable(lhs)) == len(rhs)

    stringify = vy_type(lhs) is str

    @lazylist
    def gen():
        window = "" if stringify else []
        for item in lhs:
            if stringify:
                window += item
            else:
                window.append(item)
            if len(window) == rhs:
                yield window
                window = window[1:]

    return gen()

    # TODO (lyxal) This was erroring and idk what this even does
    # so I commented it out
    # iters = itertools.tee(iterable(lhs), rhs)
    # for i in range(len(iters)):
    #     for j in range(i):
    #         next(iters[i], None)

    # return LazyList(zip(*iters))


def palindromise(lhs, ctx):
    """Element ∞
    (num) -> equivalent to m
    (str) -> a + a[:-1:-1]
    (lst) -> a + a[:-1:-1]
    """

    ts = vy_type(lhs)
    return {
        (NUMBER_TYPE): lambda: mirror(lhs, ctx),
        (str): lambda: lhs + lhs[:-1][::-1],
        (list): lambda: lhs + lhs[:-1][::-1],
        (LazyList): lambda: merge(
            deep_copy(lhs),
            reverse(index(deep_copy(lhs), [None, -1, None], ctx), ctx),
            ctx=ctx,
        ),
    }.get(ts)()


<<<<<<< HEAD
def modulo(lhs, rhs, ctx):
    """Element %
    (num, num) -> a % b
    (num, str) -> (b split into a equal pieces)[-1]
    (str, num) -> (a split into b equal pieces)[-1]
    (str, str) -> a.format(b)
    """

    ts = vy_type(lhs, rhs, simple=True)
    return {
        (NUMBER_TYPE, NUMBER_TYPE): lambda: lhs % rhs,
        (NUMBER_TYPE, str): lambda: divide(rhs, lhs, ctx)[-1],
        (str, NUMBER_TYPE): lambda: divide(lhs, rhs, ctx)[-1],
        (str, str): lambda: format_string(lhs, [rhs]),
        (str, list): lambda: format_string(lhs, rhs),
    }.get(ts, lambda: vectorise(modulo, lhs, rhs, ctx=ctx))()


def monadic_maximum(lhs, ctx):
    """Element G
    (any) -> returns the maximal element of the input
    """

    lhs = deep_flatten(lhs, ctx)

    if len(lhs) == 0:
        return []

    elif len(lhs) == 1:
        return lhs[0]

    else:
        biggest = lhs[0]
        for item in lhs[1:]:
            if greater_than(item, biggest, ctx):
                biggest = item

    return item


def multiply(lhs, rhs, ctx):
    """Element *
    (num, num) -> a * b
    (num, str) -> repeat b a times
    (str, num) -> repeat a b times
    (str, str) -> ring translate b according to a
    """

    ts = vy_type(lhs, rhs)

    if ts[0] is types.FunctionType:
        lhs.stored_arity = rhs
        return lhs

    elif ts[1] is types.FunctionType:
        rhs.stored_arity = lhs
        return rhs
    else:
        return {
            (NUMBER_TYPE, NUMBER_TYPE): lambda: lhs * rhs,
            (NUMBER_TYPE, str): lambda: lhs * rhs,
            (str, NUMBER_TYPE): lambda: lhs * rhs,
            (str, str): lambda: ring_translate(lhs, rhs),
        }.get(ts, lambda: vectorise(multiply, lhs, rhs, ctx=ctx))()


def n_choose_r(lhs, rhs, ctx):
    """Element ƈ
    (num, num) -> n choose r
    (num, str) -> [random.choice(b) for _ in range(a)]
    (str, num) -> [random.choice(a) for _ in range(b)]
    (str, str) -> does a have the same characters as b
    """

    ts = vy_type(lhs, rhs)
    return {
        (NUMBER_TYPE, NUMBER_TYPE): lambda: scipy.special.comb(lhs, rhs),
        (NUMBER_TYPE, str): lambda: [
            random.choice(rhs) for _ in range(abs(int(lhs)))
        ],
        (str, NUMBER_TYPE): lambda: [
            random.choice(lhs) for _ in range(abs(int(rhs)))
        ],
        (str, str): lambda: int(set(lhs) == set(rhs)),
    }.get(ts, lambda: vectorise(n_choose_r, lhs, rhs, ctx=ctx))()


def negate(lhs, ctx):
    """Element N
    (num) -> -a
    (str) -> swapcase of a
    """

    ts = vy_type(lhs)
    return {(NUMBER_TYPE): lambda: -lhs, (str): lambda: lhs.swapcase()}.get(
        ts, lambda: vectorise(negate, lhs, ctx=ctx)
    )()


def orderless_range(lhs, rhs, ctx):
    """Element r
    (num, num) -> range(a,b) (Range form a to b)
    (num, str) -> append 0s to b to make it length a
    (str, num) -> preprend 0s to a to make it length b
    (any, fun) -> cumulative_reduce(a,function=b) (Prefixes of a reduced by b)
    (str, str) -> regex.has_match(pattern=a,string= b) ( Does b match a)
    """

    ts = vy_type(lhs, rhs)
    return {
        (NUMBER_TYPE, NUMBER_TYPE): lambda: LazyList(
            range(int(lhs), int(rhs), (-1, 1)[lhs < rhs])
        ),
        (NUMBER_TYPE, str): lambda: rhs + ("0" * abs(len(rhs) - lhs)),
        (NUMBER_TYPE, str): lambda: ("0" * abs(len(rhs) - lhs)) + lhs,
        (ts[0], types.FunctionType): lambda: scanl(
            multiply(rhs, 2, ctx), iterable(lhs, range, ctx=ctx), ctx=ctx
        ),
        (types.FunctionType, ts[1]): lambda: scanl(
            multiply(lhs, 2, ctx), iterable(rhs, range, ctx=ctx), ctx=ctx
        ),
        (str, str): lambda: int(re.compile(lhs).search(rhs)),
    }.get(ts, lambda: vectorise(orderless_range, lhs, rhs, ctx=ctx))()
=======
def parity(lhs, ctx):
    """Element ∷
    (num) -> parity of a
    (str) -> parity of a
    """

    ts = vy_type(lhs)
    return {
        (NUMBER_TYPE): lambda: int(lhs % 2),
        (str): lambda: halve(lhs, ctx)[-1],
    }.get(ts, lambda: vectorise(parity, lhs, ctx=ctx))()


def powerset(lhs, ctx):
    """Element ṗ
    (any) -> powerset of a
    """
    return LazyList(
        itertools.chain.from_iterable(
            itertools.combinations(iterable(lhs, ctx), r)
            for r in range(len(iterable(lhs, ctx)) + 1)
        )
    )
>>>>>>> ff1134f8


def prime_factors(lhs, ctx):
    """Element Ǐ
    (num) -> prime factors
    (str) -> lhs + lhs[0]"""
    ts = vy_type(lhs)
    return {
        NUMBER_TYPE: lambda: sympy.ntheory.primefactors(int(lhs)),
        str: lambda: lhs + lhs[0],
    }.get(ts, lambda: vectorise(prime_factors, lhs, ctx=ctx))()


def prepend(lhs, rhs, ctx):
    """Element p
    (any, any) -> a.prepend(b) (Prepend b to a)
    """

    ts = vy_type(lhs, rhs)
    return {(ts[0], ts[1]): lambda: merge(rhs, lhs, ctx=ctx)}.get(
        ts, lambda: [rhs] + lhs
    )()


def quotify(lhs, ctx):
    """Element q
    (any) -> ` + a + ` (Quotify a)
    """

    ts = vy_type(lhs)
    return {
        (NUMBER_TYPE): lambda: "`{}`".format(lhs),
        (str): lambda: "`{}`".format(lhs.replace("`", "\\`")),
        (types.FunctionType): lambda: "`{}`".format(lhs.__name__),
    }.get(ts, lambda: quotify(vy_str(lhs, ctx=ctx), ctx))()


def remove(lhs, rhs, ctx):
    """Element o
    (any, any) -> a.remove(b)
    """
    lhs = iterable(lhs)
    ts = vy_type(lhs)
    if ts == str:
        return replace(lhs, rhs, "", ctx)
    elif ts == LazyList:
        return lhs.filter(lambda elem: elem != rhs)
    else:
        return [elem for elem in lhs if elem != rhs]


def repeat(lhs, rhs, ctx):
    """Element ẋ
    (any, num) -> Repeat a b times
    (str, str) -> a + " " + b
    (fun, any) -> repeat function a on b while the function results are not-unique
    (any, fun) -> repeat function b on a while the function results are not-unique
    """

    ts = vy_type(lhs, rhs)
    if types.FunctionType in ts:
        function, value = (
            (lhs, rhs) if ts[0] == types.FunctionType else (rhs, lhs)
        )

        @lazylist
        def gen():
            prev = value
            while True:
                val = safe_apply(function, value, ctx=ctx)
                if val == prev:
                    break
                prev = val
                yield val

        return gen()

    else:
        return {
            (ts[0], NUMBER_TYPE): lambda: LazyList(
                itertools.repeat(iterable(lhs, ctx=ctx), int(rhs))
            ),
            (NUMBER_TYPE, ts[1]): lambda: LazyList(
                itertools.repeat(iterable(rhs, ctx=ctx), int(lhs))
            ),
            (str, str): lambda: lhs + " " + rhs,
        }.get(ts, lambda: vectorise(repeat, lhs, rhs, ctx=ctx))()


def replace(lhs, rhs, other, ctx):
    """Element V
    (any, any, any) -> a.replace(b, c)
    """

    if vy_type(lhs, simple=True) is not list:
        return str(lhs).replace(str(rhs), str(other))
    else:
        return [other if value == rhs else value for value in iterable(lhs)]


def reverse(lhs, ctx):
    """Element Ṙ
    (any) -> a reversed
    """
    ts = vy_type(lhs)
    return {
        NUMBER_TYPE: lambda: reverse_number(lhs),
        str: lambda: lhs[::-1],
        list: lambda: lhs[::-1],
        LazyList: lambda: lhs.reversed(),
    }.get(ts)()


def slice_from(lhs, rhs, ctx):
    """Element ȯ
    (fun, num) -> First b integers for which a(x) is truthy
    (any, num) -> a[b:] (Slice from b to the end)
    (str, str) -> vertically merge a and b
    """

    ts = vy_type(lhs, rhs)
    if types.FunctionType in ts:
        function, count = (
            (lhs, rhs) if ts[0] is types.FunctionType else (rhs, lhs)
        )

        @lazylist
        def gen():
            found = 0
            item = 1
            while True:
                if found == count:
                    break
                if safe_apply(function, item, ctx):
                    found += 1
                    yield item
                item += 1

        return gen()

    else:
        return {
            (str, str): lambda: vertical_merge(lhs, rhs, ctx=ctx),
        }.get(ts, lambda: index(lhs, [rhs, None, None], ctx))()


def sort_by(lhs, rhs, ctx):
    """Element ṡ
    (any, fun) -> sorted(a, key=b) (Sort by b)
    (num, num) -> range(a, b + 1) (Inclusive range from a to b)
    (str, str) -> regex.split(string=a, pattern=b)
    """

    ts = vy_type(lhs, rhs)
    if types.FunctionType in ts:
        function, vector = (
            (lhs, rhs) if ts[0] is types.FunctionType else (rhs, lhs)
        )
        return sorted(vector, key=lambda x: safe_apply(function, x, ctx))
    else:
        return {
            (NUMBER_TYPE, NUMBER_TYPE): lambda: range(lhs, rhs + 1),
            (str, str): lambda: re.split(lhs, rhs),
        }.get(ts, lambda: vectorise(sort_by, lhs, rhs, ctx=ctx))()


def split_on(lhs, rhs, ctx):
    """
    Element €
    (num, num) -> str(lhs).split(rhs)
    (num, str) -> str(lhs).split(rhs)
    (str, num) -> lhs.split(str(rhs))
    (str, str) -> lhs.split(rhs)

    """
    if [primitive_type(lhs), primitive_type(rhs)] == [SCALAR_TYPE, SCALAR_TYPE]:
        return str(lhs).split(str(rhs))

    else:
        ret, temp = [], []
        for item in iterable(lhs, ctx=ctx):
            if item == rhs:
                ret.append(temp[::])
                temp = []
            else:
                temp.append(item)
        if temp:
            ret.append(temp)
        return ret


<<<<<<< HEAD
=======
def square_root(lhs, ctx):
    """Element √
    (num) -> sqrt(a)
    (str) -> every second character of a
    """

    ts = vy_type(lhs)
    return {
        NUMBER_TYPE: lambda: sympy.sqrt(lhs),
        str: lambda: "".join(lhs[::2]),
    }.get(ts, lambda: vectorise(square_root, lhs, ctx=ctx))()


>>>>>>> ff1134f8
def strip(lhs, rhs, ctx):
    """Element P
    (any, any) -> a.strip(b)
    """

    def list_helper(left, right):
        """This doesn't make sense anywhere but here"""

        if vy_type(left) is LazyList:
            left = left.listify()
        if vy_type(right) is LazyList:
            right = right.listify()
        if len(left) == 0:
            return []  # how you gonna strip from nothing

        # Strip from the right side first
        # check to make sure there's stuff to strip

        if len(left) < len(right):
            # left is smaller than right
            # e.g. [1, 2, 3].strip([2, 3, 4, 5, 6])
            if left in (right[: len(left)], right[: len(left) : -1]):
                return []

        if left[-len(right) :] == right[::-1]:
            del left[-len(right) :]

        if left[: len(right)] == right:
            del left[: len(right)]

        return left

    ts = vy_type(lhs, rhs)
    return {
        (NUMBER_TYPE, NUMBER_TYPE): lambda: vy_eval(
            vy_str(lhs).strip(vy_str(rhs))
        ),
        (NUMBER_TYPE, str): lambda: vy_eval(vy_str(lhs).strip(rhs)),
        (str, NUMBER_TYPE): lambda: lhs.strip(str(rhs)),
        (str, str): lambda: lhs.strip(rhs),
    }.get(ts, lambda: list_helper(lhs, rhs))()


def substrings(lhs, ctx):
    """Element ǎ
    (num) -> ath prime
    (str) -> all substrings of a
    """

    ts = vy_type(lhs)
    return {
        NUMBER_TYPE: lambda: sympy.ntheory.prime(int(lhs) + 1),
        str: lambda: LazyList(
            (
                lhs[i:j]
                for i in range(len(lhs) + 1)
                for j in range(1, len(lhs) + 1)
                if i < j
            )
        ),
    }.get(ts, lambda: vectorise(substrings, lhs, ctx=ctx))()


def subtract(lhs, rhs, ctx):
    """Element -
    (num, num) -> lhs - rhs
    (num, str) -> ("-" * lhs) + rhs
    (str, num) -> lhs + ("-" * rhs)
    (str, str) -> lhs.replace(rhs, "")
    """

    ts = vy_type(lhs, rhs)
    return {
        (NUMBER_TYPE, NUMBER_TYPE): lambda: lhs - rhs,
        (NUMBER_TYPE, str): lambda: ("-" * lhs) + rhs,
        (str, NUMBER_TYPE): lambda: lhs + ("-" * rhs),
        (str, str): lambda: lhs.replace(rhs, ""),
    }.get(ts, lambda: vectorise(subtract, lhs, rhs, ctx=ctx))()


<<<<<<< HEAD
=======
def tail(lhs, ctx):
    """Element t
    (any) -> a[-1]
    """

    return (
        iterable(lhs, ctx)[-1]
        if len(iterable(lhs, ctx))
        else ""
        if type(lhs) is str
        else 0
    )


def to_base(lhs, rhs, ctx):
    """Element τ
    Convert lhs from base 10 to base rhs
    """

    if vy_type(lhs) is not NUMBER_TYPE:
        raise ValueError("to_base only works on numbers")

    if vy_type(rhs) == NUMBER_TYPE:
        rhs = list(range(0, int(rhs)))
    else:
        rhs = iterable(rhs, ctx=ctx)
    if len(rhs) == 1:
        maximal_exponent = lhs
    else:
        maximal_exponent = int(log_mold_multi(lhs, len(rhs), ctx))

    res = []
    for i in range(maximal_exponent, -1, -1):
        digit, remaining = divmod(lhs, len(rhs) ** i)
        res.append(index(rhs, digit, ctx))
        lhs = remaining

    return res


def transliterate(lhs, rhs, other, ctx):
    """Element Ŀ
    (any, any, any) -> transliterate lhs according to the
                       mapping rhs->other
    """

    mapping = {
        x: y
        for x, y in vy_zip(iterable(rhs, ctx), iterable(other, ctx), ctx=ctx)
    }

    ret = []

    for item in lhs:
        for x in mapping:
            if non_vectorising_equals(item, x, ctx):
                ret.append(mapping[x])
                break
        else:
            ret.append(item)

    if type(lhs) is str:
        return "".join(ret)
    else:
        return ret


>>>>>>> ff1134f8
def truthy_indicies(lhs, ctx):
    """Element T
    (any) -> indicies of truthy elements
    """

    lhs = iterable(lhs, ctx=ctx)

    @lazylist
    def helper():
        for i in range(len(lhs)):
            if lhs[i]:
                yield i

    return helper()


<<<<<<< HEAD
=======
def uninterleave(lhs, ctx):
    """- element: "y"
    name: Uninterleave
    description: Push every other item of a, and the rest.
    arity: 1
    overloads:
      any: a[::2], a[1::2] (Every second item, the rest)
    vectorise: false
    tests:
      - '["abcde"] : "bd"'
      - "[[1,2,3,4]] : [2,4]"
    """
    return [
        index(deep_copy(lhs), [None, None, 2], ctx),
        index(lhs, [1, None, 2], ctx),
    ]


>>>>>>> ff1134f8
def uniquify(lhs, ctx):
    """Element U
    (any) -> only unique items of a
    """

<<<<<<< HEAD
=======
    if type(lhs) is str:
        seen = ""
        for item in lhs:
            if item not in seen:
                seen += item
        return seen

>>>>>>> ff1134f8
    @lazylist
    def f():
        seen = []
        for item in lhs:
            if item not in seen:
                yield item
                seen.append(item)

    return f()


def vectorise(function, lhs, rhs=None, other=None, explicit=False, ctx=None):
    """
    Maps a function over arguments
    Probably cursed but whatever.
    The explicit argument is mainly for stopping element-wise
    vectorisation happening.
    """

    if other is not None:
        # That is, three argument vectorisation
        # That is:

        ts = primitive_type(lhs), primitive_type(rhs), primitive_type(other)

        simple = {
            (SCALAR_TYPE, SCALAR_TYPE, SCALAR_TYPE): lambda: safe_apply(
                function, lhs, rhs, other, ctx=ctx
            ),
            (SCALAR_TYPE, SCALAR_TYPE, list): lambda: (
                safe_apply(function, lhs, rhs, x, ctx=ctx) for x in other
            ),
            (SCALAR_TYPE, list, SCALAR_TYPE): lambda: (
                safe_apply(function, lhs, x, other, ctx=ctx) for x in rhs
            ),
            (SCALAR_TYPE, list, list): lambda: (
                safe_apply(function, lhs, x, y, ctx=ctx)
                for x, y in vy_zip(rhs, other)
            ),
            (list, SCALAR_TYPE, SCALAR_TYPE): lambda: (
                safe_apply(function, x, rhs, other, ctx=ctx) for x in lhs
            ),
            (list, SCALAR_TYPE, list): lambda: (
                safe_apply(function, x, rhs, y, ctx=ctx)
                for x, y in vy_zip(lhs, other)
            ),
            (list, list, SCALAR_TYPE): lambda: (
                safe_apply(function, x, y, other, ctx=ctx)
                for x, y in vy_zip(lhs, rhs)
            ),
            (list, list, list): lambda: (
                safe_apply(function, x, y, z, ctx=ctx)
                for x, y in vy_zip(lhs, rhs)
                for z in other
            ),
        }

        if explicit:
            return LazyList(
                (
                    safe_apply(x, rhs, other, ctx=ctx)
                    for x in iterable(lhs, ctx=ctx)
                )
            )
        else:
            return LazyList(simple.get(ts)())
    elif rhs is not None:
        # That is, two argument vectorisation
        ts = primitive_type(lhs), primitive_type(rhs)
        simple = {
            (SCALAR_TYPE, SCALAR_TYPE): lambda: safe_apply(
                function, lhs, rhs, ctx=ctx
            ),
            (SCALAR_TYPE, list): lambda: (
                safe_apply(function, lhs, x, ctx=ctx) for x in rhs
            ),
            (list, SCALAR_TYPE): lambda: (
                safe_apply(function, x, rhs, ctx=ctx) for x in lhs
            ),
            (list, list): lambda: (
                safe_apply(function, x, y, ctx=ctx)
                for x, y in vy_zip(lhs, rhs, ctx=ctx)
            ),
        }

        explicit_dict = {
            (SCALAR_TYPE, SCALAR_TYPE): lambda: (
                safe_apply(function, x, rhs, ctx=ctx) for x in iterable(lhs)
            ),
            (SCALAR_TYPE, list): lambda: (
                safe_apply(function, lhs, x, ctx=ctx) for x in rhs
            ),
            (list, SCALAR_TYPE): lambda: (
                safe_apply(function, x, rhs, ctx=ctx) for x in lhs
            ),
            (list, list): lambda: (
                safe_apply(function, x, rhs, ctx=ctx) for x in lhs
            ),
        }

        if explicit:
            return LazyList(explicit_dict.get(ts)())
        else:
            return LazyList(simple.get(ts)())
    else:
        # That is, single argument vectorisation
        if explicit:
            lhs = iterable(lhs, range, ctx=ctx)
        else:
            lhs = iterable(lhs, ctx=ctx)

        return LazyList((safe_apply(function, x, ctx=ctx) for x in lhs))


def vectorised_not(lhs, ctx):
    return {NUMBER_TYPE: lambda: int(not lhs), str: lambda: int(not lhs)}.get(
        vy_type(lhs), lambda: vectorise(vectorised_not, lhs, ctx=ctx)
    )()


<<<<<<< HEAD
=======
def vertical_join(lhs, rhs=" ", ctx=None):
    """Element §
    any: Transpose a (filling with b), join on newlines
    """
    # Make every list in lhs the same length, padding left with b

    max_length = max(len(x) for x in lhs)
    temp = [
        [rhs] * (len(x) < max_length and max_length - len(x)) + x
        if vy_type(x, simple=True) is list
        else rhs * (len(x) < max_length and max_length - len(x)) + x
        for x in lhs
    ]
    temp = [join(x, "", ctx) for x in transpose(temp, rhs, ctx=ctx)]
    return join(temp, "\n", ctx)


def vertical_mirror(lhs, rhs=None, ctx=None):
    """Element øṁ and øṀ"""
    if type(lhs) is str:
        if rhs:
            temp = [
                s + transliterate(rhs[0], rhs[1], s[::-1])
                for s in lhs.split("\n")
            ]
            return "\n".join(temp)
        else:
            return "\n".join([mirror(s, ctx) for s in lhs.split("\n")])
    elif vy_type(lhs) == NUMBER_TYPE:
        return mirror(lhs, ctx=ctx)
    else:
        return vectorise(vertical_mirror, lhs, rhs, ctx=ctx)


def vy_abs(lhs, ctx):
    """Elements ȧ
    (num) -> abs(a)
    (str) -> remove whitespace from a
    """
    return {
        NUMBER_TYPE: lambda: abs(lhs),
        str: lambda: lhs.replace(" ", ""),
    }.get(vy_type(lhs), lambda: vectorise(vy_abs, lhs, ctx=ctx))()


def vy_bin(lhs, ctx):
    """Element b
    (num) -> list of binary digits
    (str) -> binary of each codepoint
    """

    ts = vy_type(lhs)
    return {
        (NUMBER_TYPE): lambda: [int(x) for x in bin(int(lhs))[2:]],
        (str): lambda: vectorise(
            vy_bin, wrapify(chr_ord(lhs, ctx=ctx)), ctx=ctx
        ),
    }.get(ts, lambda: vectorise(vy_bin, lhs, ctx=ctx))()


def vy_ceil(lhs, ctx):
    """Element ⌈
    (num) -> ceil(a)
    (str) -> a.split(' ') # split a on spaces
    """

    ts = vy_type(lhs)
    return {
        (NUMBER_TYPE): lambda: math.ceil(lhs),
        (str): lambda: lhs.split(" "),
    }.get(ts, lambda: vectorise(vy_ceil, lhs, ctx=ctx))()


def vy_divmod(lhs, rhs, ctx):
    """Element ḋ
    (num, num) -> [lhs // rhs, lhs % rhs]
    (iterable, num) -> combinations of a with length b
    (str, str) ->  overwrite the start of a with b
    """

    ts = vy_type(lhs, rhs, True)
    return {
        (NUMBER_TYPE, NUMBER_TYPE): lambda: [lhs // rhs, lhs % rhs],
        (NUMBER_TYPE, str): lambda: LazyList(
            map(sum, itertools.combinations(lhs, rhs))
        ),
        (str, NUMBER_TYPE): lambda: LazyList(
            map(sum, itertools.combinations(rhs, lhs))
        ),
        (str, str): lambda: lhs[: len(rhs)] + rhs,
        (list, NUMBER_TYPE): lambda: LazyList(itertools.combinations(lhs, rhs)),
        (NUMBER_TYPE, list): lambda: LazyList(itertools.combinations(rhs, lhs)),
    }.get(ts, lambda: vectorise(vy_divmod, lhs, rhs, ctx=ctx))()


def vy_enumerate(lhs, ctx):
    """Element ė
    (any) -> Zip with a range of the same length
    """

    return LazyList(enumerate(iterable(lhs, ctx=ctx)))


>>>>>>> ff1134f8
def vy_filter(lhs: Any, rhs: Any, ctx):
    """Element F
    (any, fun) -> Keep elements in a that b is true for
    (any, any) -> Remove elements of a that are in b
    """

    ts = vy_type(lhs, rhs)
<<<<<<< HEAD
    return {
        (ts[0], types.FunctionType): lambda: LazyList(
=======
    if ts[0] == types.FunctionType:
        return LazyList(
>>>>>>> ff1134f8
            filter(
                lambda x: safe_apply(rhs, x, ctx=ctx),
                iterable(lhs, range, ctx=ctx),
            )
<<<<<<< HEAD
        ),
        (types.FunctionType, ts[1]): lambda: LazyList(
=======
        )
    elif ts[1] == types.FunctionType:
        return LazyList(
>>>>>>> ff1134f8
            filter(
                lambda x: safe_apply(lhs, x, ctx=ctx),
                iterable(rhs, range, ctx=ctx),
            )
<<<<<<< HEAD
        ),
    }.get(ts, lambda: LazyList([elem for elem in lhs if elem not in rhs]))()


def vy_map(lhs, rhs, ctx):
    """Element M
    (any, fun) -> apply function b to each element of a
    (any, any) -> a paired with each item of b
    """

    ts = vy_type(lhs, rhs)
    return {
        (ts[0], types.FunctionType): lambda: list(
            map(
                lambda x: safe_apply(rhs, x, ctx=ctx),
                iterable(lhs, range, ctx=ctx),
            )
        ),
        (types.FunctionType, ts[1]): lambda: list(
            map(
                lambda x: safe_apply(lhs, x, ctx=ctx),
                iterable(rhs, range, ctx=ctx),
            )
        ),
    }.get(ts, lambda: LazyList([[lhs, x] for x in rhs]))()
=======
        )
    elif ts == (str, str):
        return "".join(elem for elem in lhs if elem not in rhs)
    return LazyList([elem for elem in lhs if elem not in rhs])


def vy_gcd(lhs, rhs=None, ctx=None):

    ts = vy_type(lhs, rhs)
    NONE = type(None)

    return {
        (ts[0], NONE): lambda: reduce(
            lambda x, y: vy_gcd(x, y, ctx=ctx), iterable(lhs, ctx=ctx)
        ),
        (NUMBER_TYPE, NUMBER_TYPE): lambda: math.gcd(lhs, rhs),
        (NUMBER_TYPE, str): lambda: vy_gcd(lhs, wrapify(chr_ord(rhs)), ctx=ctx),
        (str, str): lambda: monadic_maximum(
            set(suffixes(lhs, ctx)) & set(suffixes(rhs, ctx)), ctx=ctx
        ),
    }.get(ts, lambda: vectorise(vy_gcd, lhs, rhs, ctx=ctx))()
>>>>>>> ff1134f8


def vy_int(item: Any, base: int = 10, ctx: Context = DEFAULT_CTX):
    """Converts the item to the given base. Lists are treated as if
    each item was a digit."""

    """Used for multiple elements, and has to be here because it uses
    functions defined only here."""
    t_item = type(item)
    if t_item not in [str, float, int, complex]:
        ret = 0
        for element in item:
            ret = multiply(ret, base, ctx)
            ret = add(ret, element, ctx)
        return ret
    elif t_item is str:
        return int(item, base)
    elif t_item is complex:
        return numpy.real(item)
    elif t_item is float:
        return int(item)
    elif t_item:
        return vy_int(iterable(item, ctx=ctx), base)


<<<<<<< HEAD
=======
def vy_map(lhs, rhs, ctx):
    """Element M
    (any, fun) -> apply function b to each element of a
    (any, any) -> a paired with each item of b
    """

    ts = vy_type(lhs, rhs)
    return {
        (ts[0], types.FunctionType): lambda: list(
            map(
                lambda x: safe_apply(rhs, x, ctx=ctx),
                iterable(lhs, range, ctx=ctx),
            )
        ),
        (types.FunctionType, ts[1]): lambda: list(
            map(
                lambda x: safe_apply(lhs, x, ctx=ctx),
                iterable(rhs, range, ctx=ctx),
            )
        ),
    }.get(ts, lambda: LazyList([[lhs, x] for x in rhs]))()


def vy_sort(lhs, ctx):
    """
    (any) -> sorted(a)
    """

    # This one deviates from the usual type dictionary, because lambas
    # just don't cut it.

    if isinstance(lhs, int):
        if lhs >= 0:
            return int("".join(sorted(str(lhs))))
        else:
            return int("".join(sorted(str(-lhs)))) * -1
    elif vy_type(lhs) == NUMBER_TYPE:
        numerator, denomiator = str(lhs).split("/")
        numerator = vy_sort(numerator, ctx)
        denomiator = vy_sort(denomiator, ctx)
        return sympy.Rational(numerator, denomiator)
    elif isinstance(lhs, str):
        return "".join(sorted(lhs))
    else:
        return LazyList(sorted(lhs))


>>>>>>> ff1134f8
def vy_str(lhs, ctx=None):
    """Element S
    (any) -> str(s)
    """
    ts = vy_type(lhs)
    return {
        (NUMBER_TYPE): lambda: str(eval(str(lhs))),
        (str): lambda: lhs,  # wow so complex and hard to understand /s
        (types.FunctionType): lambda: vy_str(
            safe_apply(lhs, *ctx.stacks[-1], ctx=ctx), ctx
        ),
    }.get(
        ts,
        lambda: "⟨"
        + "|".join(
            map(
                lambda x: vy_repr(x, ctx),
                lhs,
            )
        )
        + "⟩",
    )()


<<<<<<< HEAD
=======
def vy_sum(lhs, ctx=None):
    """Element ∑
    (any) -> reduce a by addition
    """

    return foldl(add, iterable(lhs, range, ctx=ctx), ctx=ctx)


>>>>>>> ff1134f8
def vy_print(lhs, end="\n", ctx=None):
    """Element ,
    (any) -> send to stdout
    """

    ctx.printed = True
    ts = vy_type(lhs)

    if ts is LazyList:
        lhs.output(end, ctx)
    elif ts is list:
        LazyList(lhs).output(end, ctx)
    elif ts is types.FunctionType:
        res = lhs(ctx.stacks[-1], lhs, ctx=ctx)[-1]
        vy_print(res, ctx=ctx)
    else:
        if ctx.online:
            ctx.online_output += vy_str(lhs, ctx=ctx)
        else:
            print(lhs, end=end)


def vy_reduce(lhs, rhs, ctx):
    """Element R
    (any, fun) -> Reduce a by function b
    (fun, any) -> Reduce b by function a
    """

    ts = vy_type(lhs, rhs)
    return {
        (ts[0], types.FunctionType): lambda: foldl(rhs, lhs, ctx),
        (types.FunctionType, ts[1]): lambda: foldl(lhs, rhs, ctx),
    }.get(ts)()


def vy_repr(lhs, ctx):
    ts = vy_type(lhs)
    return {
        (NUMBER_TYPE): lambda: str(lhs),
        (str): lambda: "`" + lhs.replace("`", "\\`") + "`",
        (types.FunctionType): lambda: vy_repr(
            safe_apply(lhs, *ctx.stacks[-1], ctx=ctx), ctx
        )
        # actually make the repr kinda make sense
    }.get(
        ts,
        lambda: "⟨"
        + "|".join(
            map(
                lambda x: vy_repr(x, ctx),
                lhs or [],
            )
        )
        + "⟩",
    )()


<<<<<<< HEAD
=======
def vy_round(lhs, ctx):
    """Element ṙ
    (num) -> round(a)
    (str) -> quad palindromize with overlap
    """

    ts = vy_type(lhs)
    return {
        (NUMBER_TYPE): lambda: round(lhs),
        (str): lambda: vertical_mirror(lhs, ctx=ctx)
        + "\n"
        + vertical_mirror(lhs, ctx=ctx)[::-1],
    }.get(ts)()


>>>>>>> ff1134f8
def vy_type(item, other=None, simple=False):
    if other is not None:
        return (vy_type(item, simple=simple), vy_type(other, simple=simple))
    if (x := type(item)) in (
        int,
        sympy.Rational,
        complex,
        sympy.core.numbers.Half,
    ):
        return NUMBER_TYPE
    elif simple and isinstance(item, LazyList):
        return list
    else:
        return x


def vy_zip(lhs, rhs, ctx):
    if isinstance(lhs, types.FunctionType):
        return vy_zip(
            rhs,
            LazyList(map(lambda x: safe_apply(lhs, x, ctx=ctx), rhs)),
            ctx=ctx,
        )
    elif isinstance(rhs, types.FunctionType):
        return vy_zip(
            lhs,
            LazyList(map(lambda x: safe_apply(rhs, x, ctx=ctx), lhs)),
            ctx=ctx,
        )
    else:

        @lazylist
        def f():
            left = iter(iterable(lhs))
            right = iter(iterable(rhs))
            while True:
                exhausted = 0
                try:
                    left_item = next(left)
                except StopIteration:
                    left_item = 0
                    exhausted += 1

                try:
                    right_item = next(right)
                except StopIteration:
                    right_item = 0
                    exhausted += 1
                if exhausted == 2:
                    break
                else:
                    yield [left_item, right_item]

        return f()


<<<<<<< HEAD
=======
def wrap(lhs, rhs, ctx):
    """Element ẇ
    (any, num) -> a wrapped in chunks of length b
    (any, fun) -> Apply b to every second item of a
    (fun, any) -> Apply a to every second item of b
    (str, str) -> split a on first occurance of b
    """

    # Because textwrap.wrap doesn't consistently play nice with spaces

    ts = vy_type(lhs, rhs)
    if types.FunctionType in ts:
        function, vector = (
            (lhs, rhs) if ts[0] is types.FunctionType else (rhs, lhs)
        )
        return LazyList(
            safe_apply(function, vector[i], ctx=ctx) if i % 2 else vector[i]
            for i in range(len(vector))
        )

    else:
        if ts == (str, str):
            return list(lhs.partition(rhs)[::2])

        else:
            vector, chunk_size = (
                (iterable(lhs, ctx=ctx), rhs)
                if ts[1] is NUMBER_TYPE
                else (iterable(rhs, ctx=ctx), lhs)
            )
            ret, temp = [], []
            for item in vector:
                temp.append(item)
                if len(temp) == chunk_size:
                    if all([type(x) is str for x in temp]):
                        ret.append("".join(temp))
                    else:
                        ret.append(temp[::])
                    temp = []
            if len(temp) < chunk_size and temp:
                if all([type(x) is str for x in temp]):
                    ret.append("".join(temp))
                else:
                    ret.append(temp[::])
            return ret


>>>>>>> ff1134f8
elements: dict[str, tuple[str, int]] = {
    "¬": process_element("int(not lhs)", 1),
    "∧": process_element("lhs and rhs", 2),
    "⟑": process_element("rhs and lhs", 2),
    "∨": process_element("lhs or rhs", 2),
    "⟇": process_element("rhs or lhs", 2),
    "÷": (
        "lhs = pop(stack, 1, ctx); stack += iterable(lhs, ctx=ctx)",
        1,
    ),
    "×": process_element("'*'", 0),
    "•": process_element(log_mold_multi, 2),
    "†": (
        "top = function_call(stack, ctx)\n"
        + "if top is not None: stack.append(top)",
        1,
    ),
    "€": process_element(split_on, 2),
    "½": process_element(halve, 1),
    "↔": process_element(combinations_with_replacement, 2),
    "¢": process_element(infinite_replace, 3),
    "⌐": process_element(complement, 1),
    "æ": process_element(is_prime, 1),
    "ʀ": process_element(inclusive_zero_range, 1),
    "ʁ": process_element(exclusive_zero_range, 1),
    "ɾ": process_element(inclusive_one_range, 1),
    "ɽ": process_element(exclusive_one_range, 1),
    "ƈ": process_element(n_choose_r, 2),
<<<<<<< HEAD
    "∞": process_element("infinite_list(ctx)", 0),
=======
    "∞": process_element(palindromise, 1),
>>>>>>> ff1134f8
    "!": process_element("len(stack)", 0),
    '"': process_element("[lhs, rhs]", 2),
    "$": (
        "rhs, lhs = pop(stack, 2, ctx); stack.append(rhs); "
        "stack.append(lhs)",
        2,
    ),
    "%": process_element(modulo, 2),
    "*": process_element(multiply, 2),
    "+": process_element(add, 2),
    ",": ("top = pop(stack, 1, ctx); vy_print(top, ctx=ctx)", 1),
    "-": process_element(subtract, 2),
    "/": process_element(divide, 2),
    ":": (
<<<<<<< HEAD
        "top = pop(stack, 1, ctx); stack.append(top); "
        "stack.append(deep_copy(top))",
=======
        "top = pop(stack, 1, ctx); stack.append(deep_copy(top)); "
        "stack.append(top)",
>>>>>>> ff1134f8
        1,
    ),
    "<": process_element(less_than, 2),
    "=": process_element(equals, 2),
    ">": process_element(greater_than, 2),
    "?": (
        "ctx.use_top_input = True; lhs = get_input(ctx); "
        "ctx.use_top_input = False; stack.append(lhs)",
        0,
    ),
<<<<<<< HEAD
    "A": process_element("int(any(lhs))", 1),
=======
    "A": process_element("int(all(iterable(lhs, ctx=ctx)))", 1),
>>>>>>> ff1134f8
    "B": process_element("vy_int(lhs, 2)", 1),
    "C": process_element(chr_ord, 1),
    "D": (
        "top = pop(stack, 1, ctx); stack.append(top);"
        "stack.append(deep_copy(top)); stack.append(deep_copy(top));",
        1,
    ),
    "E": process_element(exp2_or_eval, 1),
    "F": process_element(vy_filter, 2),
    "G": process_element(monadic_maximum, 1),
    "H": process_element("vy_int(lhs, 16)", 1),
    "I": process_element(vy_int, 1),
    "J": process_element(merge, 2),
    "K": process_element(divisors, 1),
    "L": process_element(length, 1),
    "M": process_element(vy_map, 2),
    "N": process_element(negate, 1),
    "O": process_element(count, 2),
    "P": process_element(strip, 2),
    "Q": process_element("exit()", 0),
    "R": (
        "if len(stack) > 1 and types.FunctionType "
        "in vy_type(stack[-1], stack[-2]):\n"
        "    rhs, lhs = pop(stack, 2, ctx);"
        "    stack.append(vy_reduce(lhs, rhs, ctx))\n"
        "else:\n"
        "    stack.append(vectorise(reverse, pop(stack, 1, ctx), ctx=ctx))",
        2,
    ),
    "S": process_element(vy_str, 1),
    "T": process_element(truthy_indicies, 1),
    "U": process_element(uniquify, 1),
    "V": process_element(replace, 3),
    "W": ("stack = [stack]", 0),
    # X doesn't need to be implemented here, because it's already a structure
    "Y": process_element(interleave, 2),
    "Z": process_element(vy_zip, 2),
<<<<<<< HEAD
    "f": process_element(deep_flatten, 1),
    "r": process_element(orderless_range, 2),
    "ǎ": process_element(substrings, 1),
=======
    "^": ("stack = stack[::-1]", 0),
    "_": ("pop(stack, 1, ctx)", 1),
    "a": process_element("int(any(iterable(lhs, ctx=ctx)))", 1),
    "b": process_element(vy_bin, 1),
    "c": process_element(contains, 2),
    "d": process_element("multiply(lhs, 2, ctx)", 1),
    "e": process_element(exponent, 2),
    "f": process_element(deep_flatten, 1),
    "g": process_element(monadic_minimum, 1),
    "h": process_element(head, 1),
    "i": process_element(index, 2),
    "j": process_element(join, 2),
    "l": process_element(overlapping_groups, 2),
    "m": process_element(mirror, 1),
    "n": process_element("ctx.context_values[-1]", 0),
    "o": process_element(remove, 2),
    "p": process_element(prepend, 2),
    "q": process_element(quotify, 1),
    "r": process_element(orderless_range, 2),
    "s": process_element(vy_sort, 1),
    "t": process_element(tail, 1),
    "u": process_element("-1", 0),
    "w": process_element("[lhs]", 1),
    "y": ("stack += uninterleave(pop(stack, 1, ctx), ctx)", 1),
    "z": process_element("vy_zip(lhs, deep_copy(lhs), ctx)", 1),
    "↑": process_element(max_by_tail, 1),
    "↓": process_element(min_by_tail, 1),
    "∴": process_element(dyadic_maximum, 2),
    "∵": process_element(dyadic_minimum, 2),
    "∷": process_element(parity, 1),
    "¤": process_element("''", 0),
    "ð": process_element("' '", 0),
    "β": process_element(from_base, 2),
    "τ": process_element(to_base, 2),
    "›": process_element(increment, 1),
    "‹": process_element(decrement, 1),
    "ȧ": process_element(vy_abs, 1),
    "ḃ": process_element(boolify, 1),
    "ċ": process_element(is_falsey, 1),
    "ḋ": process_element(vy_divmod, 2),
    "ė": process_element(vy_enumerate, 1),
    "ḟ": process_element(find, 2),
    "ġ": (
        "top = pop(stack, 1, ctx)\n"
        "if vy_type(top, simple=True) is list:\n"
        "    stack.append(vy_gcd(top, ctx=ctx))\n"
        "else:\n"
        "    stack.append(vy_gcd(pop(stack, 1, ctx), top, ctx))\n",
        2,
    ),
    "ḣ": (
        "top = pop(stack, 1, ctx); stack.append(head(top, ctx));"
        " stack.append(index(top, [1, None], ctx))",
        1,
    ),
    "ḭ": process_element(integer_divide, 2),
    "ŀ": process_element(ljust, 3),
    "ṁ": process_element(mean, 1),
    "ṅ": process_element(first_integer, 1),
    "ȯ": process_element(slice_from, 2),
    "ṗ": process_element(powerset, 1),
    "ṙ": process_element(vy_round, 1),
    "ṡ": process_element(sort_by, 2),
    "ṫ": (
        "top = pop(stack, 1, ctx);"
        " stack.append(index(top, [None, -1], ctx));"
        " stack.append(tail(top, ctx))",
        1,
    ),
    "ẇ": process_element(wrap, 2),
    "ẋ": process_element(repeat, 2),
    "ẏ": process_element("LazyList(range(0, len(iterable(lhs, ctx))))", 1),
    "ż": process_element("LazyList(range(1, len(iterable(lhs, ctx)) + 1))", 1),
    "√": process_element(square_root, 1),
    "₀": process_element("10", 0),
    "₁": process_element("100", 0),
    "₂": process_element(is_even, 1),
    "₃": process_element(is_divisible_by_three, 1),
    "₄": process_element("26", 0),
    "₅": (
        "top = pop(stack, 1, ctx); stack += is_divisible_by_five(top, ctx)",
        1,
    ),
    "₆": process_element("64", 0),
    "₇": process_element("128", 0),
    "₈": process_element("256", 0),
    "¶": process_element("'\\n'", 0),
    "⁋": process_element(join_newlines, 1),
    "∑": process_element(vy_sum, 1),
    "§": process_element(vertical_join, 1),
    "Ŀ": process_element(transliterate, 3),
    "Ṙ": process_element(reverse, 1),
    "⌈": process_element(vy_ceil, 1),
    "⁼": process_element(non_vectorising_equals, 2),
    "ǎ": process_element(substrings, 1),
    "øm": process_element(palindromise, 1),
>>>>>>> ff1134f8
}
modifiers: dict[str, str] = {
    "v": (
        "arguments = wrapify(pop(stack, function_A.arity, ctx=ctx))\n"
        + "stack.append"
        + "(vectorise(function_A, *arguments[::-1], explicit=True, ctx=ctx))\n"
    ),
    "~": (
        "ctx.retain_popped = True\n"
        + "arguments = wrapify(pop(stack, function_A.arity, ctx=ctx))\n"
        + "ctx.retain_popped = False\n"
        + "stack.append(safe_apply(function_A, *arguments[::-1], ctx=ctx))\n"
    ),
}<|MERGE_RESOLUTION|>--- conflicted
+++ resolved
@@ -7,10 +7,7 @@
 import itertools
 import math
 import random
-<<<<<<< HEAD
-=======
 import re
->>>>>>> ff1134f8
 import string
 import types
 from functools import reduce
@@ -124,8 +121,6 @@
     )()
 
 
-<<<<<<< HEAD
-=======
 def contains(lhs, rhs, ctx):
     """Element c
     (any, any) -> count of a in b
@@ -138,7 +133,6 @@
     return 0
 
 
->>>>>>> ff1134f8
 def count(lhs, rhs, ctx):
     """Element O
     (any, any) -> returns the number of occurances of b in a
@@ -147,8 +141,6 @@
     return iterable(lhs, ctx=ctx).count(rhs)
 
 
-<<<<<<< HEAD
-=======
 def decrement(lhs, ctx):
     """Element ‹
     (num) -> a - 1
@@ -161,7 +153,6 @@
     )()
 
 
->>>>>>> ff1134f8
 def deep_flatten(lhs, ctx):
     """Element f
     (any) -> flatten list
@@ -186,13 +177,8 @@
     ts = vy_type(lhs, rhs)
     return {
         (NUMBER_TYPE, NUMBER_TYPE): lambda: vyxalify(sympy.Rational(lhs, rhs)),
-<<<<<<< HEAD
-        (NUMBER_TYPE, str): lambda: wrap(rhs, len(rhs) // lhs),
-        (str, NUMBER_TYPE): lambda: wrap(lhs, len(lhs) // rhs),
-=======
         (NUMBER_TYPE, str): lambda: wrap(rhs, len(rhs) // lhs, ctx),
         (str, NUMBER_TYPE): lambda: wrap(lhs, len(lhs) // rhs, ctx),
->>>>>>> ff1134f8
         (str, str): lambda: lhs.split(rhs),
     }.get(ts, lambda: vectorise(divide, lhs, rhs, ctx=ctx))()
 
@@ -205,24 +191,14 @@
     """
 
     ts = vy_type(lhs)
-<<<<<<< HEAD
-    return {
-        (NUMBER_TYPE): lambda: sympy.divisors(lhs),
-        (str): lambda: LazyList(
-=======
     if ts == NUMBER_TYPE:
         return sympy.divisors(lhs)
     elif ts == str:
         return LazyList(
->>>>>>> ff1134f8
             filter(
                 lambda x: len(lhs.split(x)) == 2 and all(lhs.split(x)),
                 substrings(lhs, ctx),
             )
-<<<<<<< HEAD
-        ),
-    }.get(ts, lambda: LazyList((lhs[: x + 1] for x in range(len(x)))))()
-=======
         )
     return LazyList((lhs[: x + 1] for x in range(len(lhs))))
 
@@ -241,7 +217,6 @@
     """
 
     return lhs if less_than(lhs, rhs, ctx) else rhs
->>>>>>> ff1134f8
 
 
 def exclusive_one_range(lhs, ctx):
@@ -282,8 +257,6 @@
     }.get(ts, lambda: vectorise(exp2_or_eval, lhs, ctx=ctx))()
 
 
-<<<<<<< HEAD
-=======
 def exponent(lhs, rhs, ctx):
     """Element e
     (num, num) -> a ** b (exponentiation)
@@ -353,7 +326,6 @@
     }.get(ts, lambda: vectorise(first_integer, lhs, ctx=ctx))()
 
 
->>>>>>> ff1134f8
 def function_call(lhs, ctx):
     """Element †
     (fun) -> lhs()
@@ -376,8 +348,6 @@
         }.get(ts)()
 
 
-<<<<<<< HEAD
-=======
 def from_base(lhs, rhs, ctx):
     """Element β
     Convert lhs from base rhs to base 10
@@ -392,7 +362,6 @@
         return sum(multiply(lhs, exponents, ctx))
 
 
->>>>>>> ff1134f8
 def equals(lhs, rhs, ctx):
     """Element =
     (num, num) -> lhs == rhs
@@ -420,17 +389,10 @@
 
     ts = vy_type(lhs, rhs)
     return {
-<<<<<<< HEAD
-        (NUMBER_TYPE, NUMBER_TYPE): lambda: lhs > rhs,
-        (NUMBER_TYPE, str): lambda: str(lhs) > rhs,
-        (str, NUMBER_TYPE): lambda: lhs > str(rhs),
-        (str, str): lambda: lhs > rhs,
-=======
         (NUMBER_TYPE, NUMBER_TYPE): lambda: int(lhs > rhs),
         (NUMBER_TYPE, str): lambda: int(str(lhs) > rhs),
         (str, NUMBER_TYPE): lambda: int(lhs > str(rhs)),
         (str, str): lambda: int(lhs > rhs),
->>>>>>> ff1134f8
     }.get(ts, lambda: vectorise(greater_than, lhs, rhs, ctx=ctx))()
 
 
@@ -486,8 +448,6 @@
     }.get(ts, lambda: vectorise(inclusive_zero_range, lhs, ctx=ctx))()
 
 
-<<<<<<< HEAD
-=======
 def increment(lhs, ctx):
     """Element ›
     (num) -> lhs + 1
@@ -530,7 +490,6 @@
         return iterable(lhs, ctx)[slice(*rhs)]
 
 
->>>>>>> ff1134f8
 def infinite_list(ctx):
     """Element ∞
     Yields a (lazy)list of positive integers
@@ -568,8 +527,6 @@
     return lhs
 
 
-<<<<<<< HEAD
-=======
 def integer_divide(lhs, rhs, ctx):
     """Element ḭ
     (num, num) -> a // b (Floor division, floor(a / b))
@@ -593,7 +550,6 @@
     }.get(ts, lambda: vectorise(integer_divide, lhs, rhs, ctx=ctx))()
 
 
->>>>>>> ff1134f8
 def interleave(lhs, rhs, ctx):
     """Element Y
     (any, any) -> interleave a and b
@@ -617,8 +573,6 @@
         return f()
 
 
-<<<<<<< HEAD
-=======
 def is_divisible_by_three(lhs, ctx):
     """Element ₃
     (num) -> a % 3 == 0
@@ -665,7 +619,6 @@
     return vectorised_not(equals(lhs, 1, ctx=ctx))
 
 
->>>>>>> ff1134f8
 def is_prime(lhs, ctx):
     """Element æ
     (num) -> is a prime?
@@ -793,31 +746,6 @@
     }.get(ts, lambda: vectorise(log_mold_multi, lhs, rhs, ctx=ctx))()
 
 
-<<<<<<< HEAD
-def length(lhs, ctx):
-    """Element L
-    (any) -> len(a)
-    """
-
-    return len(iterable(lhs, ctx=ctx))
-
-
-def less_than(lhs, rhs, ctx):
-    """Element <
-    (num, num) -> a < b
-    (num, str) -> str(a) < b
-    (str, num) -> a < str(b)
-    (str, str) -> a < b
-    """
-
-    ts = vy_type(lhs, rhs)
-    return {
-        (NUMBER_TYPE, NUMBER_TYPE): lambda: lhs < rhs,
-        (NUMBER_TYPE, str): lambda: str(lhs) < rhs,
-        (str, NUMBER_TYPE): lambda: lhs < str(rhs),
-        (str, str): lambda: lhs < rhs,
-    }.get(ts, lambda: vectorise(less_than, lhs, rhs, ctx=ctx))()
-=======
 def max_by_tail(lhs, ctx):
     """Element ↑
     (any) -> max(a, key=lambda x: x[-1])
@@ -841,7 +769,6 @@
         (NUMBER_TYPE): lambda: random.randint(0, lhs),
         (str): lambda: palindromise(lhs, ctx),
     }.get(ts, lambda: divide(vy_sum(lhs, ctx), len(lhs), ctx))()
->>>>>>> ff1134f8
 
 
 def merge(lhs, rhs, ctx):
@@ -1088,131 +1015,6 @@
     }.get(ts)()
 
 
-<<<<<<< HEAD
-def modulo(lhs, rhs, ctx):
-    """Element %
-    (num, num) -> a % b
-    (num, str) -> (b split into a equal pieces)[-1]
-    (str, num) -> (a split into b equal pieces)[-1]
-    (str, str) -> a.format(b)
-    """
-
-    ts = vy_type(lhs, rhs, simple=True)
-    return {
-        (NUMBER_TYPE, NUMBER_TYPE): lambda: lhs % rhs,
-        (NUMBER_TYPE, str): lambda: divide(rhs, lhs, ctx)[-1],
-        (str, NUMBER_TYPE): lambda: divide(lhs, rhs, ctx)[-1],
-        (str, str): lambda: format_string(lhs, [rhs]),
-        (str, list): lambda: format_string(lhs, rhs),
-    }.get(ts, lambda: vectorise(modulo, lhs, rhs, ctx=ctx))()
-
-
-def monadic_maximum(lhs, ctx):
-    """Element G
-    (any) -> returns the maximal element of the input
-    """
-
-    lhs = deep_flatten(lhs, ctx)
-
-    if len(lhs) == 0:
-        return []
-
-    elif len(lhs) == 1:
-        return lhs[0]
-
-    else:
-        biggest = lhs[0]
-        for item in lhs[1:]:
-            if greater_than(item, biggest, ctx):
-                biggest = item
-
-    return item
-
-
-def multiply(lhs, rhs, ctx):
-    """Element *
-    (num, num) -> a * b
-    (num, str) -> repeat b a times
-    (str, num) -> repeat a b times
-    (str, str) -> ring translate b according to a
-    """
-
-    ts = vy_type(lhs, rhs)
-
-    if ts[0] is types.FunctionType:
-        lhs.stored_arity = rhs
-        return lhs
-
-    elif ts[1] is types.FunctionType:
-        rhs.stored_arity = lhs
-        return rhs
-    else:
-        return {
-            (NUMBER_TYPE, NUMBER_TYPE): lambda: lhs * rhs,
-            (NUMBER_TYPE, str): lambda: lhs * rhs,
-            (str, NUMBER_TYPE): lambda: lhs * rhs,
-            (str, str): lambda: ring_translate(lhs, rhs),
-        }.get(ts, lambda: vectorise(multiply, lhs, rhs, ctx=ctx))()
-
-
-def n_choose_r(lhs, rhs, ctx):
-    """Element ƈ
-    (num, num) -> n choose r
-    (num, str) -> [random.choice(b) for _ in range(a)]
-    (str, num) -> [random.choice(a) for _ in range(b)]
-    (str, str) -> does a have the same characters as b
-    """
-
-    ts = vy_type(lhs, rhs)
-    return {
-        (NUMBER_TYPE, NUMBER_TYPE): lambda: scipy.special.comb(lhs, rhs),
-        (NUMBER_TYPE, str): lambda: [
-            random.choice(rhs) for _ in range(abs(int(lhs)))
-        ],
-        (str, NUMBER_TYPE): lambda: [
-            random.choice(lhs) for _ in range(abs(int(rhs)))
-        ],
-        (str, str): lambda: int(set(lhs) == set(rhs)),
-    }.get(ts, lambda: vectorise(n_choose_r, lhs, rhs, ctx=ctx))()
-
-
-def negate(lhs, ctx):
-    """Element N
-    (num) -> -a
-    (str) -> swapcase of a
-    """
-
-    ts = vy_type(lhs)
-    return {(NUMBER_TYPE): lambda: -lhs, (str): lambda: lhs.swapcase()}.get(
-        ts, lambda: vectorise(negate, lhs, ctx=ctx)
-    )()
-
-
-def orderless_range(lhs, rhs, ctx):
-    """Element r
-    (num, num) -> range(a,b) (Range form a to b)
-    (num, str) -> append 0s to b to make it length a
-    (str, num) -> preprend 0s to a to make it length b
-    (any, fun) -> cumulative_reduce(a,function=b) (Prefixes of a reduced by b)
-    (str, str) -> regex.has_match(pattern=a,string= b) ( Does b match a)
-    """
-
-    ts = vy_type(lhs, rhs)
-    return {
-        (NUMBER_TYPE, NUMBER_TYPE): lambda: LazyList(
-            range(int(lhs), int(rhs), (-1, 1)[lhs < rhs])
-        ),
-        (NUMBER_TYPE, str): lambda: rhs + ("0" * abs(len(rhs) - lhs)),
-        (NUMBER_TYPE, str): lambda: ("0" * abs(len(rhs) - lhs)) + lhs,
-        (ts[0], types.FunctionType): lambda: scanl(
-            multiply(rhs, 2, ctx), iterable(lhs, range, ctx=ctx), ctx=ctx
-        ),
-        (types.FunctionType, ts[1]): lambda: scanl(
-            multiply(lhs, 2, ctx), iterable(rhs, range, ctx=ctx), ctx=ctx
-        ),
-        (str, str): lambda: int(re.compile(lhs).search(rhs)),
-    }.get(ts, lambda: vectorise(orderless_range, lhs, rhs, ctx=ctx))()
-=======
 def parity(lhs, ctx):
     """Element ∷
     (num) -> parity of a
@@ -1236,7 +1038,6 @@
             for r in range(len(iterable(lhs, ctx)) + 1)
         )
     )
->>>>>>> ff1134f8
 
 
 def prime_factors(lhs, ctx):
@@ -1428,8 +1229,6 @@
         return ret
 
 
-<<<<<<< HEAD
-=======
 def square_root(lhs, ctx):
     """Element √
     (num) -> sqrt(a)
@@ -1443,7 +1242,6 @@
     }.get(ts, lambda: vectorise(square_root, lhs, ctx=ctx))()
 
 
->>>>>>> ff1134f8
 def strip(lhs, rhs, ctx):
     """Element P
     (any, any) -> a.strip(b)
@@ -1524,8 +1322,6 @@
     }.get(ts, lambda: vectorise(subtract, lhs, rhs, ctx=ctx))()
 
 
-<<<<<<< HEAD
-=======
 def tail(lhs, ctx):
     """Element t
     (any) -> a[-1]
@@ -1593,7 +1389,6 @@
         return ret
 
 
->>>>>>> ff1134f8
 def truthy_indicies(lhs, ctx):
     """Element T
     (any) -> indicies of truthy elements
@@ -1610,8 +1405,6 @@
     return helper()
 
 
-<<<<<<< HEAD
-=======
 def uninterleave(lhs, ctx):
     """- element: "y"
     name: Uninterleave
@@ -1630,14 +1423,11 @@
     ]
 
 
->>>>>>> ff1134f8
 def uniquify(lhs, ctx):
     """Element U
     (any) -> only unique items of a
     """
 
-<<<<<<< HEAD
-=======
     if type(lhs) is str:
         seen = ""
         for item in lhs:
@@ -1645,7 +1435,6 @@
                 seen += item
         return seen
 
->>>>>>> ff1134f8
     @lazylist
     def f():
         seen = []
@@ -1766,8 +1555,6 @@
     )()
 
 
-<<<<<<< HEAD
-=======
 def vertical_join(lhs, rhs=" ", ctx=None):
     """Element §
     any: Transpose a (filling with b), join on newlines
@@ -1871,7 +1658,6 @@
     return LazyList(enumerate(iterable(lhs, ctx=ctx)))
 
 
->>>>>>> ff1134f8
 def vy_filter(lhs: Any, rhs: Any, ctx):
     """Element F
     (any, fun) -> Keep elements in a that b is true for
@@ -1879,56 +1665,19 @@
     """
 
     ts = vy_type(lhs, rhs)
-<<<<<<< HEAD
-    return {
-        (ts[0], types.FunctionType): lambda: LazyList(
-=======
     if ts[0] == types.FunctionType:
         return LazyList(
->>>>>>> ff1134f8
             filter(
                 lambda x: safe_apply(rhs, x, ctx=ctx),
                 iterable(lhs, range, ctx=ctx),
             )
-<<<<<<< HEAD
-        ),
-        (types.FunctionType, ts[1]): lambda: LazyList(
-=======
         )
     elif ts[1] == types.FunctionType:
         return LazyList(
->>>>>>> ff1134f8
             filter(
                 lambda x: safe_apply(lhs, x, ctx=ctx),
                 iterable(rhs, range, ctx=ctx),
             )
-<<<<<<< HEAD
-        ),
-    }.get(ts, lambda: LazyList([elem for elem in lhs if elem not in rhs]))()
-
-
-def vy_map(lhs, rhs, ctx):
-    """Element M
-    (any, fun) -> apply function b to each element of a
-    (any, any) -> a paired with each item of b
-    """
-
-    ts = vy_type(lhs, rhs)
-    return {
-        (ts[0], types.FunctionType): lambda: list(
-            map(
-                lambda x: safe_apply(rhs, x, ctx=ctx),
-                iterable(lhs, range, ctx=ctx),
-            )
-        ),
-        (types.FunctionType, ts[1]): lambda: list(
-            map(
-                lambda x: safe_apply(lhs, x, ctx=ctx),
-                iterable(rhs, range, ctx=ctx),
-            )
-        ),
-    }.get(ts, lambda: LazyList([[lhs, x] for x in rhs]))()
-=======
         )
     elif ts == (str, str):
         return "".join(elem for elem in lhs if elem not in rhs)
@@ -1950,7 +1699,6 @@
             set(suffixes(lhs, ctx)) & set(suffixes(rhs, ctx)), ctx=ctx
         ),
     }.get(ts, lambda: vectorise(vy_gcd, lhs, rhs, ctx=ctx))()
->>>>>>> ff1134f8
 
 
 def vy_int(item: Any, base: int = 10, ctx: Context = DEFAULT_CTX):
@@ -1976,8 +1724,6 @@
         return vy_int(iterable(item, ctx=ctx), base)
 
 
-<<<<<<< HEAD
-=======
 def vy_map(lhs, rhs, ctx):
     """Element M
     (any, fun) -> apply function b to each element of a
@@ -2025,7 +1771,6 @@
         return LazyList(sorted(lhs))
 
 
->>>>>>> ff1134f8
 def vy_str(lhs, ctx=None):
     """Element S
     (any) -> str(s)
@@ -2050,8 +1795,6 @@
     )()
 
 
-<<<<<<< HEAD
-=======
 def vy_sum(lhs, ctx=None):
     """Element ∑
     (any) -> reduce a by addition
@@ -2060,7 +1803,6 @@
     return foldl(add, iterable(lhs, range, ctx=ctx), ctx=ctx)
 
 
->>>>>>> ff1134f8
 def vy_print(lhs, end="\n", ctx=None):
     """Element ,
     (any) -> send to stdout
@@ -2118,8 +1860,6 @@
     )()
 
 
-<<<<<<< HEAD
-=======
 def vy_round(lhs, ctx):
     """Element ṙ
     (num) -> round(a)
@@ -2135,7 +1875,6 @@
     }.get(ts)()
 
 
->>>>>>> ff1134f8
 def vy_type(item, other=None, simple=False):
     if other is not None:
         return (vy_type(item, simple=simple), vy_type(other, simple=simple))
@@ -2192,8 +1931,6 @@
         return f()
 
 
-<<<<<<< HEAD
-=======
 def wrap(lhs, rhs, ctx):
     """Element ẇ
     (any, num) -> a wrapped in chunks of length b
@@ -2241,7 +1978,6 @@
             return ret
 
 
->>>>>>> ff1134f8
 elements: dict[str, tuple[str, int]] = {
     "¬": process_element("int(not lhs)", 1),
     "∧": process_element("lhs and rhs", 2),
@@ -2270,11 +2006,7 @@
     "ɾ": process_element(inclusive_one_range, 1),
     "ɽ": process_element(exclusive_one_range, 1),
     "ƈ": process_element(n_choose_r, 2),
-<<<<<<< HEAD
-    "∞": process_element("infinite_list(ctx)", 0),
-=======
     "∞": process_element(palindromise, 1),
->>>>>>> ff1134f8
     "!": process_element("len(stack)", 0),
     '"': process_element("[lhs, rhs]", 2),
     "$": (
@@ -2289,13 +2021,8 @@
     "-": process_element(subtract, 2),
     "/": process_element(divide, 2),
     ":": (
-<<<<<<< HEAD
-        "top = pop(stack, 1, ctx); stack.append(top); "
-        "stack.append(deep_copy(top))",
-=======
         "top = pop(stack, 1, ctx); stack.append(deep_copy(top)); "
         "stack.append(top)",
->>>>>>> ff1134f8
         1,
     ),
     "<": process_element(less_than, 2),
@@ -2306,11 +2033,7 @@
         "ctx.use_top_input = False; stack.append(lhs)",
         0,
     ),
-<<<<<<< HEAD
-    "A": process_element("int(any(lhs))", 1),
-=======
     "A": process_element("int(all(iterable(lhs, ctx=ctx)))", 1),
->>>>>>> ff1134f8
     "B": process_element("vy_int(lhs, 2)", 1),
     "C": process_element(chr_ord, 1),
     "D": (
@@ -2348,11 +2071,6 @@
     # X doesn't need to be implemented here, because it's already a structure
     "Y": process_element(interleave, 2),
     "Z": process_element(vy_zip, 2),
-<<<<<<< HEAD
-    "f": process_element(deep_flatten, 1),
-    "r": process_element(orderless_range, 2),
-    "ǎ": process_element(substrings, 1),
-=======
     "^": ("stack = stack[::-1]", 0),
     "_": ("pop(stack, 1, ctx)", 1),
     "a": process_element("int(any(iterable(lhs, ctx=ctx)))", 1),
@@ -2449,7 +2167,6 @@
     "⁼": process_element(non_vectorising_equals, 2),
     "ǎ": process_element(substrings, 1),
     "øm": process_element(palindromise, 1),
->>>>>>> ff1134f8
 }
 modifiers: dict[str, str] = {
     "v": (
