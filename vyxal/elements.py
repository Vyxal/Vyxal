"""This is where the element functions are stored

(that is, functions directly corresponding to Vyxal elements). It's also where
the python equivalent of command is stored
"""

import collections
import itertools
import math
import random
import re
import string
import types
import urllib
from datetime import datetime
from typing import Callable, Union

import num2words
import sympy

from vyxal import dictionary
from vyxal.context import DEFAULT_CTX, Context
from vyxal.encoding import (
    base_27_alphabet,
    codepage_number_compress,
    codepage_string_compress,
)
from vyxal.helpers import *
from vyxal.LazyList import LazyList, lazylist

NUMBER_TYPE = "number"
SCALAR_TYPE = "scalar"

EPSILON = 1e-10


def process_element(
    expr: Union[str, Callable[..., Any]], arity: int
) -> tuple[str, int]:
    """Take a python expression and adds boilerplate for element functions to it

    expr can be a string, which will be added verbatim to the transpiled output,
    or a function, for which a function call will be generated.

    See documents/specs/Transpilation.md for information on what happens here.
    """
    if arity:
        arguments = ["third", "rhs", "lhs"][-arity:]
    else:
        arguments = ["_"]
    if isinstance(expr, types.FunctionType):
        pushed = f"{expr.__name__}({', '.join(arguments[::-1])}, ctx=ctx)"
    else:
        pushed = expr
    py_code = (
        f"{', '.join(arguments)} = pop(stack, {arity}, ctx); "
        f"stack.append({pushed})"
    )
    return py_code, arity


def absolute_difference(lhs, rhs, ctx):
    """Element ε
    (num, num) -> abs(a - b)
    (any, str) -> Transpose a (filling with b), join on newlines
    """
    ts = vy_type(lhs, rhs)
    if ts == (NUMBER_TYPE, NUMBER_TYPE):
        return abs(lhs - rhs)
    else:
        return vertical_join(lhs, rhs, ctx)


def add(lhs, rhs, ctx):
    """Element +
    (num, num) -> lhs + rhs
    (num, str) -> str(lhs) + rhs
    (str, num) -> lhs + str(rhs)
    (str, str) -> lhs + rhs
    """
    ts = vy_type(lhs, rhs)
    return {
        (NUMBER_TYPE, NUMBER_TYPE): lambda: lhs + rhs,
        (NUMBER_TYPE, str): lambda: str(lhs) + rhs,
        (str, NUMBER_TYPE): lambda: lhs + str(rhs),
        (str, str): lambda: lhs + rhs,
    }.get(ts, lambda: vectorise(add, lhs, rhs, ctx=ctx))()


def all_combos(lhs, ctx):
    """Element Þx
    (any) -> all combinations without replacement of lhs (all lengths)
    """
    all_without_replacement = map(
        lambda x: itertools.combinations(lhs, x), range(1, len(lhs) + 1)
    )

    @lazylist
    def gen():
        for combo in all_without_replacement:
            for item in combo:
                for x in itertools.permutations(item):
                    if all(isinstance(y, str) for y in x):
                        x = "".join(x)
                    yield vyxalify(x)

    return gen()


def all_combos_with_replacement(lhs, ctx):
    """Element Þ×
    (any) -> all combinations with replacement of lhs (all lengths)
    """
    all_with_replacement = map(
        lambda x: itertools.combinations_with_replacement(lhs, x),
        range(1, len(lhs) + 1),
    )

    @lazylist
    def gen():
        for combo in all_with_replacement:
            for x in combo:
                if all(isinstance(y, str) for y in x):
                    x = "".join(x)
                yield vyxalify(x)

    return gen()


def all_diagonals(lhs, ctx):
    """Element ÞD
    Diagonals of a matrix, starting with the main diagonal.
    """
    vector = [iterable(x, ctx=ctx) for x in lhs]
    all_diags = [[] for _ in range(len(vector) * 2 - 1)]
    start = 0
    print(vector)
    for row in vector:
        for i in range(len(vector)):
            all_diags[(start + i) % len(all_diags)].append(row[i])
        start -= 1
    return all_diags


def all_equal(lhs, ctx):
    """Element ≈
    (any) -> are all items in a the same?
    """
    lhs = iterable(lhs, ctx=ctx)
    first = None
    for item in lhs:
        if first is None:
            first = item
        elif not non_vectorising_equals(item, first, ctx):
            return 0
    return 1


def all_less_than_increasing(lhs, rhs, ctx):
    """Element Þ<
    (any, num): All values of a up to (not including) the first greater
                than or equal to b
    """
    lhs = iterable(lhs, ctx)

    @lazylist
    def gen():
        for elem in lhs:
            if elem < rhs:
                yield elem
            else:
                return

    return gen()


def all_partitions(lhs, ctx):
    """Element øṖ
    (any) -> all_partitions(a)
    """
    lhs = iterable(lhs, ctx=ctx)

    @lazylist
    def gen():
        shapes = integer_parts_or_join_spaces(len(lhs), ctx)
        yield from (wrap(lhs, shape, ctx) for shape in shapes)

    return gen()


def all_slices(lhs, rhs, ctx):
    """Element Þs
    (lst, int) -> Get all slices of a list, skipping a certain number of items
    """
    ts = vy_type(lhs, rhs)
    lhs, rhs = (rhs, lhs) if ts[1] != NUMBER_TYPE else (lhs, rhs)
    lhs = iterable(lhs, ctx=ctx)

    return LazyList(index(lhs, [start, None, rhs], ctx) for start in range(rhs))


def all_true(lhs, ctx):
    """Element A
    (lst) -> all of lhs is truthy?
    (str) -> is_vowel (vectorises over multichar strings)
    """
    if isinstance(lhs, str):
        if len(lhs) == 1:
            return int(lhs in "aeiouAEIOU")
        else:
            return [int(char in "aeiouAEIOU") for char in lhs]
    return int(all(iterable(lhs, ctx)))


def all_unique(lhs, ctx):
    """Element Þu
    (any) -> Are all elements of a unique?
    """
    return int(len(uniquify(lhs, ctx)) == len(iterable(lhs, ctx=ctx)))


def angle_bracketify(lhs, ctx):
    """Element øḂ
    (any) -> "<" + lhs + ">"
    (lst) -> vectorised
    """
    if vy_type(lhs, simple=True) is list:
        return vectorise(angle_bracketify, lhs)
    return "<" + str(lhs) + ">"


def anti_diagonal(lhs, ctx):
    """Element Þ\\
    (lst) -> Antidiagonal of matrix
    """
    lhs = [iterable(elem, ctx=ctx) for elem in iterable(lhs, ctx=ctx)]
    return [lhs[i][len(lhs) - i - 1] for i in range(len(lhs))]


def any_true(lhs, ctx):
    """Element a
    (lst) -> any of lhs is truthy?
    (str) -> is_capital_letter (vectorises over multichar strings)
    """
    if isinstance(lhs, str):
        if len(lhs) == 1:
            return int(91 >= ord(lhs) >= 65)
        else:
            return [int(91 >= ord(char) >= 65) for char in lhs]
    return int(any(iterable(lhs, ctx=ctx)))


def apply_at(lhs, rhs, other, ctx):
    """Element ¨M
    (lst, lst, fun) -> Map a function to elements of a list whose
                       indices are in another list
    """
    lhs = iterable(lhs, ctx=ctx)
    rhs = wrapify(rhs)
    for pos in rhs:
        lhs = assign_iterable(
            lhs, pos, safe_apply(other, index(lhs, pos, ctx), ctx=ctx), ctx
        )

    return lhs


def arccos(lhs, ctx):
    """Element ∆C
    (num) -> arccos(lhs)
    (str) -> arccos(expression)
    """
    ts = vy_type(lhs)
    return {
        (NUMBER_TYPE): lambda: sympy.nsimplify(sympy.acos(lhs)),
        (str): lambda: str(sympy.nsimplify(sympy.acos(make_expression(lhs)))),
    }.get(ts, lambda: vectorise(arccos, lhs, ctx=ctx))()


def arcsin(lhs, ctx):
    """Element ∆S
    (num) -> arcsin(a)
    (str) -> arcsin(expression)
    """
    ts = vy_type(lhs)
    return {
        (NUMBER_TYPE): lambda: sympy.nsimplify(sympy.asin(lhs)),
        (str): lambda: str(sympy.nsimplify(sympy.asin(make_expression(lhs)))),
    }.get(ts, lambda: vectorise(arcsin, lhs, ctx=ctx))()


def arctan(lhs, ctx):
    """Element ∆T
    (num) -> arctan(a)
    (str) -> arctan(expression)
    """
    ts = vy_type(lhs)
    return {
        (NUMBER_TYPE): lambda: sympy.nsimplify(sympy.atan(lhs)),
        (str): lambda: str(sympy.nsimplify(sympy.atan(make_expression(lhs)))),
    }.get(ts, lambda: vectorise(arctan, lhs, ctx=ctx))()


def assign_iterable(lhs, rhs, other, ctx):
    """Element Ȧ
    (any, num, any) -> a but item b (0-indexed) is set to c
    """
    lhs = iterable(lhs, ctx=ctx)
    if type(rhs) is str:
        rhs = chr_ord(rhs, ctx)

    if vy_type(rhs, simple=True) is list:
        for item in rhs:
            lhs = assign_iterable(lhs, item, other, ctx)
        return lhs
    if type(lhs) is str:
        lhs = list(lhs)
        lhs[rhs] = other
        return vy_sum(lhs, ctx=ctx)
    else:
        lhs[rhs] = other
        return lhs


def base_255_string_compress(lhs, ctx):
    """Element øc
    (str) -> Compress a string of lowercase letters and spaces in base 255
    """
    return (
        "«"
        + to_base(
            from_base(lhs, base_27_alphabet, ctx),
            codepage_string_compress,
            ctx,
        )
        + "«"
    )


def base_255_number_compress(lhs, ctx):
    """Element øC
    (num) -> Compress a number in base 255
    """
    return "»" + to_base(lhs, codepage_number_compress, ctx) + "»"


def bitwise_and(lhs, rhs, ctx):
    """Element ⋏
    (num, num) -> a & b
    (num, str) -> b.center(a)
    (str, num) -> a.center(b)
    (str, str) -> a.center(len(b) - len(a))
    """
    ts = vy_type(lhs, rhs)
    return {
        (NUMBER_TYPE, NUMBER_TYPE): lambda: lhs & rhs,
        (NUMBER_TYPE, str): lambda: rhs.center(lhs),
        (str, NUMBER_TYPE): lambda: lhs.center(rhs),
        (str, str): lambda: lhs.center(abs(len(rhs) - len(lhs))),
    }.get(ts, lambda: vectorise(bitwise_and, lhs, rhs, ctx=ctx))()


def bitwise_or(lhs, rhs, ctx):
    """Element ⋎
    (num, num) -> a | b
    (num, str) -> b[:a]+b[a+1:]
    (str, num) -> a[:b]+a[b+1:]
    (str, str) -> merge_join(a,b)
    """
    ts = vy_type(lhs, rhs)
    if ts == (str, str):
        suffix_set = {lhs[-i:] for i in range(1, len(lhs) + 1)}
        prefix_set = {rhs[:i] for i in range(1, len(rhs) + 1)}
        common = suffix_set & prefix_set
        if len(common) == 0:
            return lhs + rhs
        common = sorted(common, key=lambda x: len(x))[-1]
        return lhs[: -len(common)] + common + rhs[len(common) :]
    return {
        (NUMBER_TYPE, NUMBER_TYPE): lambda: lhs | rhs,
        (NUMBER_TYPE, str): lambda: rhs[:lhs] + rhs[lhs + 1 :],
        (str, NUMBER_TYPE): lambda: lhs[:rhs] + lhs[rhs + 1 :],
    }.get(ts, lambda: vectorise(bitwise_or, lhs, rhs, ctx=ctx))()


def bitwise_not(lhs, ctx):
    """Element ꜝ
    (num) -> ~a
    (str) -> any_upper(a)
    """
    ts = vy_type(lhs)
    return {
        NUMBER_TYPE: lambda: ~lhs,
        str: lambda: int(any(char.isupper() for char in lhs)),
    }.get(ts, lambda: vectorise(bitwise_not, lhs, ctx=ctx))()


def bitwise_xor(lhs, rhs, ctx):
    """Element ꘍
    (num, num) -> a ^ b
    (num, str) -> " " * a + b
    (str, num) -> a + " " * b
    (str, str) -> levenshtein_distance(a,b)
    """
    ts = vy_type(lhs, rhs)
    return {
        (NUMBER_TYPE, NUMBER_TYPE): lambda: lhs ^ rhs,
        (NUMBER_TYPE, str): lambda: " " * lhs + rhs,
        (str, NUMBER_TYPE): lambda: lhs + " " * rhs,
        (str, str): lambda: levenshtein_distance(lhs, rhs),
    }.get(ts, lambda: vectorise(bitwise_xor, lhs, rhs, ctx=ctx))()


def boolify(lhs, ctx):
    """Element ḃ
    (any) -> is truthy?
    """
    if vy_type(lhs, simple=True) is list:
        if ctx.truthy_lists:
            return any_true(lhs, ctx)
        else:
            return vectorise(boolify, lhs, ctx=ctx)
    else:
        return int(bool(lhs))


def bracketify(lhs, ctx):
    """Element øB
    (any) -> "[" + lhs + "]"
    (lst) -> vectorised
    """
    if vy_type(lhs, simple=True) is list:
        return vectorise(bracketify, lhs)
    return "[" + str(lhs) + "]"


def brackets_balanced(lhs, ctx):
    """Element øβ
    (str) -> is lhs balanced?
    """
    brackets = {"(": ")", "[": "]", "{": "}", "<": ">"}
    temp = []
    for char in lhs:
        if char in brackets:
            temp.append(brackets[char])
        elif char in brackets.values():
            if temp and temp[-1] != char:
                return 0
            elif not temp:
                return 0
            else:
                temp.pop()
    return int(len(temp) == 0)


def carmichael_function(lhs, ctx):
    """Element ∆¢
    (num) -> is lhs a Carmichael number?
    (str) -> local maxima
    """
    ts = vy_type(lhs)
    return {
        NUMBER_TYPE: lambda: sympy.ntheory.reduced_totient(lhs),
        str: lambda: local_maxima(lhs),
    }.get(ts, lambda: vectorise(carmichael_function, lhs, ctx=ctx))()


def cartesian_over_list(lhs, ctx):
    """Element Þ*
    (lst) -> itertools.product(*lhs)
    """
    # todo maybe handle generators separately
    lhs = [iterable(elem, ctx=ctx) for elem in iterable(lhs, ctx=ctx)]
    return vyxalify(itertools.product(*lhs))


def cartesian_power(lhs, rhs, ctx):
    """Element ÞẊ
    (any, num) -> cartesian_power(a, b)
    (num, any) -> cartesian_power(b, a)
    """
    ts = vy_type(lhs, rhs)
    if NUMBER_TYPE not in ts:
        return rhs
    else:
        lhs, rhs = (lhs, rhs) if ts[-1] == NUMBER_TYPE else (rhs, lhs)
    return LazyList(
        "".join(x) if all(isinstance(y, str) for y in x) else x
        for x in itertools.product(iterable(lhs, ctx=ctx), repeat=int(rhs))
    )


def cartesian_product(lhs, rhs, ctx):
    """Element Ẋ
    (any, any) -> cartesian product of lhs and rhs
    (fun, any) -> Apply a to b until no change (fixpoint)
    (any, fun) -> Apply a to b until no change (fixpoint)
    """
    ts = vy_type(lhs, rhs)
    if types.FunctionType in ts:
        fn, arg = (lhs, rhs) if ts[0] == types.FunctionType else (rhs, lhs)
        prev = arg
        arg = safe_apply(fn, arg, ctx=ctx)
        while simplify(prev) != simplify(arg):
            prev = arg
            arg = safe_apply(fn, arg, ctx=ctx)
        return prev
    elif ts == (str, str):
        return [left + right for left in lhs for right in rhs]
    else:
        lhs = iterable(lhs, range, ctx=ctx)
        rhs = iterable(rhs, range, ctx=ctx)

        @lazylist
        def gen():
            if not (lhs and rhs):
                return

            diag_num = 0
            lhs_max = len(lhs) - 1 if isinstance(lhs, list) else None
            rhs_max = len(rhs) - 1 if isinstance(rhs, list) else None
            while True:
                lhs_start = max(0, diag_num - rhs_max) if rhs_max else 0
                lhs_end = min(diag_num, lhs_max) if lhs_max else diag_num
                # Whether at least 1 new pair was yielded
                touched = False
                for left in range(lhs_start, lhs_end + 1):
                    right = diag_num - left
                    if rhs_max and right > rhs_max:
                        continue
                    if not has_ind(rhs, right):
                        rhs_max = right
                        continue
                    if lhs_max and left > lhs_max:
                        break
                    if not has_ind(lhs, left):
                        lhs_max = left
                        break
                    touched = True
                    yield [lhs[left], rhs[right]]
                if not touched:
                    break
                diag_num += 1

        return gen()


def center(lhs, ctx):
    """Element øc
    (list) -> center align list by padding with spaces
    """
    focal = max(map(lambda x: len(iterable(x, ctx=ctx)), lhs))
    return [line.center(focal) for line in lhs]


def chr_ord(lhs, ctx):
    """Element C
    (num) -> chr(a)
    (str) -> ord(a)
    """
    ts = vy_type(lhs)
    return {
        (NUMBER_TYPE): lambda: chr(int(lhs)),
        (str): lambda: list(map(ord, lhs)) if len(lhs) > 1 else ord(lhs),
    }.get(ts, lambda: vectorise(chr_ord, lhs, ctx=ctx))()


def combinations_with_replacement(lhs, rhs, ctx):
    """Element ↔
    (any, num) -> combinations of lhs of length rhs with replacement
    (any, non-num) -> remove elements in lhs that are not in rhs
    (fun, any) -> apply lhs on rhs until the result does not change. Collects intermediate values
    (any, fun) -> apply rhs on lhs until the result does not change. Collects intermediate values
    """
    ts = vy_type(lhs, rhs)
    return {
        (NUMBER_TYPE, ts[1]): lambda: vyxalify(
            itertools.product(iterable(rhs, ctx), repeat=lhs)
        ),
        (ts[0], NUMBER_TYPE): lambda: vyxalify(
            itertools.product(iterable(lhs, ctx), repeat=rhs)
        ),
        (types.FunctionType, ts[1]): lambda: fixed_point(lhs, rhs, ctx=ctx),
        (ts[0], types.FunctionType): lambda: fixed_point(rhs, lhs, ctx=ctx),
    }.get(ts, lambda: keep(lhs, rhs))()


def complement(lhs, ctx):
    """Element ⌐
    (num) -> 1 - a
    (str) -> a.split(",")
    """
    ts = vy_type(lhs)
    return {NUMBER_TYPE: lambda: 1 - lhs, str: lambda: lhs.split(",")}.get(
        ts, lambda: vectorise(complement, lhs, ctx=ctx)
    )()


def contains(lhs, rhs, ctx):
    """Element c
    (any, any) -> count of a in b
    """
    if list in vy_type(lhs, rhs, simple=True):
        lhs, rhs = (
            (rhs, lhs) if primitive_type(lhs) == SCALAR_TYPE else (lhs, rhs)
        )
        lhs = iterable(lhs, ctx=ctx)
        return int(rhs in lhs)
    return int(vy_str(rhs, ctx=ctx) in vy_str(lhs, ctx=ctx))


def coords_deepmap(lhs, rhs, ctx):
    """Element ÞZ
    (any, fun) -> For each value of a (all the way down) call b with the
                  coordinates of that value and put that at the
                  appropriate position in a.

    Or, as hyper said: for each value of a, call b with the coordinates
    of that value is just deepmap(b, multidimindex(a))

    https://chat.stackexchange.com/transcript/message/59662626#59662626
    """
    lhs, rhs = (lhs, rhs) if type(rhs) is types.FunctionType else (rhs, lhs)
    # arrange so that lhs is always the list and rhs is always the
    # function

    lhs = iterable(lhs, ctx=ctx)  # Make sure lhs is actually iterable

    def f(a, g, pos=()):
        return [
            f(b, g, (*pos, i))
            if isinstance(b, list)
            else safe_apply(g, [*pos, i], ctx=ctx)
            for i, b in enumerate(a)
        ]

    # the above curtosey of pxeger
    # https://chat.stackexchange.com/transcript/message/59662694#59662694
    # thank you very cool

    return f(lhs, rhs)


def copy_sign(lhs, rhs, ctx):
    """Element ∆±
    (num, num) -> math.copysign(a, b)
    """
    return multiply(
        vy_abs(lhs, ctx), (-1 if less_than(rhs, 0, ctx) else 1), ctx
    )


def cosine(lhs, ctx):
    """Element ∆c
    (num) -> cosine(a)
    (str) -> cosine(expression)
    """
    ts = vy_type(lhs)
    return {
        NUMBER_TYPE: lambda: sympy.nsimplify(sympy.cos(lhs)),
        str: lambda: str(sympy.nsimplify(sympy.cos(make_expression(lhs)))),
    }.get(ts, lambda: vectorise(cosine, lhs, ctx=ctx))()


def count_item(lhs, rhs, ctx):
    """Element O
    (any, any) -> returns the number of occurances of b in a
    """
    if (primitive_type(lhs), primitive_type(rhs)) == (SCALAR_TYPE, list):
        lhs, rhs = rhs, lhs
    if type(lhs) is str:
        rhs = str(rhs)
    return iterable(lhs, ctx=ctx).count(rhs)


def counts(lhs, ctx):
    """Element Ċ
    (any) -> Counts: [[x, a.count(x)] for x in a]"""
    temp = uniquify(lhs, ctx=ctx)
    return [[x, count_item(lhs, x, ctx)] for x in temp]


def cumulative_sum(lhs, ctx):
    """Element ¦
    (any) -> cumulative sum of a
    """
    return LazyList(scanl(add, iterable(lhs, ctx=ctx), ctx))


def cumul_sum_sans_last_prepend_zero(lhs, ctx):
    """Element ÞR
    Remove the last item of the cumulative sums of a list and prepend 0.
    """

    return prepend(scanl(add, iterable(lhs, ctx=ctx), ctx)[:-1], 0, ctx)


def curly_bracketify(lhs, ctx):
    """Element øḃ
    (any) -> "[" + lhs + "]"
    (lst) -> vectorised
    """
    if vy_type(lhs, simple=True) is list:
        return vectorise(curly_bracketify, lhs)
    return "{" + str(lhs) + "}"


def custom_pad_left(lhs, rhs, other, ctx):
    """Element ø↲
    (any, num, str) -> pad a on the left with c to length b
    (any, str, num) -> pad a on the left with b to length c
    (lst, any, any) -> vectorised
    """
    if isinstance(lhs, LazyList):
        return vectorise(custom_pad_left, lhs, rhs, other)
    if isinstance(rhs, int):
        return lhs.ljust(rhs, other)
    if isinstance(other, int):
        return lhs.ljust(other, rhs)


def custom_pad_right(lhs, rhs, other, ctx):
    """Element ø↳
    (any, num, str) -> pad a on the right with c to length b
    (any, str, num) -> pad a on the right with b to length c
    (lst, any, any) -> vectorised
    """
    if isinstance(lhs, LazyList):
        return vectorise(custom_pad_left, lhs, rhs, other)
    if isinstance(rhs, int):
        return lhs.rjust(rhs, other)
    if isinstance(other, int):
        return lhs.rjust(other, rhs)


def decrement(lhs, ctx):
    """Element ‹
    (num) -> a - 1
    (str) -> a + "-"
    """
    ts = vy_type(lhs)
    return {NUMBER_TYPE: lambda: lhs - 1, str: lambda: lhs + "-"}.get(
        ts, lambda: vectorise(decrement, lhs, ctx=ctx)
    )()


def deep_flatten(lhs, ctx):
    """Element f
    (any) -> flatten list completely
    """

    @lazylist
    def gen():
        for item in iterable(lhs, ctx=ctx):
            if type(item) in (LazyList, list):
                yield from deep_flatten(item, ctx)
            else:
                yield item

    return gen()


def deltas(lhs, ctx):
    """Element ¯
    (any) -> deltas of a
    """
    lhs = iterable(lhs, ctx=ctx)
    return LazyList(
        subtract(lhs[i + 1], lhs[i], ctx=ctx) for i in range(len(lhs) - 1)
    )


def diagonal(lhs, ctx):
    """Element Þ/
    (any) -> diagonal of a
    """
    lhs = [iterable(elem, ctx=ctx) for elem in iterable(lhs, ctx=ctx)]
    return [lhs[i][i] for i in range(len(lhs))]


def divide(lhs, rhs, ctx):
    """Element /
    (num, num) -> a / b
    (num, str) -> b split into a even length pieces, possibly with an extra part
    (str, num) -> a split into b even length pieces, possibly with an extra part
    (str, str) -> split a on b
    """
    ts = vy_type(lhs, rhs)
    return {
        (NUMBER_TYPE, NUMBER_TYPE): lambda: 0
        if rhs == 0
        else vyxalify(sympy.nsimplify(lhs / rhs)),
        (NUMBER_TYPE, str): lambda: wrap(rhs, len(rhs) // lhs, ctx),
        (str, NUMBER_TYPE): lambda: wrap(lhs, len(lhs) // rhs, ctx),
        (str, str): lambda: lhs.split(rhs),
    }.get(ts, lambda: vectorise(divide, lhs, rhs, ctx=ctx))()


def divisors_or_prefixes(lhs, ctx):
    """Element K
    (num) -> divisors(a) # Factors or divisors of a
    (str) -> all substrings of a that occur more than once
    (lst) -> prefixes(a) # Prefixes of a
    """
    ts = vy_type(lhs)
    if ts == NUMBER_TYPE:
        return sympy.divisors(lhs)
    elif ts == str:
        return uniquify(
            LazyList(
                filter(
                    lambda substr: lhs.count(substr) > 1,
                    substrings(lhs, ctx),
                )
            ),
            ctx,
        )
<<<<<<< HEAD
    else:
        return prefixes(lhs, ctx=ctx)
=======

    @lazylist
    def gen():
        temp = []
        for item in iterable(lhs, ctx=ctx):
            temp += [deep_copy(item)]
            yield temp

    return gen()
>>>>>>> 5118d7fe


def divisor_sum(lhs, ctx):
    """Element ∆K
    (num) -> sum of proper divisors of a
    (str) -> stationary points of a
    """
    ts = vy_type(lhs)
    return {
        NUMBER_TYPE: lambda: vy_sum(divisors_or_prefixes(lhs, ctx)[:-1], ctx),
        str: lambda: stationary_points(lhs),
    }.get(ts, lambda: vectorise(divisor_sum, lhs, ctx=ctx))()


def dot_product(lhs, rhs, ctx):
    """Element Þ•
    Return the dot product of lhs and rhs
    """
    return vy_sum(multiply(lhs, rhs, ctx), ctx)


def dyadic_maximum(lhs, rhs, ctx):
    """Element ∴
    (any, any) -> max(a, b)
    """
    return lhs if strict_greater_than(lhs, rhs, ctx) else rhs


def dyadic_minimum(lhs, rhs, ctx):
    """Element ∵
    (any, any) -> min(a, b)
    """
    return lhs if strict_less_than(lhs, rhs, ctx) else rhs


def e_digits(lhs, ctx):
    """Element ∆Ė
    (int) -> e_digits(a)
    (str) -> evaluate as sympy
    """
    if vy_type(lhs) == NUMBER_TYPE:
        estr = str(sympy.N(sympy.E, int(lhs) + 2))
        estr = estr[0] + estr[2:-1]
        return LazyList(map(int, estr))
    elif vy_type(lhs) is str:
        return sympy.nsimplify(lhs, rational=True)
    else:
        return vectorise(e_digits, lhs, ctx=ctx)


def element_wise_dyadic_maximum(lhs, rhs, ctx):
    """Element Þ∴
    (lst, lst) -> max(a, b)
    """
    lhs, rhs = iterable(lhs, ctx=ctx), iterable(rhs, ctx=ctx)
    return LazyList(
        dyadic_maximum(lhs[i], rhs[i], ctx) for i in range(len(lhs))
    )


def element_wise_dyadic_minimum(lhs, rhs, ctx):
    """Element Þ∵
    (lst, lst) -> min(a, b)
    """
    lhs, rhs = iterable(lhs, ctx=ctx), iterable(rhs, ctx=ctx)
    return LazyList(
        dyadic_minimum(lhs[i], rhs[i], ctx) for i in range(len(lhs))
    )


def equals(lhs, rhs, ctx):
    """Element =
    (num, num) -> lhs == rhs
    (num, str) -> str(lhs) == rhs
    (str, num) -> lhs == str(rhs)
    (str, str) -> lhs == rhs
    """
    ts = vy_type(lhs, rhs)
    return {
        (NUMBER_TYPE, NUMBER_TYPE): lambda: int(
            bool(
                abs(simplify(lhs - rhs)) < EPSILON
                or abs(simplify(lhs - rhs)) < EPSILON * abs(lhs)
            )
        ),
        (NUMBER_TYPE, str): lambda: int(str(lhs) == rhs),
        (str, NUMBER_TYPE): lambda: int(lhs == str(rhs)),
        (str, str): lambda: int(lhs == rhs),
    }.get(ts, lambda: vectorise(equals, lhs, rhs, ctx=ctx))()


def euclidean_distance(lhs, rhs, ctx):
    """Element ∆d
    (num, num) -> distance between a and b
    """
    return square_root(
        vy_sum(exponent(subtract(lhs, rhs, ctx), 2, ctx), ctx), ctx
    )


def evenly_distribute(lhs, rhs, ctx):
    """Element Þ…
    (list, num) -> Evenly distribute a over all elements of b,
                   adding each part
    """
    lhs = iterable(lhs, ctx=ctx)
    if not lhs:
        return lhs

    each = rhs // len(lhs)
    extra = rhs - each * len(lhs)

    if isinstance(lhs, list):
        return [
            lhs[i] + each + 1 if i < extra else lhs[i] + each
            for i in range(len(lhs))
        ]

    @lazylist
    def gen():
        i = 0
        for elem in lhs:
            if i < extra:
                yield elem + each + 1
            else:
                yield elem + each
            i += 1

    return gen()


def exclusive_one_range(lhs, ctx):
    """Element ɽ
    (num) -> range(1, a)
    (str) -> a.lower()
    """
    ts = vy_type(lhs)
    return {
        NUMBER_TYPE: lambda: LazyList(range(1, int(lhs))),
        str: lambda: lhs.lower(),
    }.get(ts, lambda: vectorise(exclusive_one_range, lhs, ctx=ctx))()


def exclusive_zero_range(lhs, ctx):
    """Element ʁ
    (num) -> range(0, a)
    (str) -> mirror(a)
    """
    ts = vy_type(lhs)
    return {
        NUMBER_TYPE: lambda: LazyList(range(0, int(lhs))),
        str: lambda: merge(lhs, reverse(lhs, ctx)[1:], ctx),
    }.get(ts, lambda: vectorise(exclusive_zero_range, lhs, ctx=ctx))()


def exp2_or_eval(lhs, ctx):
    """Element E
    (num) -> 2 ** a
    (str) -> eval(a)
    """
    ts = vy_type(lhs)

    return {
        NUMBER_TYPE: lambda: 2 ** lhs,
        str: lambda: vy_eval(lhs, ctx),
    }.get(ts, lambda: vectorise(exp2_or_eval, lhs, ctx=ctx))()


def expe(lhs, ctx):
    """Element ∆e
    (num) -> e ** a
    (str) -> simplify expression a
    """
    ts = vy_type(lhs)
    return {
        NUMBER_TYPE: lambda: sympy.exp(lhs),
        str: lambda: str(sympy.simplify(make_expression(lhs))),
    }.get(ts, lambda: vectorise(expe, lhs, ctx=ctx))()


def expe_minus_1(lhs, ctx):
    """Element ∆E
    (num) -> (e ** a) - 1
    (str) -> expand expression a
    """
    ts = vy_type(lhs)
    return {
        NUMBER_TYPE: lambda: sympy.exp(lhs) - 1,
        str: lambda: str(sympy.expand(make_expression(lhs))),
    }.get(ts, lambda: vectorise(expe_minus_1, lhs, ctx=ctx))()


def exponent(lhs, rhs, ctx):
    """Element e
    (num, num) -> a ** b (exponentiation)
    (num, str) -> append b[0] to b until b is length a (spaces if b is empty)
    (str, num) -> append a[0] to a until a is length b (spaces if a is empty)
    (str, str) -> regex.search(pattern=a, string=b).span() (Length of regex match)
    """
    ts = vy_type(lhs, rhs)
    return {
        (NUMBER_TYPE, NUMBER_TYPE): lambda: lhs ** rhs,
        (NUMBER_TYPE, str): lambda: rhs
        + ((rhs[0] or " ") * (int(lhs) - len(rhs))),
        (str, NUMBER_TYPE): lambda: lhs
        + ((lhs[0] or " ") * (int(rhs) - len(lhs))),
        (str, str): lambda: list(re.search(lhs, rhs).span()),
    }.get(ts, lambda: vectorise(exponent, lhs, rhs, ctx=ctx))()


def factorial(lhs, ctx):
    """Element ¡
    (num) -> factorial(a) (math.gamma(a + 1))
    (str) -> a.sentence_case()
    """
    ts = vy_type(lhs)
    return {
        NUMBER_TYPE: lambda: vyxalify(sympy.factorial(abs(lhs))),
        # Because otherwise, it returns a very unhelpful factorial obj
        str: lambda: sentence_case(lhs),
    }.get(ts, lambda: vectorise(factorial, lhs, ctx=ctx))()


def factorials(_, ctx):
    """Element Þ!
    An infinite lazylist of factorials
    """

    def gen():
        i = 0
        while True:
            yield factorial(i, ctx)
            i += 1

    return LazyList(gen(), isinf=True)


def factorial_of_range(lhs, ctx):
    """Element øF
    (num, num) -> factorial of range
    (num, str) -> vectorised
    """
    ts = vy_type(lhs)
    return {
        NUMBER_TYPE: lambda: math.factorial(lhs),
        str: lambda: vectorise(factorial_of_range, lhs, ctx=ctx),
    }.get(ts, lambda: vectorise(factorial_of_range, lhs, ctx=ctx))()


def fibonaacis(_, ctx):
    """Element ÞF
    An infinite lazylist of fibonaaci numbers
    """

    def gen():
        i = 0
        while True:
            yield sympy.fibonacci(i + 1)
            i += 1

    return LazyList(gen(), isinf=True)


def find(lhs, rhs, ctx):
    """Element ḟ
    (any, any) -> a.find(b)
    (any, fun) -> truthy indices of mapping b over a
    """
    ts = vy_type(lhs, rhs)
    if types.FunctionType not in ts:
        lhs, rhs = (
            (rhs, lhs)
            if primitive_type(rhs) != SCALAR_TYPE
            and primitive_type(lhs) == SCALAR_TYPE
            else (lhs, rhs)
        )
        pos = 0
        lhs = iterable(lhs, ctx=ctx)
        if vy_type(lhs) is LazyList and lhs.infinite:
            while strict_less_than(
                lhs[pos], rhs, ctx
            ) or not non_vectorising_equals(lhs[pos], rhs, ctx):
                if non_vectorising_equals(index(lhs, pos, ctx), rhs, ctx):
                    return pos
                pos += 1
            return -1
        while pos < len(lhs):
            if non_vectorising_equals(index(lhs, pos, ctx), rhs, ctx):
                return pos
            pos += 1
        return -1
    else:
        return {
            (ts[0], types.FunctionType): lambda: LazyList(
                (
                    i
                    for i in range(len(iterable(lhs, ctx=ctx)))
                    if safe_apply(rhs, iterable(lhs, ctx=ctx)[i], ctx=ctx)
                )
            ),
            (types.FunctionType, ts[1]): lambda: LazyList(
                (
                    i
                    for i in range(len(iterable(rhs, ctx=ctx)))
                    if safe_apply(lhs, iterable(rhs, ctx=ctx)[i], ctx=ctx)
                )
            ),
        }.get(ts)()


def first_integer(lhs, ctx):
    """Element ṅ
    (num) -> abs(a) <= 1
    (str) -> pad with 0s to nearest multiple of 8
    (lst) -> "".join(a)
    (fun) -> first integer x where a(x) is truthy
    """
    if isinstance(lhs, types.FunctionType):
        value = 1

        while not safe_apply(lhs, value, ctx=ctx):
            value += 1

        return value

    ts = vy_type(lhs, simple=True)
    return {
        (NUMBER_TYPE): lambda: int(bool(abs(lhs) <= 1)),
        (str): lambda: lhs.zfill(len(lhs) + (8 - len(lhs) % 8)),
        (list): lambda: join(lhs, "", ctx),
    }.get(ts, lambda: vectorise(first_integer, lhs, ctx=ctx))()


def flatten_by(lhs, rhs, ctx):
    """Element Þf
    (lst, num) -> Flatten a by depth b
    (any, lst) -> Flatten b by depth 1, push a as well
    """
    flat = []

    if rhs == 0:
        return lhs
    elif vy_type(lhs, simple=True) is list:
        for item in lhs:
            if vy_type(item, simple=True) is list:
                flat += flatten_by(item, int(rhs - 1), ctx)
            else:
                flat.append(item)
    else:
        flat.append(lhs)
    return flat


def flip_brackets_vertical_mirror(lhs, ctx):
    """Element øṀ
    (str) -> vertical_mirror(a, mapping = flip brackets and slashes)
    """
    result = lhs.split("\n")
    for i in range(len(result)):
        result[i] += invert_brackets(result[i])[::-1]
    return "\n".join(result)


def flip_brackets_vertical_palindromise(lhs, ctx):
    """Element øM
    (str) -> lhs vertically palindromised without duplicating the center, with brackets flipped.
    """
    result = lhs.split("\n")
    for i in range(len(result)):
        result[i] += invert_brackets(result[i][:-1][::-1])
    return "\n".join(result)


def foldl_columns(lhs, rhs, ctx):
    """Element ÞC
    (lst, fun) -> reduce the columns of a by function b
    """
    lhs, rhs = (lhs, rhs) if vy_type(lhs, simple=True) is list else (rhs, lhs)
    lhs = transpose(iterable(lhs, ctx=ctx), ctx=ctx)
    return [foldl(rhs, col, ctx=ctx) for col in lhs]


def foldl_rows(lhs, rhs, ctx):
    """Element ÞR
    (lst, fun) -> reduce the rows of a by function b
    """
    lhs, rhs = (lhs, rhs) if vy_type(lhs, simple=True) is list else (rhs, lhs)

    return [foldl(rhs, row, ctx=ctx) for row in iterable(lhs, ctx=ctx)]


def function_call(lhs, ctx):
    """Element †
    (fun) -> lhs()
    (num) -> count of prime factors
    (str) -> vyxal exec lhs
    (lst) -> vectorised not
    """
    # Modifies lhs, because lhs = stack
    top = pop(lhs, 1, ctx=ctx)
    ts = vy_type(top, simple=True)
    if isinstance(top, types.FunctionType):
        lhs += wrapify(top(lhs, top, ctx=ctx))
        return None
    return {
        NUMBER_TYPE: lambda: len(prime_factorisation(top, ctx)),
        str: lambda: exec(top) or [] if not ctx.online else [],
        list: lambda: vectorised_not(top, ctx=ctx),
    }.get(ts)()


def from_base(lhs, rhs, ctx):
    """Element β
    Convert lhs from base rhs to base 10
    """
    ts = vy_type(lhs, rhs)
    if ts == (str, str):
        return from_base_alphabet(lhs, rhs)
    elif ts[-1] == NUMBER_TYPE:
        lhs = [chr(x) if type(x) is str else x for x in iterable(lhs)]
        return from_base_digits(lhs, rhs)
    else:
        raise ValueError("from_base: invalid types")


def gen_from_fn(lhs, rhs, ctx):
    """Element Ḟ
    (num, num) -> sympy.N(a, b) (evaluate a to b decimal places)
    (num, str) -> every ath letter of b
    (str, num) -> every bth letter of a
    (str, str) -> replace spaces in a with b
    (lst, num) -> every bth item of a
    (fun, any) -> Generator from function a with initial vector b
    """
    ts = vy_type(lhs, rhs, simple=True)
    if types.FunctionType not in ts:
        return {
            (NUMBER_TYPE, NUMBER_TYPE): lambda: str(sympy.N(lhs, rhs)),
            (NUMBER_TYPE, str): lambda: rhs[::lhs],
            (str, NUMBER_TYPE): lambda: lhs[::rhs],
            (str, str): lambda: lhs.replace(" ", rhs),
            (list, NUMBER_TYPE): lambda: index(lhs, [None, None, rhs], ctx),
            (NUMBER_TYPE, list): lambda: index(rhs, [None, None, lhs], ctx),
        }.get(ts, lambda: vectorise(gen_from_fn, lhs, rhs, ctx=ctx))()

    lhs, rhs = (rhs, lhs) if ts[0] is types.FunctionType else (lhs, rhs)
    lhs = iterable(lhs, ctx=ctx)

    @lazylist
    def gen():
        yield from lhs

        made = lhs

        while True:
            next_item = safe_apply(rhs, *made, ctx=ctx)
            made.append(next_item)
            yield next_item

    return gen()


def general_quadratic_solver(lhs, rhs, ctx):
    """Element ∆Q
    (num, num) -> roots(a, b) # x^2 + ax + b = 0
    (num, str) -> evaluate single variable expression b with x=a
    (str, num) -> evaluate single variable expression a with x=b
    (str, str) -> solve a and b simulatenously
    """
    ts = vy_type(lhs, rhs)
    x, y = sympy.symbols("x y")
    return {
        (NUMBER_TYPE, NUMBER_TYPE): lambda: sympy.solve(
            sympy.Eq(x ** 2 + lhs * x + rhs, 0), x
        ),
        (NUMBER_TYPE, str): lambda: make_expression(rhs).subs(x, lhs),
        (str, NUMBER_TYPE): lambda: make_expression(lhs).subs(x, rhs),
        (str, str): lambda: dict_to_list(
            sympy.solve([make_equation(lhs), make_equation(rhs)], (x, y))
        ),
    }.get(ts, lambda: vectorise(general_quadratic_solver, lhs, rhs, ctx=ctx))()


def grade_up(lhs, ctx):
    """Element ⇧
    (lst) -> graded_up(a)
    (str) -> a.upper()
    (num) -> a + 2
    """
    ts = vy_type(lhs)
    return {(NUMBER_TYPE): lambda: lhs + 2, (str): lambda: lhs.upper()}.get(
        ts,
        lambda: LazyList(
            map(
                lambda x: x[0],
                sorted(enumerate(deep_copy(lhs)), key=lambda x: x[-1]),
            ),
        ),
    )()


def grade_down(lhs, ctx):
    """Element ⇩
    (lst) -> graded_down(a)
    (str) -> a.lower()
    (num) -> a - 2
    """
    ts = vy_type(lhs)
    return {(NUMBER_TYPE): lambda: lhs - 2, (str): lambda: lhs.lower()}.get(
        ts,
        lambda: LazyList(
            map(
                lambda x: x[0],
                sorted(
                    enumerate(deep_copy(lhs)), key=lambda x: x[-1], reverse=True
                ),
            ),
        ),
    )()


def greater_than(lhs, rhs, ctx):
    """Element <
    (num, num) -> a > b
    (num, str) -> str(a) > b
    (str, num) -> a > str(b)
    (str, str) -> a > b
    """
    ts = vy_type(lhs, rhs)
    return {
        (NUMBER_TYPE, NUMBER_TYPE): lambda: int(bool(lhs > rhs)),
        (NUMBER_TYPE, str): lambda: int(str(lhs) > rhs),
        (str, NUMBER_TYPE): lambda: int(lhs > str(rhs)),
        (str, str): lambda: int(lhs > rhs),
    }.get(ts, lambda: vectorise(greater_than, lhs, rhs, ctx=ctx))()


def greater_than_or_equal(lhs, rhs, ctx):
    """Element ≥
    (num, num) -> a ≥ b
    (num, str) -> str(a) ≥ b
    (str, num) -> a ≥ str(b)
    (str, str) -> a ≥ b
    """
    ts = vy_type(lhs, rhs)
    return {
        (NUMBER_TYPE, NUMBER_TYPE): lambda: int(bool(lhs >= rhs)),
        (NUMBER_TYPE, str): lambda: int(str(lhs) >= rhs),
        (str, NUMBER_TYPE): lambda: int(lhs >= str(rhs)),
        (str, str): lambda: int(lhs >= rhs),
    }.get(ts, lambda: vectorise(greater_than_or_equal, lhs, rhs, ctx=ctx))()


def group_consecutive(lhs, ctx):
    """Element Ġ
    (lst) -> Group consecutive identical items
    (str) -> Group consecutive identical characters
    (num) -> Group consecutive identical digits"""
    typ = vy_type(lhs)

    if typ == NUMBER_TYPE:
        lhs = digits(lhs)

    if len(lhs) < 1:
        return lhs

    def gen():
        prev = lhs[0]
        no_found = 1

        for item in lhs[1:]:
            if not non_vectorising_equals(prev, item, ctx):
                yield [prev] * no_found
                prev = item
                no_found = 1
            else:
                no_found += 1
        yield [prev] * no_found

    if typ is LazyList:
        return LazyList(gen())

    res = list(gen())

    return res


def group_on_words(lhs, ctx):
    """Element øW
    (str) -> Group lhs on sequences of letters
    """
    result, word = [], ""
    for char in lhs:
        if char in string.ascii_letters:
            word += char
        else:
            if word:
                result.append(word)
            word = ""
            result.append(char)
    if word:
        result.append(word)
    return result


def halve(lhs, ctx):
    """Element ½
    (num) -> lhs / 2
    (str) -> a split into two strings of equal lengths (as close as possible)
    """
    ts = vy_type(lhs)
    return {
        NUMBER_TYPE: lambda: sympy.Rational(lhs, 2),
        str: lambda: wrap(lhs, math.ceil(len(lhs) / 2), ctx=ctx),
    }.get(ts, lambda: vectorise(halve, lhs, ctx=ctx))()


def head(lhs, ctx):
    """Element h
    (any) -> a[0]
    """
    return next(
        iter(lhs) if type(lhs) is str else iter(iterable(lhs, ctx=ctx)),
        "" if type(lhs) is str else 0,
    )


def head_remove(lhs, ctx):
    """Element Ḣ
    (lst) -> a[1:] or [] if empty
    (str) -> a[1:] or '' if empty
    (num) -> Remove first digit or do nothing if <1"""
    if vy_type(lhs, simple=True) in (list, str):
        return lhs[1:] if lhs else []
    if lhs < 1:
        return lhs
    if isinstance(lhs, int):
        return int(str(lhs)[1:])
    assert isinstance(lhs, sympy.Rational)
    return sympy.Rational(str(float(lhs))[1:])


def inclusive_one_range(lhs, ctx):
    """Element ɾ
    (num) -> range(1, a + 1)
    (str) -> a.uppercase()
    """
    ts = vy_type(lhs)
    return {
        NUMBER_TYPE: lambda: LazyList(range(1, int(lhs) + 1)),
        str: lambda: lhs.upper(),
    }.get(ts, lambda: vectorise(inclusive_one_range, lhs, ctx=ctx))()


def inclusive_zero_range(lhs, ctx):
    """Element ʀ
    (num) -> range(0, a + 1)
    (str) -> [char is alphabetical? for char in a]
    """
    ts = vy_type(lhs)
    return {
        NUMBER_TYPE: lambda: LazyList(range(0, int(lhs) + 1)),
        str: lambda: scalarify(
            [int(char in string.ascii_letters) for char in lhs]
        ),
    }.get(ts, lambda: vectorise(inclusive_zero_range, lhs, ctx=ctx))()


def increment(lhs, ctx):
    """Element ›
    (num) -> lhs + 1
    (str) -> replace spaces with 0s
    """
    ts = vy_type(lhs)
    return {
        NUMBER_TYPE: lambda: lhs + 1,
        str: lambda: lhs.replace(" ", "0"),
    }.get(ts, lambda: vectorise(increment, lhs, ctx=ctx))()


def index(lhs, rhs, ctx):
    """Element i
    (any, num) -> a[b] (Index)
    (str, str) -> enclose b in a # b[0:len(b)//2] + a + b[len(b)//2:]
    (any, [x]) -> a[:b] (0 to bth item of a)
    (any, [x,y]) -> a[x:y] (x to yth item of a)
    (any, [x,y,m]) -> a[x:y:m] (x to yth item of a, taking every mth)
    (num, any) -> b[a] (Index)
    """
    ts = vy_type(lhs, rhs)
    lhs = deep_copy(lhs)
    if ts == (str, str):
        # b[0:len(b)//2] + a + b[len(b)//2:]
        return lhs[: len(rhs) // 2] + rhs + lhs[len(rhs) // 2 :]

    elif ts == (LazyList, NUMBER_TYPE):
        return lhs[int(rhs)]

    elif ts[-1] == NUMBER_TYPE:
        if len(iterable(lhs)):
            return iterable(lhs, ctx=ctx)[int(rhs) % len(iterable(lhs, ctx))]
        else:
            return "" if ts[0] is str else 0

    elif ts[0] == NUMBER_TYPE:
        return index(rhs, lhs, ctx)

    elif ts[-1] == str:
        return vectorise(index, lhs, rhs, ctx=ctx)

    else:
        originally_string = False
        if isinstance(lhs, str):
            lhs = LazyList(list(lhs))
            originally_string = True
        temp = iterable(lhs, ctx=ctx)[
            slice(*[None if vy_type(v) != NUMBER_TYPE else int(v) for v in rhs])
        ]
        if originally_string:
            return "".join(temp)
        return temp


def index_indices_or_cycle(lhs, rhs, ctx):
    """Element İ
    (any, lst) -> [a[item] for item in b]
    (any, fun) -> apply b on a and collect unique values"""
    if types.FunctionType in [type(lhs), type(rhs)]:
        # swap lhs and rhs such that rhs contains the function
        lhs, rhs = (rhs, lhs) if type(lhs) is types.FunctionType else (lhs, rhs)
        prevs = []

        @lazylist
        def gen():
            curr = lhs
            while True:
                curr = deep_copy(safe_apply(rhs, curr, ctx=ctx))
                if curr in prevs:
                    yield from prevs
                    break

                prevs.append(curr)

        return gen()

    else:
        lhs = iterable(lhs)
        rhs = iterable(rhs)
        return vy_map(rhs, lambda item: lhs[item], ctx=ctx)


def infinite_cardinals(_, ctx=None):
    """Element Þc
    infinite sequence of cardinals
    """
    return LazyList(map(num2words.num2words, itertools.count(1)), isinf=True)


def infinite_ordinals(_, ctx=None):
    """Element Þo
    infinite list of place numbers starting at a - first, second,
    third, fourth, fifth, etc.

    This function returns an infinite generator that yields the word
    form of each ordinal number starting at first.
    """

    def gen():
        i = 1
        while True:
            yield num2words.num2words(i, to="ordinal")
            i += 1

    return LazyList(gen(), isinf=True)


def infinite_positives(_, ctx=None):
    """Element Þ∞
    An infinite list of positive numbers
    """

    @lazylist
    def gen():
        i = 1
        while True:
            yield i
            i += 1

    return gen()


def infinite_primes(_, ctx=None):
    """Element Þp
    An infinite list of primes
    """

    def gen():
        i = 1
        while True:
            i += 1
            if i == 2 or (i % 2 == 1 and is_prime(i, ctx)):
                yield i

    return LazyList(gen(), isinf=True)


def infinite_replace(lhs, rhs, other, ctx):
    """Element ¢
    (any, any, any) -> replace b in a with c until a doesn't change
    """
    orig_type = type(lhs)

    prev = deep_copy(lhs)
    while True:
        lhs = replace(lhs, rhs, other, ctx)
        if lhs == prev:
            break
        prev = deep_copy(lhs)

    if orig_type is int:
        try:
            return int(lhs)
        except ValueError:
            return lhs
    return lhs


def insert_or_map_nth(lhs, rhs, other, ctx):
    """Element Ṁ
    (any, num, any) -> a.insert(b, c) (Insert c at position b in a)
    (any, num, fun) -> c mapped over every bth item of a

    If `ind` is negative, the absolute value is used. If `ind` is greater than
    or equal to the LazyList's length, `other` is appended to the end.
    """
    lhs = iterable(lhs, ctx)
    assert vy_type(rhs) == NUMBER_TYPE

    if vy_type(other) != types.FunctionType:
        if vy_type(lhs) is str:
            return lhs[: int(rhs)] + str(other) + lhs[int(rhs) :]

        @lazylist
        def gen():
            i = 0
            for elem in lhs:
                if i == rhs:
                    yield other
                yield elem
                i += 1
            if i < rhs:
                yield other

        return gen()

    @lazylist
    def gen():
        i = 0
        for item in lhs:
            yield safe_apply(other, item, ctx=ctx) if i % rhs == 0 else item
            i += 1

    return gen()


def integer_divide(lhs, rhs, ctx):
    """Element ḭ
    (num, num) -> a // b (Floor division, floor(a / b))
    (str, num) -> (a divided into b pieces)[0]
    (num, str) -> (b divided into a pieces)[0]
    (any, fun) -> Right reduce a by b (foldr)
    (fun, any) -> Right reduce b by a (foldr)
    """
    ts = vy_type(lhs, rhs)
    return {
        (NUMBER_TYPE, NUMBER_TYPE): lambda: 0 if rhs == 0 else lhs // rhs,
        (NUMBER_TYPE, str): lambda: divide(lhs, rhs, ctx=ctx)[0],
        (str, NUMBER_TYPE): lambda: divide(rhs, lhs, ctx=ctx)[0],
        (ts[0], types.FunctionType): lambda: foldl(
            rhs, reverse(iterable(lhs, ctx=ctx), ctx=ctx), ctx=ctx
        ),
        (types.FunctionType, ts[1]): lambda: foldl(
            lhs, reverse(iterable(rhs, ctx=ctx), ctx=ctx), ctx=ctx
        ),
    }.get(ts, lambda: vectorise(integer_divide, lhs, rhs, ctx=ctx))()


def integer_parts_or_join_spaces(lhs, ctx):
    """Element Ṅ
    (num) -> Integer partitions of a. [] if 0, all negative if n < 0
    (any) -> Join on spaces
    """
    if vy_type(lhs) == NUMBER_TYPE:
        if lhs == 0:
            return []
        sign = -1 if lhs < 0 else 1

        @lazylist
        def helper(n, minimum):
            for i in range(minimum, n // 2 + 1):
                for part in helper(n - i, i):
                    yield part + [i * sign]
            yield [n * sign]

        return helper(abs(lhs), 1)

    return join(lhs, " ", ctx)


def interleave(lhs, rhs, ctx):
    """Element Y
    (any, any) -> interleave a and b
    """
    # Essentially, Zf but whatever

    lhs = iterable(lhs, ctx=ctx)
    rhs = iterable(rhs, ctx=ctx)

    @lazylist
    def gen():
        lhs_iter = iter(lhs)
        rhs_iter = iter(rhs)
        while True:
            try:
                yield next(lhs_iter)
            except StopIteration:
                yield from rhs_iter
                break
            try:
                yield next(rhs_iter)
            except StopIteration:
                yield from lhs_iter
                break

    if type(lhs) is type(rhs) is str:
        return "".join(gen())
    else:
        return gen()


def into_two(lhs, ctx):
    """Element I
    (num) -> push a spaces
    (str) -> equivlaent to `qp`
    (lst) -> split a list into two halves
    """
    ts = vy_type(lhs, simple=True)
    return {
        NUMBER_TYPE: lambda: " " * int(lhs),
        str: lambda: quotify(lhs, ctx) + lhs,
        list: lambda: [
            index(lhs, [None, int(len(lhs) / 2) + len(lhs) % 2], ctx),
            index(lhs, [int(len(lhs) / 2) + len(lhs) % 2, None], ctx),
        ],
    }.get(ts)()


def is_divisible(lhs, rhs, ctx):
    """Element Ḋ
    (num, num) -> a % b == 0
    (num, str) -> a copies of b
    (str, num) -> b copies of a
    (str, str) -> b + " " + a ($ẋ)

    Beware, this function returns a singleton list for its first and
    fourth overloads and a list of copies of the top of the stack
    otherwise, not a single value!
    """
    ts = vy_type(lhs, rhs)

    def helper(lhs, rhs):
        ts = vy_type(lhs, rhs)
        return {
            (NUMBER_TYPE, NUMBER_TYPE): lambda: int(lhs % rhs == 0),
            (NUMBER_TYPE, str): lambda: [rhs] * lhs,
            (str, NUMBER_TYPE): lambda: [lhs] * rhs,
            (str, str): lambda: rhs + " " + lhs,
        }.get(ts, lambda: vectorise(helper, lhs, rhs, ctx=ctx))()

    return {
        (NUMBER_TYPE, str): lambda: [rhs] * lhs,
        (str, NUMBER_TYPE): lambda: [lhs] * rhs,
    }.get(ts, lambda: [helper(lhs, rhs)])()


def is_divisible_by_three(lhs, ctx):
    """Element ₃
    (num) -> a % 3 == 0
    (str) -> len(a) == 1
    """
    if vy_type(lhs) == NUMBER_TYPE:
        return int(lhs % 3 == 0)
    else:
        return int(len(lhs) == 1)


def is_divisible_by_five(lhs, ctx):
    """
    Element ₅
    (num) -> a % 5 == 0
    (str) -> a, len(a)
    """
    # wrap in list because you might need to return more than 1 item
    if vy_type(lhs) == NUMBER_TYPE:
        return [int(lhs % 5 == 0)]
    else:
        return [lhs, len(lhs)]


def is_even(lhs, ctx):
    """Element ₂
    (num) -> a % 2 == 0
    (str) -> len(a) % 2 == 0
    """
    if vy_type(lhs) == NUMBER_TYPE:
        return int(lhs % 2 == 0)
    else:
        return int(len(lhs) % 2 == 0)


def is_falsey(lhs, ctx):
    """Element ċ
    (any) -> a != 1
    """
    return vectorised_not(equals(lhs, 1, ctx=ctx), ctx=ctx)


def is_prime(lhs, ctx):
    """Element æ
    (num) -> is a prime?
    (str) -> case of a (1 if all letters in a are uppercase,
             0 if all letters in a are lowercase,
            -1 if mixed case)
    """
    ts = vy_type(lhs)
    return {
        NUMBER_TYPE: lambda: int(sympy.ntheory.isprime(lhs)),
        str: lambda: case_of(lhs),
    }.get(ts, vectorise(is_prime, lhs, ctx=ctx))()


def is_square(lhs, ctx):
    """Element ∆²
    (num) -> is square number?
    (str) -> square the expression
    """
    ts = vy_type(lhs)
    return {
        NUMBER_TYPE: lambda: int(
            int(lhs) == lhs and sympy.ntheory.primetest.is_square(lhs)
        ),
        str: lambda: str(sympy.expand(make_expression(lhs + " ** 2"))),
    }.get(ts, vectorise(is_square, lhs, ctx=ctx))()


def join(lhs, rhs, ctx):
    """Element j
    (any, any) -> a.join(b)
    """
    return vy_str(rhs, ctx=ctx).join(
        map(lambda a: vy_str(a, ctx=ctx), iterable(lhs, ctx=ctx))
    )


def join_newlines(lhs, ctx):
    """Element ⁋
    (any) -> a.join("\n")
    """
    ret = []
    for n in iterable(lhs, ctx):
        if vy_type(n) in [list, LazyList]:
            ret.append(join(n, " ", ctx))
        else:
            ret.append(str(n))
    return "\n".join(ret)


def left_bit_shift(lhs, rhs, ctx):
    """Element ↲
    (num, num) -> a << b
    (num, str) -> a.ljust(b)
    (str, num) -> b.ljust(a)
    (str, str) -> a.ljust(len(b)-len(a))
    """
    ts = vy_type(lhs, rhs)
    return {
        (NUMBER_TYPE, NUMBER_TYPE): lambda: lhs << rhs,
        (NUMBER_TYPE, str): lambda: rhs.ljust(lhs),
        (str, NUMBER_TYPE): lambda: lhs.ljust(rhs),
        (str, str): lambda: lhs.ljust(len(rhs)),
    }.get(ts, lambda: vectorise(left_bit_shift, lhs, rhs, ctx=ctx))()


def length(lhs, ctx):
    """Element L
    (any) -> len(a)
    """
    return len(iterable(lhs, ctx=ctx))


def less_than(lhs, rhs, ctx):
    """Element <
    (num, num) -> a < b
    (num, str) -> str(a) < b
    (str, num) -> a < str(b)
    (str, str) -> a < b
    """
    ts = vy_type(lhs, rhs)
    return {
        (NUMBER_TYPE, NUMBER_TYPE): lambda: int(bool(lhs < rhs)),
        (NUMBER_TYPE, str): lambda: int(str(lhs) < rhs),
        (str, NUMBER_TYPE): lambda: int(lhs < str(rhs)),
        (str, str): lambda: int(lhs < rhs),
    }.get(ts, lambda: vectorise(less_than, lhs, rhs, ctx=ctx))()


def less_than_or_equal(lhs, rhs, ctx):
    """Element ≤
    (num, num) -> a ≤ b
    (num, str) -> str(a) ≤ b
    (str, num) -> a ≤ str(b)
    (str, str) -> a ≤ b
    """
    ts = vy_type(lhs, rhs)
    return {
        (NUMBER_TYPE, NUMBER_TYPE): lambda: int(bool(lhs <= rhs)),
        (NUMBER_TYPE, str): lambda: int(str(lhs) <= rhs),
        (str, NUMBER_TYPE): lambda: int(lhs <= str(rhs)),
        (str, str): lambda: int(lhs <= rhs),
    }.get(ts, lambda: vectorise(less_than_or_equal, lhs, rhs, ctx=ctx))()


def ljust(lhs, rhs, other, ctx):
    """Element ŀ
    (num, num, num) -> a <= c <= b
    (num, num, str) -> a by b grid of c
    (num, str, num) -> a by c grid of b
    (num, str, str) -> b.ljust(a,filler=c)
    (str, num, num) -> b by c grid of a
    (str, num, str) -> a.ljust(c,filler=b)
    (str, str, num) -> a.ljust(b,filler=c)
    (str, str, str) -> a.infinite_replace(b, c)
    (fun, fun, any) -> collect_until_false(predicate=a,
                       modifying_function=b, inital=c)
                       # Collect the results of apply a on c while b(c)
                       # is truthy
    """
    ts = vy_type(lhs, rhs, other)
    return {
        (NUMBER_TYPE, NUMBER_TYPE, NUMBER_TYPE): lambda: int(
            lhs <= other <= rhs
        ),
        (NUMBER_TYPE, NUMBER_TYPE, str): lambda: "\n".join([other * lhs] * rhs),
        (NUMBER_TYPE, str, NUMBER_TYPE): lambda: "\n".join([rhs * lhs] * other),
        (NUMBER_TYPE, str, str): lambda: vy_str(rhs, ctx=ctx).ljust(lhs, other),
        (str, NUMBER_TYPE, NUMBER_TYPE): lambda: "\n".join([lhs * other] * rhs),
        (str, NUMBER_TYPE, str): lambda: vy_str(lhs, ctx=ctx).ljust(rhs, other),
        (str, str, NUMBER_TYPE): lambda: vy_str(lhs, ctx=ctx).ljust(rhs, other),
        (str, str, str): lambda: infinite_replace(lhs, rhs, other, ctx),
        (
            types.FunctionType,
            types.FunctionType,
            ts[-1],
        ): lambda: collect_until_false(lhs, rhs, other, ctx),
        (
            ts[0],
            types.FunctionType,
            types.FunctionType,
        ): lambda: collect_until_false(rhs, other, lhs, ctx),
        (
            types.FunctionType,
            ts[1],
            types.FunctionType,
        ): lambda: collect_until_false(lhs, other, rhs, ctx),
    }.get(ts, lambda: vectorise(ljust, lhs, rhs, other, ctx=ctx))()


def log_10(lhs, ctx):
    """Element ∆τ
    (num) -> log10(a)
    (str) -> log10(a)
    """
    ts = vy_type(lhs)
    return {
        (NUMBER_TYPE): lambda: sympy.log(lhs, 10),
        (str): lambda: str(sympy.log(make_expression(lhs), 10)),
    }.get(ts, lambda: vectorise(log_10, lhs, ctx=ctx))()


def log_2(lhs, ctx):
    """Element ∆l
    (num) -> log2(a)
    (str) -> log2(a)
    """
    ts = vy_type(lhs)
    return {
        (NUMBER_TYPE): lambda: sympy.log(lhs, 2),
        (str): lambda: str(sympy.log(make_expression(lhs), 2)),
    }.get(ts, lambda: vectorise(log_2, lhs, ctx=ctx))()


def log_mold_multi(lhs, rhs, ctx):
    """Element •
    (num, num) -> log_lhs(rhs)
    (num, str) -> [char * lhs for char in rhs]
    (str, num) -> [char * rhs for char in lhs]
    (str, str) -> lhs.with_capitalisation_of(rhs)
    (lst, lst) -> lhs molded to the shape of rhs
    """
    ts = vy_type(lhs, rhs, simple=True)
    return {
        (NUMBER_TYPE, NUMBER_TYPE): lambda: sympy.nsimplify(math.log(lhs, rhs)),
        (NUMBER_TYPE, str): lambda: "".join([char * lhs for char in rhs]),
        (str, NUMBER_TYPE): lambda: "".join([char * rhs for char in lhs]),
        (str, str): lambda: transfer_capitalisation(rhs, lhs),
        (list, list): lambda: mold(lhs, rhs),
    }.get(ts, lambda: vectorise(log_mold_multi, lhs, rhs, ctx=ctx))()


def lowest_common_multiple(lhs, rhs=None, ctx=None):
    """Element ∆Ŀ
    (num, num) -> lcm(a, b)
    """
    if rhs is None:
        return sympy.lcm(lhs)
    ts = vy_type(lhs, rhs)
    return {
        (NUMBER_TYPE, NUMBER_TYPE): lambda: sympy.nsimplify(
            sympy.lcm(lhs, rhs)
        ),
        (NUMBER_TYPE, str): lambda: -1,
        (str, NUMBER_TYPE): lambda: -1,
        (str, str): lambda: -1,
    }.get(ts, lambda: vectorise(lowest_common_multiple, lhs, rhs, ctx=ctx))()


def matrix_determinant(lhs, ctx):
    """Element ∆∆
    (mat) -> determinant(a)
    """
    lhs = pad_to_square(iterable(lhs, ctx=ctx))
    return sympy.det(sympy.Matrix(lhs))


def matrix_multiply(lhs, rhs, ctx):
    """Element ÞṀ
    (lst, lst) -> Matrix multiplication
    """
    rhs = transpose(rhs, ctx)

    return LazyList(
        [dot_product(row, column, ctx) for column in rhs] for row in lhs
    )


def max_by_function(lhs, rhs, ctx):
    """Element Þ↑
    (lst, fun) -> Maximum value of a by applying b to each element
    """
    lhs, rhs = (lhs, rhs) if isinstance(rhs, types.FunctionType) else (rhs, lhs)
    lhs = iterable(lhs, ctx=ctx)
    if len(lhs) == 0:
        return []
    elif len(lhs) == 1:
        return lhs[0]
    else:
        biggest, biggest_fn = lhs[0], safe_apply(rhs, lhs[0], ctx=ctx)
        for item in biggest[1:]:
            if safe_apply(rhs, item, ctx=ctx) > biggest_fn:
                biggest, biggest_fn = item, safe_apply(rhs, item, ctx=ctx)
        return biggest


def max_by_tail(lhs, ctx):
    """Element ↑
    (any) -> max(a, key=lambda x: x[-1])
    """
    lhs = iterable(lhs, ctx=ctx)
    if len(lhs) == 0:
        return []
    else:
        return max_by(lhs, key=tail, cmp=less_than, ctx=ctx)


def maximal_indices(lhs, ctx):
    """Element ÞM
    Return the indexes of maximal objects in lhs
    """

    @lazylist
    def gen():
        biggest = monadic_maximum(lhs, ctx=ctx)
        for i, item in enumerate(list(lhs)):
            if non_vectorising_equals(item, biggest, ctx=ctx):
                yield i

    return gen()


def mean(lhs, ctx):
    """Element ṁ
    (num) -> random.randint(0, a)
    (str) -> palindromise a
    (lst) -> arithmetic mean of a
    """
    ts = vy_type(lhs)
    return {
        (NUMBER_TYPE): lambda: random.randint(0, lhs),
        (str): lambda: palindromise(lhs, ctx),
    }.get(ts, lambda: divide(vy_sum(lhs, ctx), len(lhs), ctx))()


def median(lhs, ctx):
    """Element ∆ṁ
    Return the median of a list - the middle item(s)
    """
    lhs = iterable(vy_sort(lhs, ctx), ctx=ctx)
    if len(lhs) % 2 == 0:
        return [lhs[len(lhs) // 2 - 1], lhs[len(lhs) // 2]]
    return lhs[len(lhs) // 2]


def merge(lhs, rhs, ctx):
    """Element J
    (scl, scl) -> concatenate a and b
    (lst, scl) -> append b to a
    (scl, lst) -> prepend a to b
    (lst, lst) -> merged a and b
    """
    ts = vy_type(lhs, rhs, simple=True)
    return {
        (NUMBER_TYPE, NUMBER_TYPE): lambda: vy_eval(
            str(lhs) + str(rhs), ctx=ctx
        ),
        (NUMBER_TYPE, str): lambda: add(lhs, rhs, ctx),
        (str, NUMBER_TYPE): lambda: add(lhs, rhs, ctx),
        (str, str): lambda: lhs + rhs,
        (list, ts[1]): lambda: concat(lhs, [rhs], ctx),
        (ts[0], list): lambda: concat([lhs], rhs, ctx),
        (list, list): lambda: concat(lhs, rhs, ctx),
    }.get(ts)()


def min_by_function(lhs, rhs, ctx):
    """Element Þ↓
    (lst, fun) -> Minimum value of a by applying b to each element
    """
    lhs, rhs = (lhs, rhs) if isinstance(rhs, types.FunctionType) else (rhs, lhs)
    lhs = iterable(lhs, ctx=ctx)
    if len(lhs) == 0:
        return []
    elif len(lhs) == 1:
        return lhs[0]
    else:
        smallest, smallest_fn = lhs[0], safe_apply(rhs, lhs[0], ctx=ctx)
        for item in smallest[1:]:
            if safe_apply(rhs, item, ctx=ctx) < smallest_fn:
                smallest, smallest_fn = item, safe_apply(rhs, item, ctx=ctx)
        return smallest


def min_by_tail(lhs, ctx):
    """Element ↓
    (any) -> min(a, key=lambda x: x[-1])
    """
    lhs = iterable(lhs, ctx=ctx)
    if len(lhs) == 0:
        return []
    else:
        return min_by(lhs, key=tail, cmp=less_than, ctx=ctx)


def mirror(lhs, ctx):
    """Element m
    (num) -> a + reversed(a) (as number)
    (str) -> a + reversed(a)
    (lst) -> Concatenate reversed(a) to a
    """
    if vy_type(lhs) in (NUMBER_TYPE, str):
        return add(lhs, reverse(lhs, ctx), ctx)
    else:
        return concat(lhs, reverse(lhs, ctx), ctx)


def mode(lhs, ctx):
    """Element ∆M
    Most common item in a list.
    Equivalent to Ċ↑h
    """
    item_counts = collections.Counter(iterable(lhs, ctx=ctx))
    return item_counts.most_common(1)[0][0]


def modulo(lhs, rhs, ctx):
    """Element %
    (num, num) -> a % b
    (num, str) -> (b split into a equal pieces)[-1]
    (str, num) -> (a split into b equal pieces)[-1]
    (str, str) -> a.format(b)
    """
    ts = vy_type(lhs, rhs, simple=True)
    return {
        (NUMBER_TYPE, NUMBER_TYPE): lambda: lhs % rhs,
        (NUMBER_TYPE, str): lambda: format_string(rhs, [lhs]),
        (str, NUMBER_TYPE): lambda: format_string(lhs, [rhs]),
        (str, str): lambda: format_string(lhs, [rhs]),
        (str, list): lambda: format_string(lhs, rhs),
    }.get(ts, lambda: vectorise(modulo, lhs, rhs, ctx=ctx))()


def modulo_3(lhs, ctx):
    """Element ǒ
    (num) -> a % 3
    (str) -> a split into chunks of size 2
    """
    return {
        (NUMBER_TYPE): lambda: lhs % 3,
        (str): lambda: [lhs[i : i + 2] for i in range(0, len(lhs), 2)],
    }.get(vy_type(lhs), lambda: vectorise(modulo_3, lhs, ctx=ctx))()


def mold_special(lhs, rhs, ctx):
    """Element Þṁ
    (lst, lst) -> mold, but don't reuse items"""
    lhs, rhs = iterable(lhs, ctx=ctx), iterable(rhs, ctx=ctx)
    return mold_without_repeat(lhs, rhs)


def monadic_maximum(lhs, ctx):
    """Element G
    (any) -> Maximal element of the input (deep flattens first)
    """
    lhs = deep_flatten(lhs, ctx)
    if len(lhs) == 0:
        return []
    else:
        return max_by(lhs, cmp=less_than, ctx=ctx)


def monadic_minimum(lhs, ctx):
    """Element g
    (any) -> Smallest item of a (deep flattens)
    """
    lhs = deep_flatten(lhs, ctx)
    if len(lhs) == 0:
        return []
    else:
        return min_by(lhs, cmp=less_than, ctx=ctx)


def multi_dimensional_search(lhs, rhs, ctx):
    """Element Þḟ
    (lst, any) -> Find the first occurrence of a in b and return as a
                  multidimensional index
    """
    lhs = iterable(lhs, ctx=ctx)
    indexes = enumerate_md(lhs)

    for ind in indexes:
        if non_vectorising_equals(
            multi_dimensional_index(lhs, ind, ctx), rhs, ctx
        ):
            return ind

    return []


def multi_dimensional_index(lhs, rhs, ctx):
    """Element Þi
    (lst, lst) -> a[b[0]][b[1]][b[2]]... Reduce by indexing with
                  a as initial value
    """
    for item in iterable(rhs, ctx=ctx):
        lhs = index(lhs, item, ctx)

    return lhs


def multiplicity(lhs, rhs, ctx):
    """Element Ǒ
    (num, num) -> number of times a divides b
    (str, str) -> Remove a from b until b does not change
    """
    ts = vy_type(lhs, rhs, simple=True)
    if ts == (NUMBER_TYPE, NUMBER_TYPE):
        times = 0
        while lhs % rhs == 0:
            lhs /= rhs
            times += 1
        return times
    elif ts == (str, str):
        return remove_until_no_change(lhs, rhs, ctx)
    else:
        return vectorise(multiplicity, lhs, rhs, ctx=ctx)


def multiply(lhs, rhs, ctx):
    """Element *
    (num, num) -> a * b
    (num, str) -> repeat b a times
    (str, num) -> repeat a b times
    (str, str) -> ring translate b according to a
    """
    ts = vy_type(lhs, rhs)

    if ts[0] is types.FunctionType:
        lhs.stored_arity = rhs
        return lhs

    elif ts[1] is types.FunctionType:
        rhs.stored_arity = lhs
        return rhs
    else:
        return {
            (NUMBER_TYPE, NUMBER_TYPE): lambda: lhs * rhs,
            (NUMBER_TYPE, str): lambda: lhs * rhs,
            (str, NUMBER_TYPE): lambda: lhs * rhs,
            (str, str): lambda: ring_translate(lhs, rhs),
        }.get(ts, lambda: vectorise(multiply, lhs, rhs, ctx=ctx))()


def natural_log(lhs, ctx):
    """Element ∆L
    (num) -> ln(a)
    (str) -> inverse of expression a
    """
    x, y = sympy.symbols("x, y")
    ts = vy_type(lhs)
    return {
        (NUMBER_TYPE): lambda: sympy.ln(lhs),
        (str): lambda: map(
            lambda ex: str(ex.subs(y, x)),
            wrapify(sympy.solve(y - make_expression(lhs), x)),
        ),
    }.get(ts, lambda: vectorise(natural_log, lhs, ctx=ctx))()


def n_choose_r(lhs, rhs, ctx):
    """Element ƈ
    (num, num) -> n choose r
    (num, str) -> [random.choice(b) for _ in range(a)]
    (str, num) -> [random.choice(a) for _ in range(b)]
    (str, str) -> does a have the same characters as b
    """
    ts = vy_type(lhs, rhs)
    return {
        (NUMBER_TYPE, NUMBER_TYPE): lambda: sympy.binomial(lhs, rhs),
        (NUMBER_TYPE, str): lambda: [
            random.choice(rhs) for _ in range(abs(int(lhs)))
        ],
        (str, NUMBER_TYPE): lambda: [
            random.choice(lhs) for _ in range(abs(int(rhs)))
        ],
        (str, str): lambda: int(set(lhs) == set(rhs)),
    }.get(ts, lambda: vectorise(n_choose_r, lhs, rhs, ctx=ctx))()


def n_pick_r(lhs, rhs, ctx):
    """Element ∆ƈ
    (num, num) -> n_pick_r(a, b)
    (num, str) -> n_pick_r(a, len(b))
    (str, num) -> n_pick_r(len(a), b)
    (str, str) -> n_pick_r(len(a), len(b))
    """
    ts = vy_type(lhs, rhs)
    return {
        (NUMBER_TYPE, NUMBER_TYPE): lambda: divide(
            factorial(lhs, ctx), factorial(lhs - rhs, ctx), ctx
        ),
        (NUMBER_TYPE, str): lambda: n_pick_r(lhs, len(rhs), ctx),
        (str, NUMBER_TYPE): lambda: n_pick_r(len(lhs), rhs, ctx),
        (str, str): lambda: n_pick_r(len(lhs), len(rhs), ctx),
    }.get(ts, lambda: vectorise(n_pick_r, lhs, rhs, ctx=ctx))()


def nearest_prime(lhs, ctx):
    """Element ∆p
    (num) -> nearest prime to a
    (str) -> python code from expression
    """
    ts = vy_type(lhs)
    if ts == NUMBER_TYPE:
        if lhs < 2:
            return 2
        elif is_prime(lhs, ctx):
            return lhs

    return {
        (NUMBER_TYPE): lambda: min(
            next_prime(lhs, ctx),
            prev_prime(lhs, ctx),
            key=lambda x: abs(x - lhs),
        ),
        (str): lambda: sympy.pycode(make_expression(lhs)),
    }.get(ts, lambda: vectorise(nearest_prime, lhs, ctx=ctx))()


def negate(lhs, ctx):
    """Element N
    (num) -> -a
    (str) -> swapcase of a
    """
    ts = vy_type(lhs)
    return {(NUMBER_TYPE): lambda: -lhs, (str): lambda: lhs.swapcase()}.get(
        ts, lambda: vectorise(negate, lhs, ctx=ctx)
    )()


def newline_split(lhs, ctx):
    """Element ↵
    (num) -> 10 ** a
    (str) -> a.split("\\n")
    """
    return {
        (NUMBER_TYPE): lambda: 10 ** lhs,
        (str): lambda: lhs.split("\n"),
    }.get(vy_type(lhs), lambda: vectorise(newline_split, lhs, ctx=ctx))()


def next_prime(lhs, ctx):
    """Element ∆Ṗ
    (num) -> next prime after a
    (str) -> discrimiant of a
    """
    ts = vy_type(lhs)
    return {
        (NUMBER_TYPE): lambda: sympy.nextprime(lhs),
        (str): lambda: sympy.discriminant(make_expression(lhs)),
    }.get(ts, lambda: vectorise(next_prime, lhs, ctx=ctx))()


def non_vectorising_equals(lhs, rhs, ctx):
    """Element ⁼
    (num, num) -> a == b
    (str, str) -> a == b
    (lst, lst) -> a == b
    """
    ts = vy_type(lhs, rhs, simple=True)
    return int(
        {
            (NUMBER_TYPE, NUMBER_TYPE): lambda: lhs == rhs,
            (NUMBER_TYPE, str): lambda: str(lhs) == rhs,
            (str, NUMBER_TYPE): lambda: lhs == str(rhs),
            (str, str): lambda: lhs == rhs,
            (list, list): lambda: lhs == rhs,
        }.get(ts, lambda: 0)()
    )


def not_equals(lhs, rhs, ctx):
    """Element ≠
    (num, num) -> a != b
    (str, str) -> a != b
    (lst, lst) -> a != b
    """
    ts = vy_type(lhs, rhs, simple=True)
    return int(
        {
            (NUMBER_TYPE, str): lambda: str(lhs) != rhs,
            (str, NUMBER_TYPE): lambda: lhs != str(rhs),
        }.get(ts, lambda: lhs != rhs)()
    )


def nth_cardinal(lhs, ctx):
    """Element ∆ċ
    Given a number, return that number as a cardinal - minus one, zero,
    one, two, three etc
    """
    ts = vy_type(lhs)
    return {
        (NUMBER_TYPE): lambda: num2words.num2words(
            lhs, lang="en", to="cardinal"
        ),
        (str): lambda: lhs,
    }.get(ts, lambda: vectorise(nth_cardinal, lhs, ctx=ctx))()


def nth_e(lhs, ctx):
    """Element ∆ė
    (int) -> nth_e(a)
    (str) -> derivative of a
    """
    if type(lhs) is str:
        x = sympy.symbols("x")
        return str(sympy.diff(make_expression(lhs), x))
    elif vy_type(lhs) == NUMBER_TYPE:
        if lhs == 0:
            return 2
        elif lhs == 1:
            return 7
        else:
            return int(str(sympy.N(sympy.E, int(lhs) + 2))[lhs + 1])
    else:
        return vectorise(nth_e, lhs, ctx=ctx)


def nth_ordinal(lhs, ctx):
    """Element ∆o
    Nth item of Þo
    """
    ts = vy_type(lhs)
    return {
        (NUMBER_TYPE): lambda: num2words.num2words(
            lhs, lang="en", to="ordinal"
        ),
        (str): lambda: lhs,
    }.get(ts, lambda: vectorise(nth_ordinal, lhs, ctx=ctx))()


def nth_pi(lhs, ctx):
    """Element ∆i
    (int) -> nth_pi(a)
    (str) -> indefinte integral of a
    """
    ts = vy_type(lhs)
    return {
        (NUMBER_TYPE): lambda: pi_digits(int(lhs))[int(lhs)],
        (str): lambda: sympy.integrate(make_expression(lhs)),
    }.get(ts, lambda: vectorise(nth_pi, lhs, ctx=ctx))()


def one_slice(lhs, rhs, ctx):
    """Element Ż
    (any, num) -> a[1:b] (Slice from 1 until b)
    (num, any) -> b[1:a] (Slice from 1 until a)
    (str, str) -> re.match(pattern=a,string=b)
    """
    # no, not one_shot, one_slice.
    ts = vy_type(lhs, rhs)
    return {
        (ts[0], NUMBER_TYPE): lambda: index(
            iterable(lhs, ctx=ctx), [1, rhs], ctx
        ),
        (NUMBER_TYPE, ts[1]): lambda: index(
            iterable(rhs, ctx=ctx), [1, lhs], ctx
        ),
        (str, str): lambda: vyxalify(re.match(lhs, rhs).groups()),
    }.get(ts, lambda: vectorise(one_slice, lhs, rhs, ctx=ctx))()


def optimal_compress(lhs, ctx):
    """Element øD
    (str) -> return the most optimal dictionary compressed string
    """
    DP = [" " * (len(lhs) + 1)] * (len(lhs) + 1)
    DP[0] = ""
    for ind in range(1, len(lhs) + 1):
        for left in range(max(0, ind - dictionary.max_word_len), ind - 1):
            i = dictionary.word_index(lhs[left:ind])
            if i != -1:
                DP[ind] = min([DP[ind], DP[left] + i], key=len)
                break
        DP[ind] = min([DP[ind], DP[ind - 1] + lhs[ind - 1]], key=len)
    return "`" + DP[-1] + "`"


def orderless_range(lhs, rhs, ctx):
    """Element r
    (num, num) -> range(a,b) (Range form a to b)
    (num, str) -> append 0s to b to make it length a
    (str, num) -> preprend 0s to a to make it length b
    (any, fun) -> cumulative_reduce(a,function=b) (Prefixes of a reduced by b)
    (str, str) -> regex.has_match(pattern=a,string= b) ( Does b match a)
    """
    ts = vy_type(lhs, rhs)
    return {
        (NUMBER_TYPE, NUMBER_TYPE): lambda: LazyList(
            range(int(lhs), int(rhs), (-1, 1)[int(bool(lhs < rhs))])
            # int(bool(...)) is needed because sympy decides to
            # return a special boolean class sometimes
        ),
        (NUMBER_TYPE, str): lambda: rhs + (" " * abs(len(rhs) - lhs))
        if len(rhs) < lhs
        else rhs,
        (str, NUMBER_TYPE): lambda: (" " * abs(len(lhs) - rhs)) + lhs
        if len(lhs) < rhs
        else lhs,
        (ts[0], types.FunctionType): lambda: scanl(
            multiply(rhs, 2, ctx), iterable(lhs, range, ctx=ctx), ctx=ctx
        ),
        (types.FunctionType, ts[1]): lambda: scanl(
            multiply(lhs, 2, ctx), iterable(rhs, range, ctx=ctx), ctx=ctx
        ),
        (str, str): lambda: int(re.compile(lhs).search(rhs)),
    }.get(ts, lambda: vectorise(orderless_range, lhs, rhs, ctx=ctx))()


def overlapping_groups(lhs, rhs, ctx):
    """Element l
    (any, num) -> Overlapping groups/windows of a of length b
    (any, any) -> length(a) == length(b)
    """
    if vy_type(rhs) != NUMBER_TYPE:
        return int(len(iterable(lhs, ctx=ctx)) == len(rhs))

    stringify = vy_type(lhs) is str

    @lazylist
    def gen():
        window = "" if stringify else []
        for item in iterable(lhs, ctx=ctx):
            if stringify:
                window += item
            else:
                window.append(item)
            if len(window) == rhs:
                yield window
                window = window[1:]

    return gen()


def palindromise(lhs, ctx):
    """Element ∞
    (num) -> equivalent to m
    (str) -> a + a[:-1:-1]
    (lst) -> a + a[:-1:-1]
    """
    ts = vy_type(lhs)
    return {
        NUMBER_TYPE: lambda: mirror(lhs, ctx),
        str: lambda: lhs + lhs[:-1][::-1],
        list: lambda: lhs + lhs[:-1][::-1],
        LazyList: lambda: merge(
            deep_copy(lhs),
            reverse(index(deep_copy(lhs), [None, -1, None], ctx), ctx),
            ctx=ctx,
        ),
    }.get(ts)()


def parenthesise(lhs, ctx):
    """Element øb
    (any) -> "(" + lhs + ")"
    (lst) -> vectorised
    """
    if vy_type(lhs, simple=True) is list:
        return vectorise(parenthesise, lhs)
    return "(" + str(lhs) + ")"


def parity(lhs, ctx):
    """Element ∷
    (num) -> parity of a
    (str) -> parity of a
    """
    ts = vy_type(lhs)
    return {
        (NUMBER_TYPE): lambda: int(lhs % 2),
        (str): lambda: halve(lhs, ctx)[-1],
    }.get(ts, lambda: vectorise(parity, lhs, ctx=ctx))()


def parse_direction_arrow_to_integer(lhs, ctx):
    """Element ¨^
    (str) -> map characters in `>^<v` to integers
    """
    ts = vy_type(lhs)
    if ts is str and len(lhs) == 1:
        return {
            ">": 0,
            "^": 1,
            "<": 2,
            "v": 3,
        }.get(lhs, -1)
    else:
        return vectorise(parse_direction_arrow_to_integer, lhs, ctx=ctx)()


def parse_direction_arrow_to_vector(lhs, ctx):
    """Element ¨^
    (str) -> map characters in `>^<v` to direction vectors
    """
    ts = vy_type(lhs)
    if ts is str and len(lhs) == 1:
        return {
            ">": [+1, 0],
            "^": [0, +1],
            "<": [-1, 0],
            "v": [0, -1],
        }.get(lhs, [0, 0])
    else:
        return vectorise(parse_direction_arrow_to_vector, lhs, ctx=ctx)()


def permutations(lhs, ctx):
    """Element Ṗ
    (any) -> Permutations of a
    """
    lhs = iterable(lhs, ctx=ctx)
    return LazyList(
        map(
            lambda x: "".join(x) if all(isinstance(y, str) for y in x) else x,
            itertools.permutations(
                iterable(lhs, number_type=range, ctx=ctx), len(lhs)
            ),
        )
    )


def pluralise_count(lhs, rhs, ctx):
    """Element øP
    (str, num) -> count lhs lots of rhs
    (num, str) -> count rhs lots of lhs
    """
    if isinstance(lhs, int):
        return pluralise_count(rhs, lhs, ctx)
    return str(rhs) + " " + str(lhs) + "s" * (rhs != 1)


def polynomial_expr_from_coeffs(lhs, ctx):
    """Element ∆Ċ
    (num) -> symbolic math representation of polynomial of degree n
             where each coefficient is 1
    (str) -> a
    (lst) -> symbolic math representation of polynomial with coeffs in
             lhs
    """
    ts = vy_type(lhs)
    x = sympy.symbols("x")
    return {
        NUMBER_TYPE: lambda: str(sum(x ** arg for arg in range(0, lhs + 1))),
        str: lambda: lhs,
        list: lambda: str(
            sum(c * x ** i for i, c in enumerate(reverse(lhs, ctx)))
        ),
    }.get(ts, lambda: vectorise(polynomial_expr_from_coeffs, lhs, ctx=ctx))()


def polynomial_from_roots(lhs, ctx):
    """Element ∆ṙ
    (lst) -> Get the polynomial with coefficients from the roots of a polynomial
    """
    eqn = " * ".join(map(lambda x: "(x - " + str(x) + ")", lhs))
    x = sympy.symbols("x")
    return sympy.Poly(eqn, x).coeffs()


def polynomial_roots(lhs, ctx):
    """Element ∆P
    (lst) -> roots(a)
    """
    x = sympy.symbols("x")

    equation = make_expression(
        " + ".join(
            map(
                lambda power: "("
                + str(power[1])
                + ")x^("
                + str(power[0])
                + ")",
                enumerate(reverse(iterable(lhs, ctx=ctx), ctx=ctx)),
            )
        )
    )

    return vyxalify(sympy.solve(sympy.Eq(equation, 0), x))


def powerset(lhs, ctx):
    """Element ṗ
    (any) -> powerset of a
    """
    # TODO make this work with infinite Lazylists
    return LazyList(
        itertools.chain.from_iterable(
            itertools.combinations(iterable(lhs, ctx), r)
            for r in range(len(iterable(lhs, ctx)) + 1)
        )
    )


def prev_prime(lhs, ctx):
    """Element ∆ṗ
    (num) -> previous prime
    (str) -> factorise expression
    """
    ts = vy_type(lhs)
    return {
        NUMBER_TYPE: lambda: sympy.prevprime(int(lhs)) if lhs >= 3 else 1,
        str: lambda: str(sympy.factor(make_expression(lhs))),
    }.get(ts, lambda: vectorise(prev_prime, lhs, ctx=ctx))()


def prime_factors(lhs, ctx):
    """Element ǐ
    (num) -> prime_factors(a) (with duplicates)
    (str) -> title_case(a)
    """
    ts = vy_type(lhs)
    return {
        (NUMBER_TYPE): lambda: deep_flatten(
            [
                [key] * value
                for key, value in sympy.ntheory.factorint(int(lhs)).items()
            ],
            ctx=ctx,
        ),
        (str): lambda: lhs.title(),
    }.get(ts, lambda: vectorise(prime_factors, lhs, ctx=ctx))()


def prime_factorisation(lhs, ctx):
    """Element Ǐ
    (num) -> prime_factors(a) (no duplicates)
    (str) -> lhs + lhs[0]"""
    ts = vy_type(lhs)
    return {
        NUMBER_TYPE: lambda: sympy.ntheory.primefactors(int(lhs)),
        str: lambda: lhs + lhs[0],
    }.get(ts, lambda: vectorise(prime_factorisation, lhs, ctx=ctx))()


def prepend(lhs, rhs, ctx):
    """Element p
    (any, any) -> a.prepend(b) (Prepend b to a)
    """
    ts = vy_type(lhs, rhs)
    return {(ts[0], ts[1]): lambda: merge(rhs, lhs, ctx=ctx)}.get(
        ts, lambda: [rhs] + lhs
    )()


def product(lhs, ctx):
    """Element Π
    (lst) -> product(list)"""
    return vy_reduce(multiply, lhs, ctx=ctx)


def quadratic_solver(lhs, rhs, ctx):
    """Element ∆q
    (num, num) -> x such that ax^2 + bx = 0
    (num, str) -> evaluate single variable equation b with x=a
    (str, num) -> evaluate single variable equation a with x=b
    (str, str) -> solve equation a = b for x
    """
    ts = vy_type(lhs, rhs)
    x = sympy.symbols("x")
    return {
        (NUMBER_TYPE, NUMBER_TYPE): lambda: sympy.solve(
            sympy.Eq((lhs * x ** 2) + rhs * x, 0), x
        ),
        (NUMBER_TYPE, str): lambda: sympy.solve(
            sympy.Eq(make_expression(rhs), lhs), x
        ),
        (str, NUMBER_TYPE): lambda: sympy.solve(
            sympy.Eq(make_expression(lhs), rhs), x
        ),
        (str, str): lambda: sympy.solve(
            sympy.Eq(make_expression(lhs), make_expression(rhs)), x
        ),
    }.get(ts, lambda: vectorise(quadratic_solver, lhs, rhs, ctx=ctx))()


def quotify(lhs, ctx):
    """Element q
    (any) -> ` + a + ` (Quotify a)
    """
    ts = vy_type(lhs)
    return {
        NUMBER_TYPE: lambda: "`{}`".format(lhs),
        str: lambda: "`{}`".format(
            lhs.replace("\\", "\\\\").replace("`", "\\`")
        ),
        types.FunctionType: lambda: "`{}`".format(lhs.__name__),
    }.get(ts, lambda: quotify(vy_str(lhs, ctx=ctx), ctx))()


def rand_bits(lhs, ctx):
    """Element ÞB
    (int) -> rand_bits(a)
    """
    ts = vy_type(lhs)
    return {
        (NUMBER_TYPE): [random.randint(0, 1) for i in range(lhs)],
        (str): lambda: [int(random.choice(bin(ord(c))[2:])) for c in lhs],
    }.get(ts, lambda: vectorise(rand_bits, lhs, ctx=ctx))()


def random_choice(lhs, ctx):
    """Element ℅
    (lst) -> random element of a
    (num) -> Random integer from 0 to a
    """
    return random.choice(iterable(lhs, range, ctx=ctx))


def remove_at_index(lhs, rhs, ctx):
    """Element ⟇
    (any, num) -> remove item b of a
    """

    lhs, rhs = (rhs, lhs) if vy_type(rhs) != NUMBER_TYPE else (lhs, rhs)
    lhs = iterable(lhs, ctx=ctx)

    return LazyList(item for i, item in enumerate(lhs) if i != rhs)


def regex_sub(lhs, rhs, other, ctx):
    """Element øṙ
    (str, str, str) -> Replace matches of a with c in b
    (any, any, fun) -> Apply c to matches of a in b
    """
    ts = (vy_type(lhs), vy_type(rhs), vy_type(other))

    if ts[-1] != types.FunctionType:
        return re.sub(
            vy_str(lhs, ctx=ctx), vy_str(other, ctx=ctx), vy_str(rhs, ctx=ctx)
        )
    else:
        parts = re.split("(" + lhs + ")", rhs)
        out = ""
        switch = 1
        for item in parts:

            if switch % 2:
                out += item
            else:
                out += safe_apply(other, item, ctx=ctx)
            switch += 1

        return out


def remove(lhs, rhs, ctx):
    """Element o
    (num, fun) -> first a positive integers where b is truthy
    (fun, num) -> first b positive integers where a is truthy
    (any, any) -> a.remove(b)
    """
    lhs = iterable(lhs)
    ts = vy_type(lhs)
    if set(vy_type(lhs, rhs)) == {types.FunctionType, NUMBER_TYPE}:
        lhs, rhs = (rhs, lhs) if ts is types.FunctionType else (lhs, rhs)

        @lazylist
        def gen():
            value = 1
            found = 0
            while found != rhs:
                if lhs(value):
                    yield value
                    found += 1
                value += 1

        return gen()
    if ts == str:
        return replace(lhs, rhs, "", ctx)
    elif ts == LazyList:
        return lhs.filter(lambda elem: elem != rhs)
    else:
        return [elem for elem in lhs if elem != rhs]


def remove_non_alphabets(lhs, ctx):
    """Element Ǎ
    (str) -> filter(isalpha, a)
    (num) -> 2 ** a
    """
    ts = vy_type(lhs)
    return {
        NUMBER_TYPE: lambda: 2 ** lhs,
        str: lambda: "".join(filter(str.isalpha, lhs)),
    }.get(ts, lambda: vectorise(remove_non_alphabets, lhs, ctx=ctx))()


def remove_until_no_change(lhs, rhs, ctx):
    """Element øo
    (any, any) -> a.remove_until_no_change(b)
    """
    loop = True
    prev = deep_copy(lhs)

    while loop:
        if vy_type(rhs, simple=True) is list:
            for item in rhs:
                lhs = remove(lhs, item, ctx)
        else:
            lhs = remove(lhs, rhs, ctx=ctx)
        if non_vectorising_equals(lhs, prev, ctx):
            loop = False
        else:
            prev = deep_copy(lhs)

    return lhs


def repeat(lhs, rhs, ctx):
    """Element ẋ
    (str, num) -> a * b
    (num, str) -> b * a
    (any, num) -> Repeat a b times
    (str, str) -> a + " " + b
    (fun, any) -> repeat function a on b while the function results are not-unique
    (any, fun) -> repeat function b on a while the function results are not-unique
    """
    ts = vy_type(lhs, rhs)
    if types.FunctionType in ts:
        function, value = (
            (lhs, rhs) if ts[0] == types.FunctionType else (rhs, lhs)
        )

        @lazylist
        def gen():
            prev = value
            curr = value
            while True:
                curr = safe_apply(function, curr, ctx=ctx)
                if curr == prev:
                    break
                prev = curr
                yield curr

        return gen()
    elif ts == (str, NUMBER_TYPE):
        return lhs * int(abs(rhs))
    elif ts == (NUMBER_TYPE, str):
        return rhs * int(abs(lhs))
    elif ts == (str, str):
        return lhs + rhs
    elif ts[0] == NUMBER_TYPE:
        return LazyList(rhs for _ in range(int(abs(lhs))))
    elif ts[1] == NUMBER_TYPE:
        return LazyList(lhs for _ in range(int(abs(rhs))))
    else:
        return vectorise(repeat, lhs, rhs, ctx=ctx)


def replace(lhs, rhs, other, ctx):
    """Element V
    (any, any, any) -> a.replace(b, c)
    """
    if vy_type(lhs, simple=True) is not list:
        return str(lhs).replace(str(rhs), str(other))
    else:
        return [other if value == rhs else value for value in iterable(lhs)]


def replace_until_no_change(lhs, rhs, other, ctx):
    """Element øV
    (any,any,any) -> Replace rhs with other in lhs while lhs changes
    """
    prev = None
    while prev != lhs:
        prev = deep_copy(lhs)
        lhs = replace(lhs, rhs, other, ctx)
    return lhs


def request(lhs, ctx):
    """Element ¨U
    (str) -> Send a GET request to a URL if online"""
    x = urllib.request.urlopen(urlify(lhs)).read()
    try:
        return x.decode("utf-8")
    except UnicodeDecodeError:
        return x.decode("latin-1")


def reverse(lhs, ctx):
    """Element Ṙ
    (any) -> a reversed
    """
    ts = vy_type(lhs)
    return {
        NUMBER_TYPE: lambda: reverse_number(lhs),
        str: lambda: lhs[::-1],
        list: lambda: lhs[::-1],
        LazyList: lambda: lhs.reversed(),
    }.get(ts)()


def right_bit_shift(lhs, rhs, ctx):
    """Element ↳
    (num, num) -> a << b
    (str, num) -> a.rjust(b, " ")
    (num, str) -> b.rjust(a, " ")
    (str, str) -> a.rjust(len(b)-len(a), " ")
    """
    ts = vy_type(lhs, rhs)
    return {
        (NUMBER_TYPE, NUMBER_TYPE): lambda: int(lhs) >> int(rhs),
        (str, NUMBER_TYPE): lambda: lhs.rjust(int(rhs), " "),
        (NUMBER_TYPE, str): lambda: rhs.rjust(int(lhs), " "),
        (str, str): lambda: lhs.rjust(len(rhs), " "),
    }.get(ts, lambda: vectorise(right_bit_shift, lhs, rhs, ctx=ctx))()


def roman_numeral(lhs, ctx):
    """Element øṘ
    (num) -> roman numeral of a
    (str) -> a to decimal from roman numeral
    """
    ints = (1000, 900, 500, 400, 100, 90, 50, 40, 10, 9, 5, 4, 1)
    nums = (
        "M",
        "CM",
        "D",
        "CD",
        "C",
        "XC",
        "L",
        "XL",
        "X",
        "IX",
        "V",
        "IV",
        "I",
    )
    if vy_type(lhs) is NUMBER_TYPE:
        if not 0 < lhs < 4000:
            raise ValueError("Number must be between 1 and 3999")

        result = ""
        for i, n in enumerate(ints):
            count = int(lhs / n)
            result += nums[i] * count
            lhs -= n * count
        return result
    elif vy_type(lhs) is str:
        result = 0
        for i, n in enumerate(nums):
            while lhs.startswith(n):
                result += ints[i]
                lhs = lhs[len(n) :]
        return result
    elif vy_type(lhs) is list:
        return vectorise(roman_numeral, lhs, ctx=ctx)


def round_to(lhs, rhs, ctx):
    """Element ∆W
    (num, num) -> round(a, no_dec_places=b)
    """
    ts = vy_type(lhs, rhs)
    return {
        (NUMBER_TYPE, NUMBER_TYPE): lambda: sympy.nsimplify(
            str(sympy.N(lhs, int(rhs) + 1)), rational=True
        ),
        (NUMBER_TYPE, str): lambda: -1,
        (str, NUMBER_TYPE): lambda: -1,
        (str, str): lambda: -1,
    }.get(ts, lambda: vectorise(round_to, lhs, rhs, ctx=ctx))()


# Written by copilot. Did NOT work.
def run_length_encoding(lhs, ctx):
    """Element øe
    (str) -> List of the form [[character, count], ...]
    """
    lhs = iterable(lhs, ctx=ctx)
    return LazyList(
        map(
            lambda elem: [elem[0], len(list(elem[1]))],
            itertools.groupby(lhs),
        )
    )


def run_length_decoding(lhs, ctx):
    """Element ød
    (lst) -> Run length decoding
    """
    temp = list(map(lambda elem: elem[0] * elem[1], lhs))
    if all(isinstance(x[0], str) for x in lhs):
        return "".join(temp)
    else:
        return LazyList(temp)


def sans_last_prepend_zero(lhs, ctx):
    """Element Þr
    Remove the last item of a list and prepend 0
    """
    ts = vy_type(lhs)
    return {
        NUMBER_TYPE: lambda: tail_remove(lhs, ctx),  # prepending a 0 to
        # a number just makes it the same number
        str: lambda: "0" + lhs[:-1],  # leave as string
    }.get(ts, lambda: prepend(tail_remove(lhs, ctx), 0, ctx=ctx))()


def shuffle(lhs, ctx):
    """Element Þ℅
    (lst) -> Return a random permutation of a
    """
    temp = deep_copy(lhs)
    random.shuffle(temp)
    return temp


def sign_of(lhs, ctx):
    """
    (num) -> sign_of(a) (positive = 1, 0 = 0; negative = -1)
    (str) -> is a numeric
    """
    ts = vy_type(lhs)
    return {
        NUMBER_TYPE: lambda: sympy.sign(lhs),
        str: lambda: int(lhs.isnumeric()),
    }.get(ts, lambda: vectorise(sign_of, lhs, ctx=ctx))()


def sine(lhs, ctx):
    """Element ∆s
    (num) -> sin(a)
    (str) -> sin(expression)
    """
    ts = vy_type(lhs)
    return {
        NUMBER_TYPE: lambda: sympy.nsimplify(sympy.sin(lhs)),
        str: lambda: str(sympy.nsimplify(sympy.sin(make_expression(lhs)))),
    }.get(ts, lambda: vectorise(sine, lhs, ctx=ctx))()


def slice_from(lhs, rhs, ctx):
    """Element ȯ
    (fun, num) -> First b integers for which a(x) is truthy
    (any, num) -> a[b:] (Slice from b to the end)
    (str, str) -> vertically merge a and b
    """
    ts = vy_type(lhs, rhs)
    if types.FunctionType in ts:
        function, count = (
            (lhs, rhs) if ts[0] is types.FunctionType else (rhs, lhs)
        )

        @lazylist
        def gen():
            found = 0
            item = 1
            while True:
                if found == count:
                    break
                res = safe_apply(function, item, ctx=ctx)
                if boolify(res, ctx=ctx):
                    found += 1
                    yield item
                item += 1

        return gen()

    else:
        return {
            (str, str): lambda: lhs + "\n" + rhs,
        }.get(ts, lambda: index(lhs, [rhs, None, None], ctx))()


def sort_by(lhs, rhs, ctx):
    """Element ṡ
    (any, fun) -> sorted(a, key=b) (Sort by b)
    (num, num) -> range(a, b + 1) (Inclusive range from a to b)
    (str, str) -> regex.split(pattern=b, string=a)
    """
    ts = vy_type(lhs, rhs)
    if types.FunctionType in ts:
        function, vector = (
            (lhs, rhs) if ts[0] is types.FunctionType else (rhs, lhs)
        )
        return sorted(
            iterable(vector, ctx=ctx),
            key=lambda x: safe_apply(function, x, ctx=ctx),
        )
    else:
        return {
            (NUMBER_TYPE, NUMBER_TYPE): lambda: range(lhs, rhs + 1)
            if lhs <= rhs
            else range(lhs, rhs - 1, -1),
            (str, str): lambda: re.split(rhs, lhs),
        }.get(ts, lambda: vectorise(sort_by, lhs, rhs, ctx=ctx))()


def split_on(lhs, rhs, ctx):
    """
    Element €
    (num, num) -> str(lhs).split(rhs)
    (num, str) -> str(lhs).split(rhs)
    (str, num) -> lhs.split(str(rhs))
    (str, str) -> lhs.split(rhs)

    """
    if [primitive_type(lhs), primitive_type(rhs)] == [SCALAR_TYPE, SCALAR_TYPE]:
        return str(lhs).split(str(rhs))

    else:
        ret, temp = [], []
        for item in iterable(lhs, ctx=ctx):
            if item == rhs:
                ret.append(temp[::])
                temp = []
            else:
                temp.append(item)
        if temp:
            ret.append(temp)
        return ret


def split_keep(lhs, rhs, ctx):
    """Element Ẇ
    (any, any) -> a.split_and_keep_delimiter(b) (Split and keep the delimiter)
    """
    if isinstance(lhs, str):
        return re.split(f"({re.escape(vy_str(rhs, ctx=ctx))})", lhs)
    else:
        lhs = iterable(lhs, ctx)

        def gen():
            temp = []
            for item in lhs:
                if item == rhs:
                    yield temp[::]
                    temp = [item]
                else:
                    temp.append(item)
            if temp:
                yield temp

        return LazyList(gen())


def square(lhs, ctx):
    """Element ²
    (num) -> a ** 2 (Squared)
    (str) -> a formatted as a square
    """

    def grid_helper(string):
        temp = string
        while not is_square(len(temp), ctx):
            temp += " "
        return wrap(temp, int(square_root(len(temp), ctx)), ctx)

    ts = vy_type(lhs)
    return {
        NUMBER_TYPE: lambda: exponent(lhs, 2, ctx),
        str: lambda: grid_helper(lhs),
    }.get(ts, lambda: vectorise(square, lhs, ctx=ctx))()


def square_root(lhs, ctx):
    """Element √
    (num) -> sqrt(a)
    (str) -> every second character of a
    """
    ts = vy_type(lhs)
    return {
        NUMBER_TYPE: lambda: sympy.sqrt(lhs),
        str: lambda: "".join(lhs[::2]),
    }.get(ts, lambda: vectorise(square_root, lhs, ctx=ctx))()


def strict_greater_than(lhs, rhs, ctx):
    """Element ¨>
    Non-vectorising greater than
    """
    ts = vy_type(lhs, rhs)
    return {
        (NUMBER_TYPE, NUMBER_TYPE): lambda: int(bool(lhs > rhs)),
        (NUMBER_TYPE, str): lambda: int(str(lhs) > rhs),
        (str, NUMBER_TYPE): lambda: int(lhs > str(rhs)),
        (str, str): lambda: int(lhs > rhs),
    }.get(
        ts,
        lambda: int(
            bool(list(iterable(lhs, ctx=ctx)) > list(iterable(rhs, ctx=ctx)))
        ),
    )()


def strict_less_than(lhs, rhs, ctx):
    """Element ¨>
    Non-vectorising less than
    """
    ts = vy_type(lhs, rhs)
    return {
        (NUMBER_TYPE, NUMBER_TYPE): lambda: int(bool(lhs < rhs)),
        (NUMBER_TYPE, str): lambda: int(str(lhs) < rhs),
        (str, NUMBER_TYPE): lambda: int(lhs < str(rhs)),
        (str, str): lambda: int(lhs < rhs),
    }.get(
        ts,
        lambda: int(
            bool(list(iterable(lhs, ctx=ctx)) < list(iterable(rhs, ctx=ctx)))
        ),
    )()


def strip(lhs, rhs, ctx):
    """Element P
    (any, any) -> a.strip(b)
    """

    def list_helper(left, right):
        """This doesn't make sense anywhere but here"""
        if vy_type(left) is LazyList:
            left = left.listify()
        if vy_type(right) is LazyList:
            right = right.listify()
        if len(left) == 0:
            return []  # how you gonna strip from nothing

        # Strip from the right side first
        # check to make sure there's stuff to strip

        if len(left) < len(right):
            # left is smaller than right
            # e.g. [1, 2, 3].strip([2, 3, 4, 5, 6])
            if left in (right[: len(left)], right[: len(left) : -1]):
                return []

        if left[-len(right) :] == right[::-1]:
            del left[-len(right) :]

        if left[: len(right)] == right:
            del left[: len(right)]

        return left

    ts = vy_type(lhs, rhs)
    return {
        (NUMBER_TYPE, NUMBER_TYPE): lambda: vy_eval(
            vy_str(lhs, ctx=ctx).strip(vy_str(rhs, ctx=ctx)),
            ctx,
        ),
        (NUMBER_TYPE, str): lambda: vy_eval(
            vy_str(lhs, ctx=ctx).strip(rhs), ctx
        ),
        (str, NUMBER_TYPE): lambda: lhs.strip(str(rhs)),
        (str, str): lambda: lhs.strip(rhs),
    }.get(ts, lambda: list_helper(lhs, rhs))()


def starts_with(lhs, rhs, ctx):
    """Element øp
    (str, str) -> True if a starts with b
    """
    return int(lhs.startswith(rhs))


def sublists(lhs, ctx):
    """Element ÞS
    Sublists of a list.
    """

    @lazylist
    def gen():
        for prefix in prefixes(lhs, ctx=ctx):
            yield from suffixes(prefix, ctx=ctx)

    return gen()


def substrings(lhs, ctx):
    """Element ǎ
    (num) -> ath prime
    (str) -> all substrings of a
    """
    ts = vy_type(lhs)
    return {
        NUMBER_TYPE: lambda: sympy.ntheory.prime(int(lhs) + 1),
        str: lambda: LazyList(
            (
                lhs[i:j]
                for i in range(len(lhs) + 1)
                for j in range(1, len(lhs) + 1)
                if i < j
            )
        ),
    }.get(ts, lambda: vectorise(substrings, lhs, ctx=ctx))()


def subtract(lhs, rhs, ctx):
    """Element -
    (num, num) -> lhs - rhs
    (num, str) -> ("-" * lhs) + rhs
    (str, num) -> lhs + ("-" * rhs)
    (str, str) -> lhs.replace(rhs, "")
    """
    ts = vy_type(lhs, rhs)
    return {
        (NUMBER_TYPE, NUMBER_TYPE): lambda: lhs - rhs,
        (NUMBER_TYPE, str): lambda: ("-" * lhs) + rhs,
        (str, NUMBER_TYPE): lambda: lhs + ("-" * rhs),
        (str, str): lambda: lhs.replace(rhs, ""),
    }.get(ts, lambda: vectorise(subtract, lhs, rhs, ctx=ctx))()


def symmetric_difference(lhs, rhs, ctx):
    """Element ⊍
    (any, any) -> set(a) ^ set(b)
    """
    lhs = uniquify(iterable(lhs, ctx=ctx), ctx)
    rhs = uniquify(iterable(rhs, ctx=ctx), ctx)

    @lazylist
    def gen():
        for item in lhs:
            if item not in rhs:
                yield item
        for item in rhs:
            if item not in lhs:
                yield item

    return gen()


def tail(lhs, ctx):
    """Element t
    (any) -> a[-1]
    """
    return (
        iterable(lhs, ctx)[-1]
        if len(iterable(lhs, ctx))
        else ""
        if type(lhs) is str
        else 0
    )


def tail_remove(lhs, ctx):
    """Element Ṫ
    (any) -> a[:-1] (All but the last item)
    """
    temp = index(iterable(lhs, ctx=ctx), [0, -1], ctx=ctx)
    if is_sympy(lhs) and all(isinstance(x, int) for x in temp):
        return int("".join(str(x) for x in temp or "0"))
    else:
        return temp


def tangent(lhs, ctx):
    """Element ∆t
    (num) -> tan(a)
    (str) -> tan(expression)
    """
    ts = vy_type(lhs)
    return {
        NUMBER_TYPE: lambda: sympy.nsimplify(sympy.tan(lhs)),
        str: lambda: str(sympy.nsimplify(sympy.tan(make_expression(lhs)))),
    }.get(ts, lambda: vectorise(tangent, lhs, ctx=ctx))()


def to_base(lhs, rhs, ctx):
    """Element τ
    Convert lhs from base 10 to base rhs
    """
    if vy_type(lhs) is not NUMBER_TYPE:
        raise ValueError("to_base only works on numbers")

    if vy_type(rhs) == NUMBER_TYPE:
        rhs = list(range(0, int(rhs)))
    else:
        rhs = iterable(rhs, ctx=ctx)
    if len(rhs) == 1:
        maximal_exponent = lhs
    else:
        maximal_exponent = int(log_mold_multi(lhs, len(rhs), ctx))

    res = []
    for i in range(maximal_exponent, -1, -1):
        digit, remaining = divmod(lhs, len(rhs) ** i)
        res.append(index(rhs, digit, ctx))
        lhs = remaining

    if all(isinstance(x, str) for x in res) and all(len(x) == 1 for x in res):
        return "".join(res)
    return res


def to_degrees(lhs, ctx):
    """Element ∆D
    (num) -> a * (180 / pi)
    """
    ts = vy_type(lhs)
    return {
        NUMBER_TYPE: lambda: lhs * (180 / sympy.pi),
        str: lambda: sympy.N(lhs) * (180 / sympy.pi),
    }.get(ts, lambda: vectorise(to_degrees, lhs, ctx=ctx))()


def to_radians(lhs, ctx):
    """Element ∆R
    (num) -> a * (pi / 180)
    """
    ts = vy_type(lhs)
    return {
        NUMBER_TYPE: lambda: lhs * (sympy.pi / 180),
        str: lambda: sympy.N(lhs) * (sympy.pi / 180),
    }.get(ts, lambda: vectorise(to_radians, lhs, ctx=ctx))()


def totient(lhs, ctx):
    """Element ∆ṫ
    (num) -> Euler's totient function
    (str) -> local minima of a function
    """
    ts = vy_type(lhs)
    return {
        NUMBER_TYPE: lambda: sympy.totient(lhs),
        str: lambda: local_minima(lhs),
    }.get(ts, lambda: vectorise(totient, lhs, ctx=ctx))()


def transliterate(lhs, rhs, other, ctx):
    """Element Ŀ
    (any, any, any) -> transliterate lhs according to the
                       mapping rhs->other
    """
    ts = (vy_type(lhs), vy_type(rhs), vy_type(other))
    if types.FunctionType in ts:
        if ts.count(types.FunctionType) < 2:
            raise TypeError(
                "Repeat while false requires two or three functions"
            )
        # Swap the arguments so that the scalar is always in other if
        # there's a scalar else leave as is

        functions = list(
            filter(lambda x: isinstance(x, types.FunctionType), ts)
        )
        scalars = list(
            filter(lambda x: not isinstance(x, types.FunctionType), ts)
        )

        function, predicate, scalar = functions + scalars

        result = collect_until_false(predicate, function, scalar)
        return safe_apply(function, result[-1], ctx=ctx)

    mapping = dict(vy_zip(iterable(rhs, ctx), iterable(other, ctx), ctx=ctx))

    ret = []

    for item in lhs:
        for x in mapping:
            if non_vectorising_equals(item, x, ctx):
                ret.append(mapping[x])
                break
        else:
            ret.append(item)

    if (
        type(lhs) is str
        and all(isinstance(x, str) for x in ret)
        and all(len(x) == 1 for x in ret)
    ):
        return "".join(ret)
    else:
        return ret


def truthy_indices(lhs, ctx):
    """Element T
    (any) -> indices of truthy elements
    (num) -> lhs * 3
    """
    if vy_type(lhs) in (types.FunctionType, NUMBER_TYPE):
        return multiply(lhs, 3, ctx)

    lhs = iterable(lhs, ctx=ctx)

    @lazylist
    def helper():
        for i, _ in enumerate(lhs):
            if lhs[i]:
                yield i

    return helper()


def uninterleave(lhs, ctx):
    """- element: "y"
    name: Uninterleave
    description: Push every other item of a, and the rest.
    arity: 1
    overloads:
      any: a[::2], a[1::2] (Every second item, the rest)
    vectorise: false
    tests:
      - '["abcde"] : "bd"'
      - "[[1,2,3,4]] : [2,4]"
    """
    lhs = iterable(lhs, ctx=ctx)
    return [
        index(deep_copy(lhs), [None, None, 2], ctx),
        index(lhs, [1, None, 2], ctx),
    ]


def union(lhs, rhs, ctx):
    """Element ∪
    (any, any) -> union of lhs and rhs
    """

    @lazylist
    def gen():
        seen = []
        for item in iterable(lhs, ctx=ctx):
            if item not in seen:
                yield item
                seen.append(item)
        for item in iterable(rhs, ctx=ctx):
            if item not in seen:
                yield item
                seen.append(item)

    return gen()


def uniquify(lhs, ctx):
    """Element U
    (any) -> only unique items of a
    """
    if type(lhs) is str:
        seen = ""
        for item in lhs:
            if item not in seen:
                seen += item
        return seen

    @lazylist
    def f():
        seen = []
        t = iterable(lhs, ctx=ctx)
        for item in t:
            if item not in seen:
                yield item
                seen.append(item)

    return f()


def uniquify_mask(lhs, ctx):
    """Element ÞU
    (any) -> A list of booleans describing which elements of a will
             remain after uniquifying.
    """
    lhs = iterable(lhs, ctx=ctx)
    # TODO (user/cgccuser): Reduce code duplication here?
    if isinstance(lhs, list):
        seen = set()
        mask = []
        for elem in lhs:
            if elem not in seen:
                mask.append(1)
                seen.add(elem)
            else:
                mask.append(0)
        return mask

    @lazylist
    def gen():
        seen = set()
        for elem in lhs:
            if elem not in seen:
                seen.add(elem)
                yield 1
            else:
                yield 0

    return gen()


def untruth(lhs, ctx):
    """Element Þǔ
    (any) -> [int(x in a) for x in range(max(a))]
    """
    lhs = iterable(lhs, ctx=ctx)
    return [int(x in lhs) for x in range(monadic_maximum(lhs, ctx) + 1)]


def unwrap(lhs, ctx):
    """Element Þẇ
    (lst) -> Take a and push a[0]+a[-1] and a[1:-1]
    """
    lhs = iterable(lhs, ctx=ctx)

    if vy_type(lhs) is str:
        return (lhs[0] + lhs[-1], lhs[1:-1])
    else:
        rest = head_remove(tail_remove(lhs, ctx), ctx)
        return ([lhs[0], lhs[-1]], rest)


def vectorise(function, lhs, rhs=None, other=None, explicit=False, ctx=None):
    """
    Maps a function over arguments
    Probably cursed but whatever.
    The explicit argument is mainly for stopping element-wise
    vectorisation happening.
    """
    if other is not None:
        # That is, three argument vectorisation
        # That is:

        ts = primitive_type(lhs), primitive_type(rhs), primitive_type(other)

        simple = {
            (SCALAR_TYPE, SCALAR_TYPE, SCALAR_TYPE): lambda: safe_apply(
                function, lhs, rhs, other, ctx=ctx
            ),
            (SCALAR_TYPE, SCALAR_TYPE, list): lambda: (
                safe_apply(function, lhs, rhs, x, ctx=ctx) for x in other
            ),
            (SCALAR_TYPE, list, SCALAR_TYPE): lambda: (
                safe_apply(function, lhs, x, other, ctx=ctx) for x in rhs
            ),
            (SCALAR_TYPE, list, list): lambda: (
                safe_apply(function, lhs, x, y, ctx=ctx)
                for x, y in vy_zip(rhs, other, ctx=ctx)
            ),
            (list, SCALAR_TYPE, SCALAR_TYPE): lambda: (
                safe_apply(function, x, rhs, other, ctx=ctx) for x in lhs
            ),
            (list, SCALAR_TYPE, list): lambda: (
                safe_apply(function, x, rhs, y, ctx=ctx)
                for x, y in vy_zip(lhs, other, ctx=ctx)
            ),
            (list, list, SCALAR_TYPE): lambda: (
                safe_apply(function, x, y, other, ctx=ctx)
                for x, y in vy_zip(lhs, rhs, ctx=ctx)
            ),
            (list, list, list): lambda: (
                safe_apply(function, x, y, z, ctx=ctx)
                for x, y in vy_zip(lhs, rhs, ctx=ctx)
                for z in other
            ),
        }

        if explicit:
            return LazyList(
                (
                    safe_apply(function, x, rhs, other, ctx=ctx)
                    for x in iterable(lhs, ctx=ctx)
                )
            )
        else:
            return LazyList(simple.get(ts)())
    elif rhs is not None:
        # That is, two argument vectorisation
        ts = primitive_type(lhs), primitive_type(rhs)
        simple = {
            (SCALAR_TYPE, SCALAR_TYPE): lambda: safe_apply(
                function, lhs, rhs, ctx=ctx
            ),
            (SCALAR_TYPE, list): lambda: (
                safe_apply(function, lhs, x, ctx=ctx) for x in rhs
            ),
            (list, SCALAR_TYPE): lambda: (
                safe_apply(function, x, rhs, ctx=ctx) for x in lhs
            ),
            (list, list): lambda: (
                safe_apply(function, x, y, ctx=ctx)
                for x, y in vy_zip(lhs, rhs, ctx=ctx)
            ),
        }

        explicit_dict = {
            (SCALAR_TYPE, SCALAR_TYPE): lambda: (
                safe_apply(function, x, rhs, ctx=ctx) for x in iterable(lhs)
            ),
            (SCALAR_TYPE, list): lambda: (
                safe_apply(function, lhs, x, ctx=ctx) for x in rhs
            ),
            (list, SCALAR_TYPE): lambda: (
                safe_apply(function, x, rhs, ctx=ctx) for x in lhs
            ),
            (list, list): lambda: (
                safe_apply(function, x, rhs, ctx=ctx) for x in lhs
            ),
        }

        if explicit:
            return LazyList(explicit_dict.get(ts)())
        else:
            return LazyList(simple.get(ts)())
    else:
        # That is, single argument vectorisation
        if explicit:
            lhs = iterable(lhs, range, ctx=ctx)
        else:
            lhs = iterable(lhs, ctx=ctx)

        return LazyList((safe_apply(function, x, ctx=ctx) for x in lhs))


def vectorised_not(lhs, ctx):
    """List overload for element †"""
    return {NUMBER_TYPE: lambda: int(not lhs), str: lambda: int(not lhs)}.get(
        vy_type(lhs), lambda: vectorise(vectorised_not, lhs, ctx=ctx)
    )()


def vectorised_sum(lhs, ctx):
    """Element Ṡ
    (any) -> the equivalent of v∑
    """
    return LazyList(
        vy_sum(iterable(x, ctx=ctx), ctx) for x in iterable(lhs, ctx=ctx)
    )


def vertical_join(lhs, rhs=" ", ctx=None):
    """Element §
    any: Transpose a (filling with b), join on newlines
    """
    # Make every list in lhs the same length, padding left with b
    lhs, rhs = iterable(lhs, ctx=ctx), iterable(rhs, ctx=ctx)
    max_length = max(len(x) for x in lhs)
    temp = [
        [rhs] * (len(x) < max_length and max_length - len(x)) + x
        if vy_type(x, simple=True) is list
        else rhs * (len(x) < max_length and max_length - len(x)) + x
        for x in lhs
    ]
    temp = [join(x, "", ctx) for x in transpose(temp, rhs, ctx=ctx)]
    return join(temp, "\n", ctx)


def vertical_mirror(lhs, rhs=None, ctx=None):
    """Element øṁ and øṀ"""
    if type(lhs) is str:
        if rhs:
            temp = [
                s + transliterate(rhs[0], rhs[1], s[::-1], ctx)
                for s in lhs.split("\n")
            ]
            return "\n".join(temp)
        else:
            return "\n".join([mirror(s, ctx) for s in lhs.split("\n")])
    elif vy_type(lhs) == NUMBER_TYPE:
        return mirror(lhs, ctx=ctx)
    else:
        return vectorise(vertical_mirror, lhs, rhs, ctx=ctx)


def vy_abs(lhs, ctx):
    """Elements ȧ
    (num) -> abs(a)
    (str) -> remove whitespace from a
    """
    return {
        NUMBER_TYPE: lambda: abs(lhs),
        str: lambda: "".join(lhs.split()),
    }.get(vy_type(lhs), lambda: vectorise(vy_abs, lhs, ctx=ctx))()


def vy_bin(lhs, ctx):
    """Element b
    (num) -> list of binary digits
    (str) -> binary of each codepoint
    """
    ts = vy_type(lhs)
    return {
        (NUMBER_TYPE): lambda: [int(x) for x in bin(int(lhs))[2:]],
        (str): lambda: vectorise(
            vy_bin, wrapify(chr_ord(lhs, ctx=ctx), None, ctx), ctx=ctx
        ),
    }.get(ts, lambda: vectorise(vy_bin, lhs, ctx=ctx))()


def vy_ceil(lhs, ctx):
    """Element ⌈
    (num) -> ceil(a)
    (str) -> a.split(' ') # split a on spaces
    """
    ts = vy_type(lhs)
    return {
        (NUMBER_TYPE): lambda: math.ceil(lhs),
        (str): lambda: lhs.split(" "),
    }.get(ts, lambda: vectorise(vy_ceil, lhs, ctx=ctx))()


def vy_divmod(lhs, rhs, ctx):
    """Element ḋ
    (num, num) -> [lhs // rhs, lhs % rhs]
    (iterable, num) -> combinations of a with length b
    (str, str) ->  overwrite the start of a with b
    """
    ts = vy_type(lhs, rhs, simple=True)

    return {
        (NUMBER_TYPE, NUMBER_TYPE): lambda: [lhs // rhs, lhs % rhs],
        (NUMBER_TYPE, str): lambda: vyxalify(
            map(vy_sum, itertools.combinations(rhs, lhs))
        ),
        (str, NUMBER_TYPE): lambda: vyxalify(
            map(vy_sum, itertools.combinations(lhs, rhs))
        ),
        (str, str): lambda: rhs + lhs[len(rhs) :],
        (list, NUMBER_TYPE): lambda: vyxalify(itertools.combinations(lhs, rhs)),
        (NUMBER_TYPE, list): lambda: vyxalify(itertools.combinations(rhs, lhs)),
    }.get(ts, lambda: vectorise(vy_divmod, lhs, rhs, ctx=ctx))()


def vy_enumerate(lhs, ctx):
    """Element ė
    (any) -> Zip with a range of the same length
    """
    return LazyList(enumerate(iterable(lhs, ctx=ctx)))


def vy_exec(lhs, ctx):
    """Element Ė
    (str) -> vy_exec(a)
    (num) -> 1 / a

    Beware, this doesn't return a single value, it returns a list!
    If lhs is a str, it executes it and returns an empty list.
    Otherwise, it wraps the result in a singleton list.
    """
    if vy_type(lhs) is str:
        import vyxal.transpile

        stack = ctx.stacks[-1]
        exec(vyxal.transpile.transpile(lhs))
        return []

    def helper(lhs):
        if vy_type(lhs) == NUMBER_TYPE:
            return divide(1, lhs, ctx)
        else:
            return vectorise(helper, lhs, ctx=ctx)

    return [helper(lhs)]


def vy_filter(lhs: Any, rhs: Any, ctx):
    """Element F
    (any, fun) -> Keep elements in a that b is true for
    (any, any) -> Remove elements of a that are in b
    """
    ts = vy_type(lhs, rhs)
    if ts[0] == types.FunctionType:
        return LazyList(
            filter(
                lambda x: safe_apply(lhs, x, ctx=ctx),
                iterable(rhs, range, ctx=ctx),
            )
        )
    elif ts[1] == types.FunctionType:
        return LazyList(
            filter(
                lambda x: safe_apply(rhs, x, ctx=ctx),
                iterable(lhs, range, ctx=ctx),
            )
        )
    elif ts == (str, str):
        return "".join(elem for elem in lhs if elem not in rhs)
    return LazyList(elem for elem in lhs if elem not in rhs)


def vy_floor(lhs, ctx):
    """Element ⌊
    (num) -> floor(a)
    (str) -> integer part of a
    """
    ts = vy_type(lhs)
    return {
        (NUMBER_TYPE): lambda: math.floor(lhs),
        (str): lambda: int(
            "".join([char for char in lhs if char in "0123456789"] or "0")
        ),
    }.get(ts, lambda: vectorise(vy_floor, lhs, ctx=ctx))()


def vy_gcd(lhs, rhs=None, ctx=None):

    ts = vy_type(lhs, rhs)

    if rhs is None:
        return math.gcd(*iterable(lhs, ctx=ctx))
    return {
        (NUMBER_TYPE, NUMBER_TYPE): lambda: math.gcd(lhs, rhs),
        (NUMBER_TYPE, str): lambda: vy_gcd(
            lhs, wrapify(chr_ord(rhs, ctx), None, ctx), ctx=ctx
        ),
        (str, str): lambda: max(
            set(suffixes(lhs, ctx)) & set(suffixes(rhs, ctx)), key=len
        ),
    }.get(ts, lambda: vectorise(vy_gcd, lhs, rhs, ctx=ctx))()


def vy_hex(lhs, ctx):
    """Element H
    (num) -> hex(a)
    (str) -> int(a, 16)
    """
    ts = vy_type(lhs)
    return {
        (NUMBER_TYPE): lambda: hex(lhs)[2:],
        (str): lambda: int(lhs, 16),
    }.get(ts, lambda: vectorise(vy_hex, lhs, ctx=ctx))()


def vy_int(item: Any, base: int = 10, ctx: Context = DEFAULT_CTX):
    """Converts the item to the given base. Lists are treated as if
    each item was a digit.

    Used for multiple elements, and has to be here because it uses
    functions defined only here."""
    t_item = type(item)
    if t_item not in [str, float, int, complex]:
        ret = 0
        for element in item:
            ret = multiply(ret, base, ctx)
            ret = add(ret, element, ctx)
        return ret
    elif t_item is str:
        try:
            return int(item, base)
        except ValueError:
            return 0
    elif t_item is complex:
        return item.real
    elif t_item is float:
        return int(item)
    elif t_item:
        return vy_int(iterable(item, ctx=ctx), base)


def vy_map(lhs, rhs, ctx):
    """Element M
    (any, fun) -> apply function b to each element of a
    (any, any) -> a paired with each item of b
    """
    ts = vy_type(lhs, rhs)
    if types.FunctionType not in ts:
        return LazyList([[lhs, x] for x in iterable(rhs, range, ctx=ctx)])

    function, itr = (rhs, lhs) if ts[-1] is types.FunctionType else (lhs, rhs)
    itr = iterable(itr, range, ctx=ctx)

    @lazylist
    def gen():
        for element in itr:
            yield safe_apply(function, element, ctx=ctx)

    return gen()


def vy_sort(lhs, ctx):
    """
    (any) -> sorted(a)
    """
    # This one deviates from the usual type dictionary, because lambas
    # just don't cut it.
    if isinstance(lhs, int):
        if lhs >= 0:
            return int("".join(sorted(str(lhs))))
        else:
            return int("".join(sorted(str(-lhs)))) * -1
    if vy_type(lhs) == NUMBER_TYPE:
        sign = 1 if lhs >= 0 else -1
        number = str(sympy.N(abs(lhs), 15))
        parts = ["".join(sorted(x.strip("0"))) for x in number.split(".")]
        return sympy.nsimplify(".".join(parts), rational=True) * sign

    elif isinstance(lhs, str):
        return "".join(sorted(lhs))
    else:
        return LazyList(sorted(lhs))


def vy_str(lhs, ctx=None):
    """Element S
    (any) -> str(s)
    """
    ts = vy_type(lhs)
    return {
        (NUMBER_TYPE): lambda: str(sympy.nsimplify(lhs, rational=True))
        if ctx is not None and not ctx.print_decimals
        else str(eval(sympy.pycode(sympy.nsimplify(lhs)))),
        (str): lambda: lhs,  # wow so complex and hard to understand /s
        (types.FunctionType): lambda: vy_str(
            safe_apply(lhs, *ctx.stacks[-1], ctx=ctx), ctx
        ),
    }.get(
        ts,
        lambda: ("⟨ " if ctx.vyxal_lists else "[")
        + (" | " if ctx.vyxal_lists else ", ").join(
            map(
                lambda x: vy_repr(x, ctx),
                list(lhs) or [],
            )
        )
        + (" ⟩" if ctx.vyxal_lists else "]"),
    )()


def vy_sum(lhs, ctx=None):
    """Element ∑
    (any) -> reduce a by addition
    """
    return foldl(add, iterable(lhs, ctx=ctx), ctx=ctx)


def vy_print(lhs, end="\n", ctx=None):
    """Element ,
    (any) -> send to stdout
    """
    ctx.printed = True
    ts = vy_type(lhs)

    if ts is LazyList:
        lhs.output(end, ctx)
    elif ts is list:
        vy_print(vy_str(lhs, ctx=ctx), end, ctx)
    elif ts is types.FunctionType:
        res = lhs(ctx.stacks[-1], lhs, ctx=ctx)[
            -1
        ]  # lgtm[py/call-to-non-callable]
        vy_print(res, ctx=ctx)
    else:
        if is_sympy(lhs):
            if ctx.print_decimals:
                lhs = eval(sympy.pycode(sympy.nsimplify(lhs)))
            else:
                lhs = sympy.nsimplify(sympy.N(lhs, 50), rational=True)
        if ctx.online:
            ctx.online_output[1] += vy_str(lhs, ctx=ctx) + end
        else:
            print(lhs, end=end)


def vy_reduce(lhs, rhs, ctx):
    """Element R
    (any, fun) -> Reduce a by function b
    (fun, any) -> Reduce b by function a
    """
    ts = vy_type(lhs, rhs)
    return {
        (ts[0], types.FunctionType): lambda: foldl(
            rhs, iterable(lhs, ctx=ctx), ctx=ctx
        ),
        (types.FunctionType, ts[1]): lambda: foldl(
            lhs, iterable(rhs, ctx=ctx), ctx=ctx
        ),
    }.get(ts)()


def vy_repr(lhs, ctx):
    ts = vy_type(lhs)
    return {
        (NUMBER_TYPE): lambda: vy_str(lhs, ctx),
        (str): lambda: "`" + lhs.replace("`", "\\`") + "`",
        (types.FunctionType): lambda: vy_repr(
            safe_apply(lhs, *ctx.stacks[-1], ctx=ctx), ctx
        )
        # actually make the repr kinda make sense
    }.get(
        ts,
        lambda: ("⟨ " if ctx.vyxal_lists else "[")
        + (" | " if ctx.vyxal_lists else ", ").join(
            map(
                lambda x: vy_repr(x, ctx),
                list(lhs) or [],
            )
        )
        + (" ⟩" if ctx.vyxal_lists else "]"),
    )()


def vy_round(lhs, ctx):
    """Element ṙ
    (num) -> round(a)
    (str) -> quad palindromize with overlap
    (lst) -> vectorised
    """
    ts = vy_type(lhs)
    return {
        NUMBER_TYPE: lambda: round(lhs),
        str: lambda: vertical_mirror(lhs, ctx=ctx)
        + "\n"
        + vertical_mirror(lhs, ctx=ctx)[::-1],
    }.get(ts, vectorise(vy_round, lhs, ctx=ctx))()


def vy_type(item, rhs=None, other=None, simple=False):
    """
    Get the Vyxal-friendly type(s) of 1-3 values.
    If only `item` is given, returns the Vyxal type of `item`.
    If both`item` and `rhs` or all three (`item`, `rhs`, and `other`)
    are given, then it returns a tuple containing their types.

    Returns `list` for lists
    Returns `str` for strings
    Returns `NUMBER_TYPE` if a value is int, complex, float, or sympy
    Returns `LazyList` for `LazyList`s if `simple` is `False`
      (the default) but `list` if `simple` is `True`
    """
    if other is not None:
        return (
            vy_type(item, simple=simple),
            vy_type(rhs, simple=simple),
            vy_type(other, simple=simple),
        )
    elif rhs is not None:
        return (vy_type(item, simple=simple), vy_type(rhs, simple=simple))
    elif (x := type(item)) in (int, complex, float) or is_sympy(item):
        assert x is not float
        return NUMBER_TYPE
    elif simple and isinstance(item, LazyList):
        return list
    else:
        return x


def vy_zip(lhs, rhs, ctx):
    """Element Z
    (any, any) -> zip(a, b)
    (any, fun) -> zip(a,map(b,a)) (Zipmap, map and zip)
    """
    if isinstance(lhs, types.FunctionType):
        return vy_zip(
            rhs,
            LazyList(map(lambda x: safe_apply(lhs, x, ctx=ctx), rhs)),
            ctx=ctx,
        )
    elif isinstance(rhs, types.FunctionType):
        return vy_zip(
            lhs,
            LazyList(map(lambda x: safe_apply(rhs, x, ctx=ctx), lhs)),
            ctx=ctx,
        )
    else:

        @lazylist
        def f():
            left = iter(iterable(lhs))
            right = iter(iterable(rhs))
            while True:
                exhausted = 0
                try:
                    left_item = next(left)
                except StopIteration:
                    left_item = 0
                    exhausted += 1

                try:
                    right_item = next(right)
                except StopIteration:
                    right_item = 0
                    exhausted += 1
                if exhausted == 2:
                    break
                else:
                    yield [left_item, right_item]

        return f()


def wrap(lhs, rhs, ctx):
    """Element ẇ
    (any, num) -> a wrapped in chunks of length b
    (any, fun) -> Apply b to every second item of a
    (fun, any) -> Apply a to every second item of b
    (str, str) -> split a on first occurance of b
    """
    # Because textwrap.wrap doesn't consistently play nice with spaces
    ts = vy_type(lhs, rhs)
    if types.FunctionType in ts:
        function, vector = (
            (lhs, rhs) if ts[0] is types.FunctionType else (rhs, lhs)
        )
        return LazyList(
            safe_apply(function, vector[i], ctx=ctx) if i % 2 else vector[i]
            for i in range(len(vector))
        )

    else:
        if ts == (str, str):
            return list(lhs.partition(rhs)[::2])

        else:
            vector, chunk_size = (
                (iterable(lhs, ctx=ctx), rhs)
                if ts[1] == NUMBER_TYPE or all(isinstance(x, int) for x in rhs)
                else (iterable(rhs, ctx=ctx), lhs)
            )
            if vy_type(rhs, simple=True) is list:

                @LazyList
                def gen():
                    slice_start = 0
                    for pos in rhs:
                        yield index(
                            iterable(lhs, ctx=ctx),
                            [slice_start, slice_start + pos],
                            ctx,
                        )
                        slice_start += pos

                return gen()

            ret, temp = [], []

            for item in vector:
                temp.append(item)
                if len(temp) == chunk_size:
                    if all(type(x) is str for x in temp):
                        ret.append("".join(temp))
                    else:
                        ret.append(temp[::])
                    temp = []

            if len(temp) < chunk_size and temp:
                if all(type(x) is str for x in temp):
                    ret.append("".join(temp))
                else:
                    ret.append(temp[::])
            return ret


def zero_matrix(lhs, ctx):
    """Element Þm
    Return a matrix with dimensions each item of a, where the first is the
    innermost and the last is the outermost
    """
    mat = []
    temp = 0
    for ind in iterable(lhs, ctx=ctx):
        mat = []
        for _ in range(ind):
            mat.append(temp)
        temp = deep_copy(mat)

    return mat


def zero_slice(lhs, rhs, ctx):
    """Element Ẏ
    (any, num) -> a[0:b]
    (num, any) -> b[0:a]
    (str, str) -> regex.findall(pattern=a,string=b) (Find all matches for a regex)
    """
    ts = vy_type(lhs, rhs)
    return {
        (ts[0], NUMBER_TYPE): lambda: index(
            iterable(lhs, ctx=ctx), [0, rhs], ctx=ctx
        ),
        (NUMBER_TYPE, ts[1]): lambda: index(
            iterable(rhs, ctx=ctx), [0, lhs], ctx=ctx
        ),
        (str, str): lambda: re.findall(lhs, rhs),
    }.get(ts, lambda: vectorise(zero_slice, lhs, rhs, ctx=ctx))()


def zfiller(lhs, rhs, ctx):
    """Element ∆Z
    zfill to rhs
    """
    ts = vy_type(lhs, rhs)
    return {
        (NUMBER_TYPE, str): lambda: rhs.zfill(lhs),
        (str, NUMBER_TYPE): lambda: lhs.zfill(rhs),
        (NUMBER_TYPE, list): lambda: [0 for i in range(max(0, lhs - len(rhs)))]
        + rhs,
        (list, NUMBER_TYPE): lambda: [0 for i in range(max(0, rhs - len(lhs)))]
        + lhs,
        (str, str): lambda: lhs.zfill(len(rhs)),
    }.get(ts, lambda: vectorise(zfiller, lhs, rhs, ctx=ctx))()


elements: dict[str, tuple[str, int]] = {
    "¬": process_element("sympy.nsimplify(int(not lhs))", 1),
    "∧": process_element("lhs and rhs", 2),
    "⟑": process_element("rhs and lhs", 2),
    "∨": process_element("lhs or rhs", 2),
    "⟇": process_element(remove_at_index, 2),
    "÷": (
        "lhs = pop(stack, 1, ctx); stack += iterable(lhs, ctx=ctx)",
        1,
    ),
    "×": process_element("'*'", 0),
    "•": process_element(log_mold_multi, 2),
    "†": (
        "top = function_call(stack, ctx)\n"
        + "if top is not None: stack.append(top)",
        1,
    ),
    "€": process_element(split_on, 2),
    "½": process_element(halve, 1),
    "↔": process_element(combinations_with_replacement, 2),
    "¢": process_element(infinite_replace, 3),
    "⌐": process_element(complement, 1),
    "æ": process_element(is_prime, 1),
    "ʀ": process_element(inclusive_zero_range, 1),
    "ʁ": process_element(exclusive_zero_range, 1),
    "ɾ": process_element(inclusive_one_range, 1),
    "ɽ": process_element(exclusive_one_range, 1),
    "ƈ": process_element(n_choose_r, 2),
    "∞": process_element(palindromise, 1),
    "!": process_element("len(stack)", 0),
    '"': process_element("[lhs, rhs]", 2),
    "$": (
        "rhs, lhs = pop(stack, 2, ctx); stack.append(rhs); "
        "stack.append(lhs)",
        2,
    ),
    "%": process_element(modulo, 2),
    "*": process_element(multiply, 2),
    "+": process_element(add, 2),
    ",": ("top = pop(stack, 1, ctx); vy_print(top, ctx=ctx)", 1),
    "-": process_element(subtract, 2),
    "/": process_element(divide, 2),
    ":": (
        "top = pop(stack, 1, ctx); stack.append(deep_copy(top)); "
        "stack.append(top)",
        1,
    ),
    "<": process_element(less_than, 2),
    "=": process_element(equals, 2),
    ">": process_element(greater_than, 2),
    "?": (
        "ctx.use_top_input = True; lhs = get_input(ctx); "
        "ctx.use_top_input = False; stack.append(lhs)",
        0,
    ),
    "A": process_element(all_true, 1),
    "B": process_element("vy_int(lhs, 2)", 1),
    "C": process_element(chr_ord, 1),
    "D": (
        "top = pop(stack, 1, ctx); stack.append(top);"
        "stack.append(deep_copy(top)); stack.append(deep_copy(top));",
        1,
    ),
    "E": process_element(exp2_or_eval, 1),
    "F": process_element(vy_filter, 2),
    "G": process_element(monadic_maximum, 1),
    "H": process_element(vy_hex, 1),
    "I": process_element(into_two, 1),
    "J": process_element(merge, 2),
    "K": process_element(divisors_or_prefixes, 1),
    "L": process_element(length, 1),
    "M": process_element(vy_map, 2),
    "N": process_element(negate, 1),
    "O": process_element(count_item, 2),
    "P": process_element(strip, 2),
    "Q": process_element("exit()", 0),
    "R": (
        "if len(stack) > 1 and types.FunctionType "
        "in vy_type(stack[-1], stack[-2]):\n"
        "    rhs, lhs = pop(stack, 2, ctx);"
        "    stack.append(vy_reduce(lhs, rhs, ctx))\n"
        "else:\n"
        "    stack.append(vectorise(reverse, pop(stack, 1, ctx), ctx=ctx))",
        2,
    ),
    "S": process_element(vy_str, 1),
    "T": process_element(truthy_indices, 1),
    "U": process_element(uniquify, 1),
    "V": process_element(replace, 3),
    "W": (
        "temp = list(deep_copy(stack))\n"
        "pop(stack, len(stack), ctx)\n"
        "stack.append(temp); print(stack)",
        0,
    ),
    # X doesn't need to be implemented here, because it's already a structure
    "Y": process_element(interleave, 2),
    "Z": process_element(vy_zip, 2),
    "^": ("stack += wrapify(stack, len(stack), ctx)", 0),
    "_": ("pop(stack, 1, ctx)", 1),
    "a": process_element(any_true, 1),
    "b": process_element(vy_bin, 1),
    "c": process_element(contains, 2),
    "d": process_element("multiply(lhs, 2, ctx)", 1),
    "e": process_element(exponent, 2),
    "f": process_element(deep_flatten, 1),
    "g": process_element(monadic_minimum, 1),
    "h": process_element(head, 1),
    "i": process_element(index, 2),
    "j": process_element(join, 2),
    "l": process_element(overlapping_groups, 2),
    "m": process_element(mirror, 1),
    "n": process_element("ctx.context_values[-1]", 0),
    "o": process_element(remove, 2),
    "p": process_element(prepend, 2),
    "q": process_element(quotify, 1),
    "r": process_element(orderless_range, 2),
    "s": process_element(vy_sort, 1),
    "t": process_element(tail, 1),
    "u": process_element("-1", 0),
    "w": process_element("[lhs]", 1),
    "x": process_element("", 2),
    "y": ("stack += uninterleave(pop(stack, 1, ctx), ctx)", 1),
    "z": process_element("vy_zip(lhs, deep_copy(lhs), ctx)", 1),
    "↑": process_element(max_by_tail, 1),
    "↓": process_element(min_by_tail, 1),
    "∴": process_element(dyadic_maximum, 2),
    "∵": process_element(dyadic_minimum, 2),
    "∷": process_element(parity, 1),
    "¤": process_element("''", 0),
    "ð": process_element("' '", 0),
    "β": process_element(from_base, 2),
    "τ": process_element(to_base, 2),
    "›": process_element(increment, 1),
    "‹": process_element(decrement, 1),
    "ȧ": process_element(vy_abs, 1),
    "ḃ": process_element(boolify, 1),
    "ċ": process_element(is_falsey, 1),
    "ḋ": process_element(vy_divmod, 2),
    "ė": process_element(vy_enumerate, 1),
    "ḟ": process_element(find, 2),
    "ġ": (
        "top = pop(stack, 1, ctx)\n"
        "if vy_type(top, simple=True) is list:\n"
        "    stack.append(vy_gcd(top, ctx=ctx))\n"
        "else:\n"
        "    stack.append(vy_gcd(pop(stack, 1, ctx), top, ctx))\n",
        2,
    ),
    "ḣ": (
        "top = iterable(pop(stack, 1, ctx), ctx=ctx);"
        " stack.append(head(top, ctx));"
        " stack.append(top[1:])",
        1,
    ),
    "ḭ": process_element(integer_divide, 2),
    "ŀ": process_element(ljust, 3),
    "ṁ": process_element(mean, 1),
    "ṅ": process_element(first_integer, 1),
    "ȯ": process_element(slice_from, 2),
    "ṗ": process_element(powerset, 1),
    "ṙ": process_element(vy_round, 1),
    "ṡ": process_element(sort_by, 2),
    "ṫ": (
        "top = iterable(pop(stack, 1, ctx), ctx=ctx);"
        " stack.append(index(top, [None, -1], ctx));"
        " stack.append(tail(top, ctx))",
        1,
    ),
    "ẇ": process_element(wrap, 2),
    "ẋ": process_element(repeat, 2),
    "ẏ": process_element("LazyList(range(0, len(iterable(lhs, ctx))))", 1),
    "ż": process_element("LazyList(range(1, len(iterable(lhs, ctx)) + 1))", 1),
    "√": process_element(square_root, 1),
    "₀": process_element("10", 0),
    "₁": process_element("100", 0),
    "₂": process_element(is_even, 1),
    "₃": process_element(is_divisible_by_three, 1),
    "₄": process_element("26", 0),
    "₅": (
        "top = pop(stack, 1, ctx); stack += is_divisible_by_five(top, ctx)",
        1,
    ),
    "₆": process_element("64", 0),
    "₇": process_element("128", 0),
    "₈": process_element("256", 0),
    "¶": process_element("'\\n'", 0),
    "⁋": process_element(join_newlines, 1),
    "§": process_element(vertical_join, 1),
    "ε": process_element(absolute_difference, 2),
    "¡": process_element(factorial, 1),
    "∑": process_element(vy_sum, 1),
    "¦": process_element(cumulative_sum, 1),
    "≈": process_element(all_equal, 1),
    "Ȧ": process_element(assign_iterable, 3),
    "Ḃ": (
        "top = pop(stack, 1, ctx); stack.append(deep_copy(top)); "
        "stack.append(reverse(top, ctx))",
        1,
    ),
    "Ċ": process_element(counts, 1),
    "Ḋ": (
        "rhs, lhs = pop(stack, 2, ctx); stack += is_divisible(lhs, rhs, ctx)",
        2,
    ),
    "Ė": (
        "stack += vy_exec(pop(stack, 1, ctx), ctx)",
        1,
    ),
    "Ḟ": process_element(gen_from_fn, 2),
    "Ġ": process_element(group_consecutive, 1),
    "Ḣ": process_element(head_remove, 1),
    "İ": process_element(index_indices_or_cycle, 2),
    "Ŀ": process_element(transliterate, 3),
    "Ṁ": process_element(insert_or_map_nth, 3),
    "Ṅ": process_element(integer_parts_or_join_spaces, 1),
    "Ȯ": (
        "if len(stack) > 1: stack.append(index(stack, -2, ctx))\n"
        "else: stack.append(get_input(ctx))",
        0,
    ),
    "Ṗ": process_element(permutations, 1),
    "Ṙ": process_element(reverse, 1),
    "Ṡ": process_element(vectorised_sum, 1),
    "Ṫ": process_element(tail_remove, 1),
    "Ẇ": process_element(split_keep, 2),
    "Ẋ": process_element(cartesian_product, 2),
    "Ẏ": process_element(zero_slice, 2),
    "Ż": process_element(one_slice, 2),
    "⁰": process_element("ctx.inputs[0][0][-1]", 0),
    "¹": process_element("ctx.inputs[0][0][-2]", 0),
    "²": process_element(square, 1),
    "∇": (
        "third, second, first = pop(stack, 3, ctx); "
        "stack.append(third); stack.append(first); "
        "stack.append(second)",
        3,
    ),
    "⌈": process_element(vy_ceil, 1),
    "⌊": process_element(vy_floor, 1),
    "¯": process_element(deltas, 1),
    "±": process_element(sign_of, 1),
    "₴": ("top = pop(stack, 1, ctx); vy_print(top, end='', ctx=ctx)", 1),
    "…": (
        "top = pop(stack, 1, ctx); "
        "vy_print(top, end='\\n', ctx=ctx); stack.append(top)",
        1,
    ),
    "□": (
        "if ctx.inputs[0]: stack.append(ctx.inputs[0][0])\n"
        "else:\n"
        "    input_list, temp = [], input()\n"
        "    while temp:\n"
        "        input_list.append(vy_eval(temp))\n"
        "        temp = input()",
        0,
    ),
    "↳": process_element(right_bit_shift, 2),
    "↲": process_element(left_bit_shift, 2),
    "⋏": process_element(bitwise_and, 2),
    "⋎": process_element(bitwise_or, 2),
    "꘍": process_element(bitwise_xor, 2),
    "ꜝ": process_element(bitwise_not, 1),
    "℅": process_element(random_choice, 1),
    "≤": process_element(less_than_or_equal, 2),
    "≥": process_element(greater_than_or_equal, 2),
    "≠": process_element(not_equals, 2),
    "⁼": process_element(non_vectorising_equals, 2),
    "∪": process_element(union, 2),
    "∩": process_element(transpose, 1),
    "⊍": process_element(symmetric_difference, 2),
    "£": ("ctx.register = pop(stack, 1, ctx)", 1),
    "¥": process_element("ctx.register", 0),
    "⇧": process_element(grade_up, 1),
    "⇩": process_element(grade_down, 1),
    "Ǎ": process_element(remove_non_alphabets, 1),
    "ǎ": process_element(substrings, 1),
    "Ǐ": process_element(prime_factorisation, 1),
    "ǐ": process_element(prime_factors, 1),
    "Ǒ": process_element(multiplicity, 2),
    "ǒ": process_element(modulo_3, 1),
    "Ǔ": (
        "rhs = pop(stack, 1, ctx)\n"
        + "if vy_type(rhs) == NUMBER_TYPE: \n"
        + "    lhs = pop(stack, 1, ctx)\n"
        + "    stack.append(merge(index(lhs, [rhs, None, None], ctx), "
        + "index(lhs, [None, rhs, None], ctx), ctx))\n"
        + "else:\n"
        + "    stack.append(merge(index(rhs, [1, None, None], ctx), "
        + "index(rhs, 0, ctx), ctx))\n",
        2,
    ),
    "ǔ": (
        "rhs = pop(stack, 1, ctx)\n"
        + "if vy_type(rhs) == NUMBER_TYPE: \n"
        + "    lhs = pop(stack, 1, ctx)\n"
        + "    stack.append(merge(index(lhs, [-rhs, None, None], ctx), "
        + "index(lhs, [None, -rhs, None], ctx), ctx))\n"
        + "else:\n"
        + "    stack.append(merge(index(rhs, -1, ctx), "
        + "index(rhs, [None, -1, None], ctx), ctx))\n",
        2,
    ),
    "↵": process_element(newline_split, 1),
    "¼": process_element("ctx.global_array.pop()", 0),
    "⅛": ("lhs = pop(stack,1,ctx); ctx.global_array.append(lhs)", 1),
    "¾": process_element("list(deep_copy(ctx.global_array))", 0),
    "Π": process_element(product, 1),
    "„": (
        "temp = wrapify(stack, len(stack), ctx)[::-1]; "
        "stack += temp[1:] + [temp[0]]",
        0,
    ),
    "‟": (
        "temp = wrapify(stack, len(stack), ctx)[::-1]; "
        "stack += [temp[-1]] + temp[:-1]",
        0,
    ),
    "∆²": process_element(is_square, 1),
    "∆c": process_element(cosine, 1),
    "∆C": process_element(arccos, 1),
    "∆s": process_element(sine, 1),
    "∆S": process_element(arcsin, 1),
    "∆t": process_element(tangent, 1),
    "∆T": process_element(arctan, 1),
    "∆q": process_element(quadratic_solver, 2),
    "∆Q": process_element(general_quadratic_solver, 2),
    "∆P": process_element(polynomial_roots, 1),
    "∆ƈ": process_element(n_pick_r, 2),
    "∆i": process_element(nth_pi, 1),
    "∆ė": process_element(nth_e, 1),
    "∆I": process_element("pi_digits(lhs)", 1),
    "∆Ė": process_element(e_digits, 1),
    "∆f": process_element("sympy.fibonacci(lhs + 1)", 1),
    "∆±": process_element(copy_sign, 2),
    "∆K": process_element(divisor_sum, 1),
    "∆e": process_element(expe, 1),
    "∆E": process_element(expe_minus_1, 1),
    "∆L": process_element(natural_log, 1),
    "∆l": process_element(log_2, 1),
    "∆τ": process_element(log_10, 1),
    "∆d": process_element(euclidean_distance, 2),
    "∆D": process_element(to_degrees, 1),
    "∆R": process_element(to_radians, 1),
    "∆Ṗ": process_element(next_prime, 1),
    "∆ṗ": process_element(prev_prime, 1),
    "∆p": process_element(nearest_prime, 1),
    "∆ṙ": process_element(polynomial_from_roots, 1),
    "∆W": process_element(round_to, 2),
    "∆Ŀ": (
        "top = pop(stack, 1, ctx)\n"
        "if vy_type(top, simple=True) is list:\n"
        "    stack.append(lowest_common_multiple(top, ctx=ctx))\n"
        "else:\n"
        "    stack.append(lowest_common_multiple(pop(stack, 1, ctx), top, ctx))\n",
        2,
    ),
    "∆Z": process_element(zfiller, 2),
    "∆ċ": process_element(nth_cardinal, 1),
    "∆o": process_element(nth_ordinal, 1),
    "∆M": process_element(mode, 1),
    "∆ṁ": process_element(median, 1),
    "∆ṫ": process_element(totient, 1),
    "∆Ċ": process_element(polynomial_expr_from_coeffs, 1),
    "∆¢": process_element(carmichael_function, 1),
    "øḂ": process_element(angle_bracketify, 1),
    "øḃ": process_element(curly_bracketify, 1),
    "øb": process_element(parenthesise, 1),
    "øB": process_element(bracketify, 1),
    "øβ": process_element(brackets_balanced, 1),
    "øc": process_element(base_255_string_compress, 1),
    "øC": process_element(base_255_number_compress, 1),
    "øĊ": process_element(center, 1),
    "ød": process_element(run_length_decoding, 1),
    "øD": process_element(optimal_compress, 1),
    "øḋ": process_element("str(eval(sympy.pycode(lhs)))", 1),
    "øe": process_element(run_length_encoding, 1),
    "ø↲": process_element(custom_pad_left, 3),
    "ø↳": process_element(custom_pad_right, 3),
    "øM": process_element(flip_brackets_vertical_palindromise, 1),
    "øṁ": process_element(vertical_mirror, 1),
    "øṀ": process_element(flip_brackets_vertical_mirror, 1),
    "øW": process_element(group_on_words, 1),
    "øP": process_element(pluralise_count, 2),
    "øp": process_element(starts_with, 2),
    "øṖ": process_element(all_partitions, 1),
    "øo": process_element(remove_until_no_change, 2),
    "øV": process_element(replace_until_no_change, 3),
    "øF": process_element(factorial_of_range, 1),
    "øṙ": process_element(regex_sub, 3),
    "øṘ": process_element(roman_numeral, 1),
    "Þ*": process_element(cartesian_over_list, 1),
    "Þo": process_element(infinite_ordinals, 0),
    "Þc": process_element(infinite_cardinals, 0),
    "Þp": process_element(infinite_primes, 0),
    "Þx": process_element(all_combos, 1),
    "Þ×": process_element(all_combos_with_replacement, 1),
    "Þu": process_element(all_unique, 1),
    "ÞẊ": process_element(cartesian_power, 2),
    "ÞB": process_element(rand_bits, 1),
    "ÞU": process_element(uniquify_mask, 1),
    "Þf": (
        "rhs = pop(stack, 1, ctx)\n"
        "if vy_type(rhs) != NUMBER_TYPE:\n"
        "    stack.append(flatten_by(rhs, 1, ctx))\n"
        "else:\n"
        "    stack.append(flatten_by(pop(stack, 1, ctx), rhs, ctx))\n",
        2,
    ),
    "Þǔ": process_element(untruth, 1),
    "Þi": process_element(multi_dimensional_index, 2),
    "Þḟ": process_element(multi_dimensional_search, 2),
    "Þm": process_element(zero_matrix, 1),
    "Þ…": process_element(evenly_distribute, 2),
    "Þ<": process_element(all_less_than_increasing, 2),
    "ÞD": process_element(all_diagonals, 1),
    "ÞS": process_element(sublists, 1),
    "ÞṪ": process_element(transpose, 2),
    "ÞṀ": process_element(matrix_multiply, 2),
    "Þ•": process_element(dot_product, 2),
    "ÞḊ": process_element(matrix_determinant, 1),
    "Þ\\": process_element(anti_diagonal, 1),
    "Þ/": process_element(diagonal, 1),
    "Þ↓": process_element(min_by_function, 2),
    "Þ↑": process_element(max_by_function, 2),
    "ÞZ": process_element(coords_deepmap, 2),
    "ÞF": process_element(fibonaacis, 0),
    "Þ!": process_element(factorials, 0),
    "Þ℅": process_element(shuffle, 1),
    "ÞC": process_element(foldl_columns, 2),
    "ÞR": process_element(foldl_rows, 2),
    "Þṁ": process_element(mold_special, 2),
    "ÞM": process_element(maximal_indices, 1),
    "Þ∞": process_element(infinite_positives, 0),
    "Þ∴": process_element(element_wise_dyadic_maximum, 2),
    "Þ∵": process_element(element_wise_dyadic_minimum, 2),
    "Þs": process_element(all_slices, 2),
    "Þ¾": ("ctx.global_array = []", 0),
    "Þr": process_element(sans_last_prepend_zero, 1),
    "ÞR": process_element(cumul_sum_sans_last_prepend_zero, 1),
    "Þẇ": (
        "res = unwrap(pop(stack, 1, ctx), ctx); "
        "stack.append(res[0]); stack.append(res[1])",
        1,
    ),
    "¨□": process_element(parse_direction_arrow_to_integer, 1),
    "¨^": process_element(parse_direction_arrow_to_vector, 1),
    "¨,": ("top = pop(stack, 1, ctx); vy_print(top, end=' ', ctx=ctx)", 1),
    "¨…": (
        "top = pop(stack, 1, ctx); vy_print(top, end=' ', ctx); "
        "stack.append(top)",
        1,
    ),
    "¨M": process_element(apply_at, 3),
    "¨U": ("if ctx.online: stack.append(request(pop(stack, 1, ctx), ctx))", 1),
    "¨>": process_element(strict_greater_than, 2),
    "¨<": process_element(strict_less_than, 2),
    "¨ẇ": ("stack.append(wrapify(stack, pop(stack, 1, ctx), ctx)[::-1])", 1),
    "kA": process_element('"ABCDEFGHIJKLMNOPQRSTUVWXYZ"', 0),
    "ke": process_element("sympy.E", 0),
    "kf": process_element('"Fizz"', 0),
    "kb": process_element('"Buzz"', 0),
    "kF": process_element('"FizzBuzz"', 0),
    "kH": process_element('"Hello, World!"', 0),
    "kh": process_element('"Hello World"', 0),
    "k1": process_element("1000", 0),
    "k2": process_element("10000", 0),
    "k3": process_element("100000", 0),
    "k4": process_element("1000000", 0),
    "ka": process_element('"abcdefghijklmnopqrstuvwxyz"', 0),
    "kL": process_element(
        '"abcdefghijklmnopqrstuvwxyzABCDEFGHIJKLMNOPQRSTUVWXYZ"', 0
    ),
    "kd": process_element('"0123456789"', 0),
    "k6": process_element('"0123456789abcdef"', 0),
    "k^": process_element('"0123456789ABCDEF"', 0),
    "ko": process_element('"01234567"', 0),
    "kp": process_element("string.punctuation", 0),
    "kP": process_element(
        '"0123456789abcdefghijklmnopqrstuvwxyzABCDEFGHIJKLMNOPQRSTUVWXYZ'
        '!\\"#$%&\\\'()*+,-./:;<=>?@[\\\\]^_`{|}~"',
        0,
    ),
    "kw": process_element('" \\t\\n\\r\\u000b\\u000c"', 0),
    "kr": process_element(
        '"0123456789abcdefghijklmnopqrstuvwxyzABCDEFGHIJKLMNOPQRSTUVWXYZ"', 0
    ),
    "kB": process_element(
        '"ABCDEFGHIJKLMNOPQRSTUVWXYZabcdefghijklmnopqrstuvwxyz"', 0
    ),
    "kZ": process_element('"ZYXWVUTSRQPONMLKJIHGFEDCBA"', 0),
    "kz": process_element(' "zyxwvutsrqponmlkjihgfedcba"', 0),
    "kl": process_element(
        '"ZYXWVUTSRQPONMLKJIHGFEDCBAzyxwvutsrqponmlkjihgfedcba"', 0
    ),
    "ki": process_element("sympy.pi", 0),
    "kn": process_element("math.nan", 0),
    "kg": process_element("sympy.nsimplify('1/2 + sqrt(5)/2')", 0),
    "kD": process_element('datetime.now().strftime("%Y-%m-%d")', 0),
    "kN": process_element(
        'LazyList(eval(datetime.now().strftime("[%H,%M,%S]")))', 0
    ),
    "kḋ": process_element('datetime.now().strftime("%d/%m/%Y")', 0),
    "kḊ": process_element('datetime.now().strftime("%m/%d/%Y")', 0),
    "kð": process_element(
        'LazyList(eval(datetime.now().strftime("[%d,%m,%Y]")))', 0
    ),
    "kβ": process_element('"{}[]<>()"', 0),
    "kḂ": process_element('"()[]{}"', 0),
    "kḃ": process_element("'([{'", 0),
    "kß": process_element('"()[]"', 0),
    "k≤": process_element('"([{<"', 0),
    "k≥": process_element('")]}"', 0),
    "kΠ": process_element('")]}>"', 0),
    "kv": process_element('"aeiou"', 0),
    "kV": process_element('"AEIOU"', 0),
    "k∨": process_element('"aeiouAEIOU"', 0),
    "k⟇": process_element("vyxal.encoding.codepage", 0),
    "k½": process_element("LazyList([1,2])", 0),
    "kḭ": process_element("2 ** 32", 0),
    "k₁": process_element("LazyList([1, 1])", 0),
    "k+": process_element("LazyList([1, -1])", 0),
    "k-": process_element("LazyList([-1, 1])", 0),
    "k≈": process_element("LazyList([0, 1])", 0),
    "k/": process_element('"/\\\\"', 0),
    "kR": process_element("360", 0),
    "kW": process_element('"https://"', 0),
    "k℅": process_element('"http://"', 0),
    "k↳": process_element('"https://www."', 0),
    "k²": process_element('"http://www."', 0),
    "k¶": process_element("512", 0),
    "k⁋": process_element("1024", 0),
    "k¦": process_element("2048", 0),
    "kṄ": process_element("4096", 0),
    "kṅ": process_element("8192", 0),
    "k¡": process_element("2 ** 14", 0),
    "kε": process_element("2 ** 15", 0),
    "k₴": process_element("2 ** 16", 0),
    "k×": process_element("2 ** 31", 0),
    "k⁰": process_element('"bcdfghjklmnpqrstvwxyz"', 0),
    "k¹": process_element('"bcdfghjklmnpqrstvwxz"', 0),
    "kT": process_element('"[]<>-+.,"', 0),
    "kṗ": process_element('LazyList(["()","[]","{}","<>"])', 0),
    "kṖ": process_element('"([{<>}])"', 0),
    "kS": process_element('"ඞ"', 0),
    "k₂": process_element("2 ** 20", 0),
    "k₃": process_element("2 ** 30", 0),
    "k∪": process_element('"aeiouy"', 0),
    "k⊍": process_element('"AEIOUY"', 0),
    "k∩": process_element('"aeiouyAEIOUY"', 0),
    "k□": process_element("[[0,1],[1,0],[0,-1],[-1,0]]", 0),
    "kṘ": process_element('"IVXLCDM"', 0),
}
modifiers: dict[str, str] = {
    "&": (
        "stack.append(ctx.register)\n"
        "ctx.register = safe_apply(function_A, "
        "pop(stack, function_A.arity, ctx), ctx=ctx)\n"
    ),
    "v": (
        "arguments = wrapify(stack, function_A.arity, ctx=ctx)\n"
        "stack.append"
        "(vectorise(function_A, *(arguments[::-1]), explicit=True, ctx=ctx))"
        "\n"
    ),
    "~": (
        "ctx.retain_popped = True\n"
        "arguments = wrapify(stack, function_A.arity, ctx=ctx)\n"
        "ctx.retain_popped = False\n"
        "stack.append(safe_apply(function_A, *(arguments[::-1]), ctx=ctx))\n"
    ),
    "₌": (
        "stack_copy = list(deep_copy(stack))\n"
        "arguments_A = wrapify(stack_copy, function_A.arity, ctx=ctx)\n"
        "arguments_B = wrapify(stack, function_B.arity, ctx=ctx)\n"
        "stack.append(safe_apply(function_A, *(arguments_A[::-1]), ctx=ctx))\n"
        "stack.append(safe_apply(function_B, *(arguments_B[::-1]), ctx=ctx))\n"
    ),
    "₍": (
        "stack_copy = list(deep_copy(stack))\n"
        "arguments_A = wrapify(stack_copy, function_A.arity, ctx=ctx)\n"
        "arguments_B = wrapify(stack, function_B.arity, ctx=ctx)\n"
        "res_A = safe_apply(function_A, *(arguments_A[::-1]), ctx=ctx)\n"
        "res_B = safe_apply(function_B, *(arguments_B[::-1]), ctx=ctx)\n"
        "stack.append([res_A, res_B])\n"
    ),
    "ƒ": (
        "function_A.stored_arity = 2\n"
        "stack.append(vy_reduce(function_A, pop(stack, 1, ctx), ctx))"
    ),
    "ɖ": (
        "function_A.stored_arity = 2\n"
        "stack.append(scanl(function_A, pop(stack, 1, ctx), ctx))"
    ),
    "ß": (
        "if boolify(pop(stack, 1, ctx), ctx):\n"
        "    stack.append(function_A)\n"
        "    function_call(stack, ctx)"
    ),
}<|MERGE_RESOLUTION|>--- conflicted
+++ resolved
@@ -815,21 +815,8 @@
             ),
             ctx,
         )
-<<<<<<< HEAD
     else:
         return prefixes(lhs, ctx=ctx)
-=======
-
-    @lazylist
-    def gen():
-        temp = []
-        for item in iterable(lhs, ctx=ctx):
-            temp += [deep_copy(item)]
-            yield temp
-
-    return gen()
->>>>>>> 5118d7fe
-
 
 def divisor_sum(lhs, ctx):
     """Element ∆K
