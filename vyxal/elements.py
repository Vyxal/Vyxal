"""This is where the element functions are stored

(that is, functions directly corresponding to Vyxal elements). It's also where
the python equivalent of command is stored
"""

import collections
import itertools
import math
import random
import re
import string
import sys
import types
import urllib
import json
from datetime import datetime
from typing import Callable, Union

import num2words
import sympy

from vyxal import dictionary
from vyxal.context import DEFAULT_CTX, Context
from vyxal.encoding import (
    base_27_alphabet,
    codepage_number_compress,
    codepage_string_compress,
    compression,
    codepage,
)
from vyxal.helpers import *
from vyxal.LazyList import LazyList, lazylist
from vyxal.Canvas import Canvas

NUMBER_TYPE = "number"
SCALAR_TYPE = "scalar"

EPSILON = 1e-10


def process_element(
    expr: Union[str, Callable[..., Any]], arity: int
) -> tuple[str, int]:
    """Take a python expression and adds boilerplate for element functions to it

    expr can be a string, which will be added verbatim to the transpiled output,
    or a function, for which a function call will be generated.

    See documents/specs/Transpilation.md for information on what happens here.
    """
    if arity > 0:
        arguments = ["fourth", "third", "rhs", "lhs"][-arity:]
    else:
        arguments = ["_"]
    if isinstance(expr, types.FunctionType):
        pushed = f"{expr.__name__}({', '.join(arguments[::-1])}, ctx=ctx)"
    else:
        pushed = expr

    if arity != -1:
        py_code = (
            f"{', '.join(arguments)} = pop(stack, {arity}, ctx); "
            f"stack.append({pushed})"
        )
    else:
        py_code = f"stack.append({pushed})"
    return py_code, arity


def absolute_difference(lhs, rhs, ctx):
    """Element ε
    (num, num) -> abs(a - b)
    (num, str) -> Array of length a filled with b
    (str, num) -> Array of length b filled with a
    (str, str) -> single regex match of b against a
    """
    ts = vy_type(lhs, rhs)
    return {
        (NUMBER_TYPE, NUMBER_TYPE): lambda: abs(lhs - rhs),
        (NUMBER_TYPE, str): lambda: [rhs] * lhs,
        (str, NUMBER_TYPE): lambda: [lhs] * rhs,
        (str, str): lambda: re.match(rhs, lhs)
        and re.match(rhs, lhs).group()
        or "",
    }.get(ts, lambda: vectorise(absolute_difference, lhs, rhs, ctx=ctx))()


def add(lhs, rhs, ctx):
    """Element +
    (num, num) -> lhs + rhs
    (num, str) -> str(lhs) + rhs
    (str, num) -> lhs + str(rhs)
    (str, str) -> lhs + rhs
    """
    ts = vy_type(lhs, rhs)
    return {
        (NUMBER_TYPE, NUMBER_TYPE): lambda: lhs + rhs,
        (NUMBER_TYPE, str): lambda: str(lhs) + rhs,
        (str, NUMBER_TYPE): lambda: lhs + str(rhs),
        (str, str): lambda: lhs + rhs,
    }.get(ts, lambda: vectorise(add, lhs, rhs, ctx=ctx))()


def adjacency_matrix_dir(lhs, ctx):
    """Element Þa
    (lst) -> adjacency matrix of directed graph.
    If A_ij is nonzero, it means there are edges from i to j"""
    graph = edges_to_dir_graph(lhs, ctx=ctx)
    vertices = vy_sort(graph.keys(), ctx=ctx)
    adj = [[0] * len(vertices) for _ in vertices]
    for i, elem1 in enumerate(vertices):
        for j, elem2 in enumerate(vertices):
            adj[i][j] += graph[elem1].count(elem2)
    return adj


def adjacency_matrix_undir(lhs, ctx):
    """Element ÞA
    (lst) -> adjacency matrix of undirected graph"""
    graph = edges_to_undir_graph(lhs, ctx=ctx)
    vertices = vy_sort(graph.keys(), ctx=ctx)
    adj = [[0] * len(vertices) for _ in vertices]
    for i, elem1 in enumerate(vertices):
        for j in range(i + 1):
            elem2 = vertices[j]
            n_edges = graph[elem1].count(elem2)
            adj[i][j] += n_edges
            adj[j][i] += n_edges
    return adj


def align_left(lhs, ctx):
    """Element øŀ
    (str) -> left-aligned string
    (lst) -> left-align lines
    """
    ts = vy_type(lhs)

    if ts == str:
        lhs = lhs.split("\n")

    lhs = [str(line) for line in lhs]

    maxlen = max(len(line) for line in lhs)

    result = [line.ljust(maxlen) for line in lhs]

    if ts == str:
        return "\n".join(result)

    return result


def align_right(lhs, ctx):
    """element øɽ
    (str) -> right-aligned string
    (lst) -> right-align lines
    """
    ts = vy_type(lhs)

    if ts == str:
        lhs = lhs.split("\n")

    lhs = [str(line) for line in lhs]

    maxlen = max(len(line) for line in lhs)

    result = [line.rjust(maxlen) for line in lhs]

    if ts == str:
        return "\n".join(result)

    return result


def all_antidiagonals(lhs, ctx):
    """Element Þḋ
    Anti-diagonals of a matrix, starting with the main anti-diagonal.
    """
    vector = [iterable(x, ctx=ctx) for x in lhs]
    if not vector:
        return []
    all_diags = [[] for _ in range(len(vector) + len(vector[0]) - 1)]
    start = 0
    for row in vector:
        for i in range(len(vector[0])):
            all_diags[
                (start - i + min(len(vector), len(vector[0])) - 1)
                % len(all_diags)
            ].append(row[i])
        start -= 1
    return all_diags


def all_combos(lhs, ctx):
    """Element Þx
    (any) -> all combinations without replacement of lhs (all lengths)
    """

    @lazylist_from(lhs)
    def gen():
        i = 1
        for _ in lhs:
            combo = itertools.combinations(lhs, i)
            for item in combo:
                for x in itertools.permutations(item):
                    if all(isinstance(y, str) for y in x):
                        x = "".join(x)
                    yield vyxalify(x)
            i += 1

    return gen()


def all_combos_with_replacement(lhs, ctx):
    """Element Þ×
    (any) -> all combinations with replacement of lhs (all lengths)
    """

    @lazylist_from(lhs)
    def gen():
        i = 1
        for _ in lhs:
            combo = itertools.combinations_with_replacement(lhs, i)
            for x in combo:
                if all(isinstance(y, str) for y in x):
                    x = "".join(x)
                yield vyxalify(x)
            i += 1

    return gen()


def all_diagonals(lhs, ctx):
    """Element ÞD
    Diagonals of a matrix, starting with the main diagonal.
    """
    vector = [iterable(x, ctx=ctx) for x in lhs]
    if not vector:
        return []
    all_diags = [[] for _ in range(len(vector) + len(vector[0]) - 1)]
    start = 0
    for row in vector:
        for i in range(len(vector[0])):
            all_diags[(start + i) % len(all_diags)].append(row[i])
        start -= 1
    return all_diags


def all_equal(lhs, ctx):
    """Element ≈
    (any) -> are all items in a the same?
    """
    lhs = iterable(lhs, ctx=ctx)
    first = None
    for item in lhs:
        if first is None:
            first = item
        elif not non_vectorising_equals(item, first, ctx):
            return 0
    return 1


def all_indices_multidim(lhs, rhs, ctx):
    """Element ÞI
    (lst, any) -> All indices of rhs in lhs (multidimensional)
    (num|str, lst) -> All indices of lhs in rhs (multidimensional)
    (num|str, num|str) -> All indices of rhs in lhs (multidimensional)
    """
    ts = vy_type(lhs, rhs, simple=True)

    if ts == (str, str):
        return [i for i in range(len(lhs)) if lhs.startswith(rhs, i)]

    if ts[0] != list and ts[1] == list:
        temp = lhs
        lhs = iterable(rhs, ctx=ctx)
        rhs = temp

    @lazylist_from(lhs)
    def gen():
        for ind, item in enumerate_md(lhs, include_all=True):
            if non_vectorising_equals(item, rhs, ctx):
                yield ind

    return gen()


def all_less_than_increasing(lhs, rhs, ctx):
    """Element Þ<
    (any, num): All values of a up to (not including) the first greater
                than or equal to b
    """
    lhs = iterable(lhs, ctx)

    @lazylist_from(lhs)
    def gen():
        for elem in lhs:
            if elem < rhs:
                yield elem
            else:
                return

    return gen()


def all_multiples(lhs, ctx):
    """Element ¨*
    (num) -> [a*1, a*2, a*3, a*4, ...]
    (str) -> [a*1, a*2, a*3, a*4, ...]
    """

    return multiply(lhs, infinite_positives(ctx), ctx)


def all_partitions(lhs, ctx):
    """Element øṖ
    (any) -> all_partitions(a)
    """

    if primitive_type(lhs) == SCALAR_TYPE:
        temp = all_partitions(list(iterable(lhs, ctx=ctx)), ctx)
        if isinstance(lhs, str):
            return LazyList((map(lambda x: "".join(x), x)) for x in temp)

    shapes = integer_parts_or_join_spaces(len(lhs), ctx=ctx)

    @lazylist
    def gen():
        for shape in shapes:
            for i in range(len(shape)):
                temp = rotate_left(shape, i, ctx)
                temp = repeat(temp, temp, ctx)
                yield [
                    wrapify(x, ctx=ctx) for x in log_mold_multi(lhs, temp, ctx)
                ]

    return uniquify(gen(), ctx=ctx)


def all_slices(lhs, rhs, ctx):
    """Element Þs
    (lst, int) -> Get all slices of a list, skipping a certain number of items
    (int, lst) -> Same as (lst, int) but swapped
    """
    ts = vy_type(lhs, rhs)
    lhs, rhs = (rhs, lhs) if ts[1] != NUMBER_TYPE else (lhs, rhs)
    lhs = iterable(lhs, ctx=ctx)

    return LazyList(index(lhs, [start, None, rhs], ctx) for start in range(rhs))


def all_true(lhs, ctx):
    """Element A
    (lst) -> all of lhs is truthy?
    (str) -> is_vowel (vectorises over multichar strings)
    """
    if isinstance(lhs, str):
        if len(lhs) == 1:
            return int(lhs in "aeiouAEIOU")
        else:
            return [int(char in "aeiouAEIOU") for char in lhs]
    return int(all(iterable(lhs, ctx)))


def all_unique(lhs, ctx):
    """Element Þu
    (any) -> Are all elements of a unique?
    """
    return int(len(uniquify(lhs, ctx)) == len(iterable(lhs, ctx=ctx)))


def alternating_negations(lhs, ctx):
    """Element ÞN
    (any) -> alternating negations of lhs
    """

    @infinite_lazylist
    def gen():
        flag = False
        while True:
            yield negate(lhs, ctx) if flag else lhs
            flag = not flag

    return gen()


def angle_bracketify(lhs, ctx):
    """Element øḂ
    (any) -> "<" + lhs + ">"
    (lst) -> vectorised
    """
    if vy_type(lhs, simple=True) is list:
        return vectorise(angle_bracketify, lhs)
    return "<" + str(lhs) + ">"


def anti_diagonal(lhs, ctx):
    """Element Þ\\
    (lst) -> Antidiagonal of matrix
    """
    lhs = [iterable(elem, ctx=ctx) for elem in iterable(lhs, ctx=ctx)]
    m = min(len(lhs), len(lhs[0]))
    return [lhs[i][m - i - 1] for i in range(m)]


def any_true(lhs, ctx):
    """Element a
    (lst) -> any of lhs is truthy?
    (str) -> is_capital_letter (vectorises over multichar strings)
    """
    if isinstance(lhs, str):
        if len(lhs) == 1:
            return int(91 >= ord(lhs) >= 65)
        else:
            return [int(91 >= ord(char) >= 65) for char in lhs]
    return int(any(iterable(lhs, ctx=ctx)))


def apply_at(lhs, rhs, other, ctx):
    """Element ¨M
    (lst, lst, fun) -> Map a function to elements of a list whose
                       indices are in another list
    """

    if vy_type(lhs) == types.FunctionType:
        return apply_at(rhs, other, lhs, ctx)
    if vy_type(rhs) == types.FunctionType:
        return apply_at(lhs, other, rhs, ctx)
    lhs = iterable(lhs, ctx=ctx)
    rhs = wrapify(rhs)
    for pos in rhs:
        lhs = assign_iterable(
            lhs, pos, safe_apply(other, index(lhs, pos, ctx), ctx=ctx), ctx
        )

    return lhs


def arccos(lhs, ctx):
    """Element ∆C
    (num) -> arccos(lhs)
    (str) -> arccos(expression)
    """
    ts = vy_type(lhs)
    return {
        (NUMBER_TYPE): lambda: sympy.nsimplify(sympy.acos(lhs)),
        (str): lambda: str(sympy.nsimplify(sympy.acos(make_expression(lhs)))),
    }.get(ts, lambda: vectorise(arccos, lhs, ctx=ctx))()


def arcsin(lhs, ctx):
    """Element ∆S
    (num) -> arcsin(a)
    (str) -> arcsin(expression)
    """
    ts = vy_type(lhs)
    return {
        (NUMBER_TYPE): lambda: sympy.nsimplify(sympy.asin(lhs)),
        (str): lambda: str(sympy.nsimplify(sympy.asin(make_expression(lhs)))),
    }.get(ts, lambda: vectorise(arcsin, lhs, ctx=ctx))()


def arctan(lhs, ctx):
    """Element ∆T
    (num) -> arctan(a)
    (str) -> arctan(expression)
    """
    ts = vy_type(lhs)
    return {
        (NUMBER_TYPE): lambda: sympy.nsimplify(sympy.atan(lhs)),
        (str): lambda: str(sympy.nsimplify(sympy.atan(make_expression(lhs)))),
    }.get(ts, lambda: vectorise(arctan, lhs, ctx=ctx))()


def assign_iterable(lhs, rhs, other, ctx):
    """Element Ȧ
    (any, num, any) -> a but item b (0-indexed) is set to c
    """
    lhs = iterable(lhs, ctx=ctx)
    if type(rhs) is str:
        rhs = chr_ord(rhs, ctx)

    if vy_type(rhs, simple=True) is list:
        for item in rhs:
            lhs = assign_iterable(lhs, item, other, ctx)
        return lhs

    if type(lhs) is str:
        if len(lhs) <= rhs:
            lhs += " " * (rhs - len(lhs) + 1)
        lhs = list(lhs)
        lhs[rhs] = other
        return vy_sum(lhs, ctx=ctx)
    else:

        @lazylist_from(lhs)
        def gen():
            temp = lhs[:rhs]
            if len(temp) != rhs and rhs > -1:
                temp += [0] * abs(rhs - len(temp))
            yield from temp
            yield other
            if rhs != -1:
                yield from lhs[rhs + 1 :]

        return gen()


def base_255_number_compress(lhs, ctx):
    """Element øC
    (num) -> Compress a number in base 255
    """
    return "»" + to_base(lhs, codepage_number_compress, ctx) + "»"


def base_255_string_compress(lhs, ctx):
    """Element øc
    (str) -> Compress a string of lowercase letters and spaces in base 255
    """
    return (
        "«"
        + to_base(
            from_base(lhs, base_27_alphabet, ctx),
            codepage_string_compress,
            ctx,
        )
        + "«"
    )


def binary_string(lhs, ctx: Context):
    if vy_type(lhs, simple=True) == list:
        return vectorise(binary_string, lhs, ctx=ctx)
    return bin(lhs).replace("0b", "")


def bitwise_and(lhs, rhs, ctx):
    """Element ⋏
    (num, num) -> a & b
    (num, str) -> b.center(a)
    (str, num) -> a.center(b)
    (str, str) -> a.center(len(b) - len(a))
    """
    ts = vy_type(lhs, rhs)
    return {
        (NUMBER_TYPE, NUMBER_TYPE): lambda: int(lhs) & int(rhs),
        (NUMBER_TYPE, str): lambda: rhs.center(lhs),
        (str, NUMBER_TYPE): lambda: lhs.center(rhs),
        (str, str): lambda: lhs.center(abs(len(rhs) - len(lhs))),
    }.get(ts, lambda: vectorise(bitwise_and, lhs, rhs, ctx=ctx))()


def bitwise_not(lhs, ctx):
    """Element ꜝ
    (num) -> ~a
    (str) -> any_upper(a)
    (list) -> filter(a, is_truthy)
    """
    if vy_type(lhs) is NUMBER_TYPE:
        return ~int(lhs)
    elif vy_type(lhs, simple=True) is list:
        return vy_filter(lhs, boolify, ctx=ctx)
    else:
        return int(any(char.isupper() for char in str(lhs)))


def bitwise_or(lhs, rhs, ctx):
    """Element ⋎
    (num, num) -> a | b
    (num, str) -> b[:a]+b[a+1:]
    (str, num) -> a[:b]+a[b+1:]
    (str, str) -> merge_join(a,b)
    """
    ts = vy_type(lhs, rhs)
    if ts == (str, str):
        suffix_set = {lhs[-i:] for i in range(1, len(lhs) + 1)}
        prefix_set = {rhs[:i] for i in range(1, len(rhs) + 1)}
        common = suffix_set & prefix_set
        if len(common) == 0:
            return lhs + rhs
        common = sorted(common, key=lambda x: len(x))[-1]
        return lhs[: -len(common)] + common + rhs[len(common) :]
    return {
        (NUMBER_TYPE, NUMBER_TYPE): lambda: int(lhs) | int(rhs),
        (NUMBER_TYPE, str): lambda: rhs[:lhs] + rhs[lhs + 1 :],
        (str, NUMBER_TYPE): lambda: lhs[:rhs] + lhs[rhs + 1 :],
    }.get(ts, lambda: vectorise(bitwise_or, lhs, rhs, ctx=ctx))()


def bitwise_xor(lhs, rhs, ctx):
    """Element ꘍
    (num, num) -> a ^ b
    (num, str) -> " " * a + b
    (str, num) -> a + " " * b
    (str, str) -> levenshtein_distance(a,b)
    """
    ts = vy_type(lhs, rhs)
    return {
        (NUMBER_TYPE, NUMBER_TYPE): lambda: int(lhs) ^ int(rhs),
        (NUMBER_TYPE, str): lambda: " " * lhs + rhs,
        (str, NUMBER_TYPE): lambda: lhs + " " * rhs,
        (str, str): lambda: levenshtein_distance(lhs, rhs),
    }.get(ts, lambda: vectorise(bitwise_xor, lhs, rhs, ctx=ctx))()


def boolify(lhs, ctx):
    """Element ḃ
    (any) -> is truthy?
    """
    if ctx.vectorise_boolify and vy_type(lhs, simple=True) is list:
        return vectorise(boolify, lhs, ctx=ctx)
    else:
        return int(bool(lhs))


def bracketify(lhs, ctx):
    """Element øB
    (any) -> "[" + lhs + "]"
    (lst) -> vectorised
    """
    if vy_type(lhs, simple=True) is list:
        return vectorise(bracketify, lhs)
    return "[" + str(lhs) + "]"


def brackets_balanced(lhs, ctx):
    """Element øβ
    (str) -> is lhs balanced?
    """
    brackets = {"(": ")", "[": "]", "{": "}", "<": ">"}
    temp = []
    for char in lhs:
        if char in brackets:
            temp.append(brackets[char])
        elif char in brackets.values():
            if temp and temp[-1] != char:
                return 0
            elif not temp:
                return 0
            else:
                temp.pop()
    return int(len(temp) == 0)


def canvas_draw(lhs, rhs, other, ctx):
    """Element ø^
    Creates an empty canvas and draws on it, returning the result. Does some complex type overloading.
        (num, lst, str) -> Draw with a = length, b = dirs, c = text
        (num, str, str) -> Draw with a = length, b/c dependent on dir validity
        (any, num, any) -> Draw with b = length ^
        (any, any, num) -> Draw with c = length ^
        (str, any, any) -> Draw with a = text, b/c dependent on dir validity
        (lst, str, any) -> Draw with b = text, ^
        (lst, lst, str) -> Draw with c = text, ^
    """
    new_canvas = Canvas()
    new_canvas.draw(*overloaded_canvas_draw(lhs, rhs, other, ctx=ctx))

    return str(new_canvas)


def canvas_global_draw(lhs, rhs, other, ctx):
    """Element ø∧
    Draws on the global canvas, returning nothing. Does some complex type overloading.
        (num, lst, str) -> Draw with a = length, b = dirs, c = text
        (num, str, str) -> Draw with a = length, b/c dependent on dir validity
        (any, num, any) -> Draw with b = length ^
        (any, any, num) -> Draw with c = length ^
        (str, any, any) -> Draw with a = text, b/c dependent on dir validity
        (lst, str, any) -> Draw with b = text, ^
        (lst, lst, str) -> Draw with c = text, ^
    """
    ctx.canvas.draw(*overloaded_canvas_draw(lhs, rhs, other, ctx=ctx))


def carmichael_function(lhs, ctx):
    """Element ∆¢
    (num) -> is lhs a Carmichael number?
    (str) -> local maxima
    """
    ts = vy_type(lhs)
    return {
        NUMBER_TYPE: lambda: sympy.ntheory.reduced_totient(lhs),
        str: lambda: local_maxima(lhs),
    }.get(ts, lambda: vectorise(carmichael_function, lhs, ctx=ctx))()


def cartesian_over_list(lhs, ctx):
    """Element Þ*
    (lst) -> itertools.product(*lhs)
    """
    # todo maybe handle generators separately
    lhs = [iterable(elem, ctx=ctx) for elem in iterable(lhs, ctx=ctx)]
    return LazyList(
        "".join(x) if all(isinstance(y, str) for y in x) else list(x)
        for x in itertools.product(*lhs)
    )


def cartesian_power(lhs, rhs, ctx):
    """Element ÞẊ
    (any, num) -> cartesian_power(a, b)
    (num, any) -> cartesian_power(b, a)
    """
    ts = vy_type(lhs, rhs)
    if NUMBER_TYPE not in ts:
        return rhs

    if ts[0] == NUMBER_TYPE and ts[1] != NUMBER_TYPE:
        vector, n = rhs, lhs
    else:
        vector, n = lhs, rhs
    vector = (
        list(vector)
        if isinstance(vector, str)
        else iterable(vector, ctx=ctx.copy(number_as_range=True))
    )
    n = int(n)
    if n < 1 or not vector:
        return []
    elif n == 1:
        return vector
    elif not isinstance(vector, LazyList):
        return LazyList(
            "".join(x) if all(isinstance(y, str) for y in x) else x
            for x in itertools.product(vector, repeat=n)
        )
    else:
        # Will be updated later
        length = None

        def gen_diag(
            diag_num: int, dim: int = 0, prevss: list[list[list]] = None
        ):
            """Generate the diag_num'th n-dimensional diagonal slice
            The ith element of prevss is a list of all the previous
            partial power elements whose indices in vector added up to i
            """
            nonlocal length
            if prevss is None:
                prevss = [[] for _ in range(diag_num)]
            if dim == n:
                return prevss[-1]
            new_prevss = [[] for _ in range(diag_num)]
            end = diag_num if length is None else min(diag_num, length)
            for i in range(end):
                if not has_ind(vector, i):
                    length = i
                    break
                curr = vector[i]
                for j in range(diag_num - i):
                    prevs = prevss[j]
                    if not prevs:
                        if j == 0:
                            new_prev = [vector[0] for _ in range(dim + 1)]
                            new_prev[dim] = curr
                            new_prevss[i + j] = [new_prev]
                    else:
                        for prev in prevs:
                            new_prevss[i + j].append(prev + [curr])
            return gen_diag(diag_num, dim + 1, new_prevss)

        @lazylist_from(vector)
        def gen():
            diag_num = 1
            while True:
                diag = gen_diag(diag_num)
                if length and not vector.infinite:
                    if math.ceil((diag_num - 1) / n) >= length:
                        break
                if diag:
                    yield from diag
                else:
                    break
                diag_num += 1

        return gen()


def cartesian_product(lhs, rhs, ctx):
    """Element Ẋ
    (any, any) -> cartesian product of lhs and rhs
    (fun, any) -> Apply a to b until no change (fixpoint)
    (any, fun) -> Apply a to b until no change (fixpoint)
    """
    ts = vy_type(lhs, rhs)
    if types.FunctionType in ts:
        fn, arg = (lhs, rhs) if ts[0] == types.FunctionType else (rhs, lhs)
        prev = arg
        arg = safe_apply(fn, arg, ctx=ctx)
        while simplify(prev) != simplify(arg):
            prev = arg
            arg = safe_apply(fn, arg, ctx=ctx)
        return prev
    elif ts == (str, str):
        return [left + right for left in lhs for right in rhs]
    else:
        lhs = iterable(lhs, ctx=ctx.copy(number_as_range=True))
        rhs = iterable(rhs, ctx=ctx.copy(number_as_range=True))

        def gen():
            if not (lhs and rhs):
                return

            diag_num = 0
            lhs_max = len(lhs) - 1 if isinstance(lhs, list) else None
            rhs_max = len(rhs) - 1 if isinstance(rhs, list) else None
            while True:
                lhs_start = max(0, diag_num - rhs_max) if rhs_max else 0
                lhs_end = min(diag_num, lhs_max) if lhs_max else diag_num
                # Whether at least 1 new pair was yielded
                touched = False
                for left in range(lhs_start, lhs_end + 1):
                    right = diag_num - left
                    if rhs_max and right > rhs_max:
                        continue
                    if not has_ind(rhs, right):
                        rhs_max = right
                        continue
                    if lhs_max and left > lhs_max:
                        break
                    if not has_ind(lhs, left):
                        lhs_max = left
                        break
                    touched = True
                    yield [lhs[left], rhs[right]]
                if not touched:
                    break
                diag_num += 1

        return LazyList(
            gen(),
            isinf=(
                (type(lhs) is LazyList and lhs.infinite)
                or (type(rhs) is LazyList and rhs.infinite)
            ),
        )


def center(lhs, ctx):
    """Element øĊ
    (list) -> center align list by padding with spaces
    """
    lhs = vectorise(vy_str, lhs, ctx=ctx)
    focal = max(map(lambda x: len(iterable(x, ctx=ctx)), lhs))
    return [line.center(focal) for line in lhs]


def chr_ord(lhs, ctx):
    """Element C
    (num) -> chr(a)
    (str) -> ord(a)
    """
    ts = vy_type(lhs)
    return {
        (NUMBER_TYPE): lambda: chr(int(lhs)),
        (str): lambda: list(map(ord, lhs))
        if len(lhs) > 1
        else ord(lhs)
        if lhs
        else [],
    }.get(ts, lambda: vectorise(chr_ord, lhs, ctx=ctx))()


def codepage_digraph(lhs, ctx):
    """Element ø⟇
    (num) -> vyxal_codepage[a]
    (str) -> vyxal_codepage.index(a)
    """

    ts = vy_type(lhs)
    return {
        (NUMBER_TYPE): lambda: vyxal.encoding.codepage[int(lhs)],
        (str): lambda: vyxal.encoding.codepage.find(lhs)
        if len(lhs) <= 1
        else vectorise(codepage_digraph, list(lhs), ctx=ctx),
    }.get(ts, lambda: vectorise(codepage_digraph, lhs, ctx=ctx))()


def combinations_with_replacement(lhs, rhs, ctx):
    """Element ↔
    (any, num) -> combinations of lhs of length rhs with replacement
    (any, non-num) -> remove elements in lhs that are not in rhs
    (fun, any) -> apply lhs on rhs until the result does not change. Collects intermediate values
    (any, fun) -> apply rhs on lhs until the result does not change. Collects intermediate values
    """
    ts = vy_type(lhs, rhs)
    return {
        (NUMBER_TYPE, ts[1]): lambda: vyxalify(
            itertools.product(iterable(rhs, ctx), repeat=lhs)
        ),
        (ts[0], NUMBER_TYPE): lambda: vyxalify(
            itertools.product(iterable(lhs, ctx), repeat=rhs)
        ),
        (types.FunctionType, ts[1]): lambda: fixed_point(lhs, rhs, ctx=ctx),
        (ts[0], types.FunctionType): lambda: fixed_point(rhs, lhs, ctx=ctx),
    }.get(ts, lambda: keep(lhs, rhs))()


def complement(lhs, ctx):
    """Element ⌐
    (num) -> 1 - a
    (str) -> a.split(",")
    """
    ts = vy_type(lhs)
    return {NUMBER_TYPE: lambda: 1 - lhs, str: lambda: lhs.split(",")}.get(
        ts, lambda: vectorise(complement, lhs, ctx=ctx)
    )()


def connected_uniquify(lhs, ctx: Context):
    """Element ÞǓ
    (any) -> connected uniquify a (Ġvh)
    """
    ts = vy_type(lhs, simple=True)
    return {
        NUMBER_TYPE: lambda: sympy.nsimplify(
            connected_uniquify(str(lhs), ctx=ctx)
        ),
        str: lambda: "".join(x[0] for x in group_consecutive(lhs, ctx=ctx)),
        list: lambda: LazyList(x[0] for x in group_consecutive(lhs, ctx=ctx)),
    }.get(ts)()


def contains(lhs, rhs, ctx):
    """Element c
    (any, fun) -> first item in a where b is truthy
    (any, any) -> does a contain b
    """
    ts = vy_type(lhs, rhs, simple=True)
    if types.FunctionType in ts:
        fn, arg = (lhs, rhs) if ts[0] == types.FunctionType else (rhs, lhs)
        return vy_filter(fn, arg, ctx=ctx)[0]
    if list in ts:
        lhs, rhs = (
            (rhs, lhs) if primitive_type(lhs) == SCALAR_TYPE else (lhs, rhs)
        )
        lhs = iterable(lhs, ctx=ctx)
        return int(rhs in lhs)
    return int(vy_str(rhs, ctx=ctx) in vy_str(lhs, ctx=ctx))


def cookie(_, ctx):
    while 1:
        vy_print("cookie", ctx=ctx)


def coords_deepmap(lhs, rhs, ctx):
    """Element ÞZ
    (any, fun) -> For each value of a (all the way down) call b with the
                  coordinates of that value and put that at the
                  appropriate position in a.

    Or, as hyper said: for each value of a, call b with the coordinates
    of that value is just deepmap(b, multidimindex(a))

    https://chat.stackexchange.com/transcript/message/59662626#59662626
    """
    lhs, rhs = (lhs, rhs) if type(rhs) is types.FunctionType else (rhs, lhs)
    # arrange so that lhs is always the list and rhs is always the
    # function

    lhs = iterable(lhs, ctx=ctx)  # Make sure lhs is actually iterable

    def f(a, g, pos=()):
        return [
            f(b, g, (*pos, i))
            if vy_type(b, simple=True) == list
            else safe_apply(g, [*pos, i], ctx=ctx)
            for i, b in enumerate(a)
        ]

    # the above curtosey of pxeger
    # https://chat.stackexchange.com/transcript/message/59662694#59662694
    # thank you very cool

    return f(lhs, rhs)


def copy_sign(lhs, rhs, ctx):
    """Element ∆±
    (num, num) -> math.copysign(a, b)
    """
    return multiply(
        vy_abs(lhs, ctx), (-1 if less_than(rhs, 0, ctx) else 1), ctx
    )


def cosine(lhs, ctx):
    """Element ∆c
    (num) -> cosine(a)
    (str) -> cosine(expression)
    """
    ts = vy_type(lhs)
    return {
        NUMBER_TYPE: lambda: sympy.nsimplify(sympy.cos(lhs)),
        str: lambda: str(sympy.nsimplify(sympy.cos(make_expression(lhs)))),
    }.get(ts, lambda: vectorise(cosine, lhs, ctx=ctx))()


def count_item(lhs, rhs, ctx):
    """Element O
    (any, any) -> returns the number of occurances of b in a
    """

    if (primitive_type(lhs), primitive_type(rhs)) == (SCALAR_TYPE, list):
        lhs, rhs = rhs, lhs
    if vy_type(lhs) in (NUMBER_TYPE, str):
        lhs, rhs = str(lhs), str(rhs)
    return iterable(lhs, ctx=ctx).count(rhs)


def counts(lhs, ctx):
    """Element Ċ
    (any) -> Counts: [[x, a.count(x)] for x in a]"""
    temp = uniquify(lhs, ctx=ctx)
    return [[x, count_item(lhs, x, ctx)] for x in temp]


def cumul_sum_sans_last_prepend_zero(lhs, ctx):
    """Element ÞR
    Remove the last item of the cumulative sums of a list and prepend 0.
    """
    return prepend(cumulative_sum(lhs[:-1], ctx=ctx), 0, ctx)


def cumulative_sum(lhs, ctx):
    """Element ¦
    (any) -> cumulative sum of a
    """
    if lhs == "":
        return []
    elif vy_type(lhs, simple=True) is list and len(lhs) == 0:
        return []
    return LazyList(scanl(add, iterable(lhs, ctx=ctx), ctx))


def curly_bracketify(lhs, ctx):
    """Element øḃ
    (any) -> "[" + lhs + "]"
    (lst) -> vectorised
    """
    if vy_type(lhs, simple=True) is list:
        return vectorise(curly_bracketify, lhs)
    return "{" + str(lhs) + "}"


def custom_pad_left(lhs, rhs, other, ctx):
    """Element ø↲
    (any, num, str) -> pad a on the left with c to length b
    (any, str, num) -> pad a on the left with b to length c
    (lst, any, any) -> vectorised
    """
    if isinstance(lhs, LazyList):
        return vectorise(custom_pad_left, lhs, rhs, other)
    if vy_type(rhs) == NUMBER_TYPE:
        return lhs.ljust(int(rhs), other)
    if vy_type(other) == NUMBER_TYPE:
        return lhs.ljust(int(other), rhs)


def custom_pad_right(lhs, rhs, other, ctx):
    """Element ø↳
    (any, num, str) -> pad a on the right with c to length b
    (any, str, num) -> pad a on the right with b to length c
    (lst, any, any) -> vectorised
    """
    if isinstance(lhs, LazyList):
        return vectorise(custom_pad_left, lhs, rhs, other)
    if vy_type(rhs) == NUMBER_TYPE:
        return lhs.rjust(int(rhs), other)
    if vy_type(other) == NUMBER_TYPE:
        return lhs.rjust(int(other), rhs)


@infinite_lazylist
def cycle(lhs, ctx):
    """Element Þċ
    (any) -> infinite list of elements of a
    """
    lhs = iterable(lhs, range, ctx=ctx)
    while True:
        yield from lhs


def decrement(lhs, ctx):
    """Element ‹
    (num) -> a - 1
    (str) -> a + "-"
    """
    ts = vy_type(lhs)
    return {NUMBER_TYPE: lambda: lhs - 1, str: lambda: lhs + "-"}.get(
        ts, lambda: vectorise(decrement, lhs, ctx=ctx)
    )()


def decrement_until_false(lhs, rhs, ctx):
    """Element ∆‹
    (any, fun) -> while b(a): a -= 1
    (fun, any) -> while a(b): b -= 1
    """

    function, value = (
        (rhs, lhs) if type(rhs) is types.FunctionType else (lhs, rhs)
    )
    while safe_apply(function, value, ctx=ctx):
        value = decrement(value, ctx)
    return value


def deep_flatten(lhs, ctx):
    """Element f
    (any) -> flatten list completely
    """

    @lazylist_from(lhs)
    def gen():
        for item in iterable(lhs, ctx=ctx):
            if type(item) in (LazyList, list):
                yield from deep_flatten(item, ctx)
            else:
                yield item

    return gen()


def deltas(lhs, ctx):
    """Element ¯
    (any) -> deltas of a
    """
    lhs = iterable(lhs, ctx=ctx)

    @lazylist_from(lhs)
    def gen():
        prev = None
        for item in lhs:
            if prev is not None:
                yield subtract(item, prev, ctx=ctx)
            prev = item

    return gen()


def depth(lhs, ctx=None):
    """Element Þj
    (lst) -> depth of a
    (any) -> 0
    """
    if vy_type(lhs, simple=True) == list:
        return max(map(depth, lhs)) + 1 if lhs else 1
    else:
        return 0


def diagonal(lhs, ctx):
    """Element Þ/
    (any) -> diagonal of a
    """
    lhs = [iterable(elem, ctx=ctx) for elem in iterable(lhs, ctx=ctx)]
    if not lhs:
        return []
    return [lhs[i][i] for i in range(min(len(lhs), len(lhs[0])))]


def dist_matrix_dir(lhs, ctx):
    """Element Þd
    (lst) -> distance matrix of directed graph"""
    graph = edges_to_dir_graph(lhs, ctx=ctx)
    vertices = vy_sort(graph.keys(), ctx=ctx)
    return [
        [graph_distance(graph, elem1, elem2) for elem2 in vertices]
        for elem1 in vertices
    ]


def dist_matrix_undir(lhs, ctx):
    """Element Þw
    (lst) -> distance matrix of undirected graph"""
    graph = edges_to_undir_graph(lhs, ctx=ctx)
    vertices = vy_sort(graph.keys(), ctx=ctx)
    return [
        [graph_distance(graph, elem1, elem2) for elem2 in vertices]
        for elem1 in vertices
    ]


def divide(lhs, rhs, ctx):
    """Element /
    (num, num) -> a / b
    (num, str) -> b split into a even length pieces, possibly with an extra part
    (str, num) -> a split into b even length pieces, possibly with an extra part
    (str, str) -> split a on b
    """
    ts = vy_type(lhs, rhs)
    return {
        (NUMBER_TYPE, NUMBER_TYPE): lambda: 0
        if rhs == 0
        else vyxalify(sympy.nsimplify(lhs / rhs)),
        (NUMBER_TYPE, str): lambda: chop(rhs, lhs),
        (str, NUMBER_TYPE): lambda: chop(lhs, rhs),
        (str, str): lambda: lhs.split(rhs),
    }.get(ts, lambda: vectorise(divide, lhs, rhs, ctx=ctx))()


def divide_lists(lhs, rhs, ctx):
    """Element Þ÷
    (any, num) -> a split into b even length pieces, possibly with an extra part
    (num, any) -> b split into a even length pieces, possibly with an extra part
    """
    ts = vy_type(lhs, rhs, simple=True)
    if ts[1] == list:
        return divide_lists(rhs, lhs, ctx)
    return chop(lhs, rhs)


def divisor_sum(lhs, ctx):
    """Element ∆K
    (num) -> sum of proper divisors of a
    (str) -> stationary points of a
    """
    ts = vy_type(lhs)
    return {
        NUMBER_TYPE: lambda: vy_sum(divisors_or_prefixes(lhs, ctx)[:-1], ctx),
        str: lambda: stationary_points(lhs),
    }.get(ts, lambda: vectorise(divisor_sum, lhs, ctx=ctx))()


def divisors_or_prefixes(lhs, ctx):
    """Element K
    (num) -> divisors(a) # Factors or divisors of a
    (str) -> all substrings of a that occur more than once
    (lst) -> prefixes(a) # Prefixes of a
    """
    ts = vy_type(lhs)
    if ts == NUMBER_TYPE:
        return multiply(
            vy_abs(sympy.divisors(lhs), ctx), sign_of(lhs, ctx), ctx
        )
    elif ts == str:
        return uniquify(
            LazyList(
                filter(
                    lambda substr: lhs.count(substr) > 1,
                    substrings(lhs, ctx),
                )
            ),
            ctx,
        )
    else:
        return prefixes(lhs, ctx=ctx)


def dot_product(lhs, rhs, ctx):
    """Element Þ•
    Return the dot product of lhs and rhs
    """
    return vy_sum(multiply(lhs, rhs, ctx), ctx)


def dyadic_maximum(lhs, rhs, ctx):
    """Element ∴
    (any, any) -> max(a, b)
    """
    ts = vy_type(lhs, rhs)
    if types.FunctionType in ts:
        return max_by_function(lhs, rhs, ctx)

    return lhs if strict_greater_than(lhs, rhs, ctx) else rhs


def dyadic_minimum(lhs, rhs, ctx):
    """Element ∵
    (any, any) -> min(a, b)
    """
    ts = vy_type(lhs, rhs)
    if types.FunctionType in ts:
        return min_by_function(lhs, rhs, ctx)
    return lhs if strict_less_than(lhs, rhs, ctx) else rhs


def dyadic_runl_decode(lhs, rhs, ctx: Context):
    """Element øḊ
    (any, any) -> run length decode a with lengths b
    """
    return run_length_decoding(vy_zip(lhs, rhs, ctx=ctx), ctx=ctx)


def e_digits(lhs, ctx):
    """Element ∆Ė
    (int) -> e_digits(a)
    (str) -> evaluate as sympy
    """
    if vy_type(lhs) == NUMBER_TYPE:
        estr = str(sympy.N(sympy.E, int(lhs) + 2))
        estr = estr[0] + estr[2:-1]
        return LazyList(map(int, estr))
    elif vy_type(lhs) is str:
        return lhs
        # return sympy.nsimplify(lhs, rational=True)
    else:
        return vectorise(e_digits, lhs, ctx=ctx)


def element_wise_dyadic_maximum(lhs, rhs, ctx):
    """Element Þ∴
    (lst, lst) -> max(a, b)
    """
    ts = vy_type(lhs, rhs, simple=True)
    if list in ts:
        # In theory this gets TCO'd lol
        return vectorise(element_wise_dyadic_maximum, lhs, rhs, ctx=ctx)
    return max(lhs, rhs)


def element_wise_dyadic_minimum(lhs, rhs, ctx):
    """Element Þ∵
    (lst, lst) -> min(a, b)
    """
    ts = vy_type(lhs, rhs, simple=True)
    if list in ts:
        return vectorise(element_wise_dyadic_minimum, lhs, rhs, ctx=ctx)
    return min(lhs, rhs)


def ends_with(lhs, rhs, ctx):
    """Element øE
    (str, str) -> True if a ends with b
    """
    ts = primitive_type(lhs), primitive_type(rhs)
    return int(
        {
            (list, SCALAR_TYPE): lambda: lhs[-1] == rhs,
            (SCALAR_TYPE, list): lambda: rhs[-1] == lhs,
            (list, list): lambda: lhs[-1] == rhs,
        }.get(ts, lambda: vy_str(lhs).endswith(vy_str(rhs)))()
    )


def ends_with_set(lhs, rhs, ctx):
    """Element øf
    (list, list) -> True if a ends with all of b
    """
    ts = primitive_type(lhs), primitive_type(rhs)
    return int(
        {
            (list, list): lambda: lhs[-len(rhs) :] == rhs if len(rhs) else 1,
            (list, SCALAR_TYPE): lambda: lhs[-1] == rhs,
            (SCALAR_TYPE, list): lambda: rhs[-1] == lhs,
        }.get(ts, lambda: vy_str(lhs).endswith(vy_str(rhs)))()
    )


def equals(lhs, rhs, ctx):
    """Element =
    (num, num) -> lhs == rhs
    (num, str) -> str(lhs) == rhs
    (str, num) -> lhs == str(rhs)
    (str, str) -> lhs == rhs
    """
    ts = vy_type(lhs, rhs)
    if ts == (NUMBER_TYPE, NUMBER_TYPE):
        abs_lhs = abs(lhs)
        abs_rhs = abs(rhs)
        abs_diff = abs(simplify(lhs - rhs))
        if lhs == rhs:
            return 1  # Takes care of the easy stuff
        elif abs_diff > 1:
            return 0
        elif (
            lhs == 0
            or rhs == 0
            or abs_diff < sys.float_info.min
            or sympy.im(lhs)
            or sympy.im(rhs)
        ):
            return int(bool(abs_diff < EPSILON))
        else:
            return int(bool(abs_diff / (abs_lhs + abs_rhs) < EPSILON))

    return {
        (NUMBER_TYPE, str): lambda: int(str(lhs) == rhs),
        (str, NUMBER_TYPE): lambda: int(lhs == str(rhs)),
        (str, str): lambda: int(lhs == rhs),
    }.get(ts, lambda: vectorise(equals, lhs, rhs, ctx=ctx))()


def euclidean_distance(lhs, rhs, ctx):
    """Element ∆d
    (num, num) -> distance between a and b
    """
    return square_root(
        vy_sum(exponent(subtract(lhs, rhs, ctx), 2, ctx), ctx), ctx
    )


def evenly_distribute(lhs, rhs, ctx):
    """Element Þ…
    (list, num) -> Evenly distribute a over all elements of b,
                   adding each part
    """
    lhs = iterable(lhs, ctx=ctx)
    if not lhs:
        return lhs

    each = rhs // len(lhs)
    extra = rhs - each * len(lhs)

    if isinstance(lhs, list):
        return [
            lhs[i] + each + 1 if i < extra else lhs[i] + each
            for i in range(len(lhs))
        ]

    @lazylist
    def gen():
        i = 0
        for elem in lhs:
            if i < extra:
                yield elem + each + 1
            else:
                yield elem + each
            i += 1

    return gen()


def exclusive_one_range(lhs, ctx):
    """Element ɽ
    (num) -> range(1, a)
    (str) -> a.lower()
    """
    ts = vy_type(lhs)
    return {
        NUMBER_TYPE: lambda: LazyList(range(1, int(lhs))),
        str: lambda: lhs.lower(),
    }.get(ts, lambda: vectorise(exclusive_one_range, lhs, ctx=ctx))()


def exclusive_zero_range(lhs, ctx):
    """Element ʁ
    (num) -> range(0, a)
    (str) -> mirror(a)
    """
    ts = vy_type(lhs)
    return {
        NUMBER_TYPE: lambda: LazyList(range(0, int(lhs))),
        str: lambda: merge(lhs, reverse(lhs, ctx)[1:], ctx),
    }.get(ts, lambda: vectorise(exclusive_zero_range, lhs, ctx=ctx))()


def exp2_or_eval(lhs, ctx):
    """Element E
    (num) -> 2 ** a
    (str) -> eval(a)
    """
    ts = vy_type(lhs)

    return {
        NUMBER_TYPE: lambda: 2**lhs,
        str: lambda: vy_eval(lhs, ctx),
    }.get(ts, lambda: vectorise(exp2_or_eval, lhs, ctx=ctx))()


def expe(lhs, ctx):
    """Element ∆e
    (num) -> e ** a
    (str) -> simplify expression a
    """
    ts = vy_type(lhs)
    return {
        NUMBER_TYPE: lambda: sympy.exp(lhs),
        str: lambda: str(sympy.simplify(make_expression(lhs))),
    }.get(ts, lambda: vectorise(expe, lhs, ctx=ctx))()


def expe_minus_1(lhs, ctx):
    """Element ∆E
    (num) -> (e ** a) - 1
    (str) -> expand expression a
    """
    ts = vy_type(lhs)
    return {
        NUMBER_TYPE: lambda: sympy.exp(lhs) - 1,
        str: lambda: str(sympy.expand(make_expression(lhs))),
    }.get(ts, lambda: vectorise(expe_minus_1, lhs, ctx=ctx))()


def exponent(lhs, rhs, ctx):
    """Element e
    (num, num) -> a ** b (exponentiation)
    (num, str) -> append b[0] to b until b is length a (spaces if b is empty)
    (str, num) -> append a[0] to a until a is length b (spaces if a is empty)
    (str, str) -> regex.search(pattern=a, string=b).span() (Length of regex match)
    (any, fun) -> map b to a, but don't lazily evaluate the result
    """
    ts = vy_type(lhs, rhs)
    return {
        (NUMBER_TYPE, NUMBER_TYPE): lambda: lhs**rhs,
        (NUMBER_TYPE, str): lambda: rhs
        + ((rhs[0] or " ") * (int(lhs) - len(rhs))),
        (str, NUMBER_TYPE): lambda: lhs
        + ((lhs[0] or " ") * (int(rhs) - len(lhs))),
        (str, str): lambda: []
        if (mobj := re.search(rhs, lhs)) is None
        else list(mobj.span()),
        (ts[0], types.FunctionType): lambda: list(vy_map(rhs, lhs, ctx)),
        (types.FunctionType, ts[1]): lambda: list(vy_map(lhs, rhs, ctx)),
    }.get(ts, lambda: vectorise(exponent, lhs, rhs, ctx=ctx))()


def factorial(lhs, ctx):
    """Element ¡
    (num) -> factorial(a) (math.gamma(a + 1))
    (str) -> a.sentence_case()
    """
    ts = vy_type(lhs)
    return {
        NUMBER_TYPE: lambda: vyxalify(sympy.factorial(abs(lhs))),
        # Because otherwise, it returns a very unhelpful factorial obj
        str: lambda: sentence_case(lhs),
    }.get(ts, lambda: vectorise(factorial, lhs, ctx=ctx))()


def factorial_of_range(lhs, ctx):  # WHY does this still exist lmao
    """Element øF
    (num, num) -> factorial of range
    (num, str) -> vectorised
    """
    ts = vy_type(lhs)
    return {
        NUMBER_TYPE: lambda: math.factorial(lhs),
        str: lambda: vectorise(factorial_of_range, lhs, ctx=ctx),
    }.get(ts, lambda: vectorise(factorial_of_range, lhs, ctx=ctx))()


def fibonaacis(_, ctx):
    """Element ÞF
    An infinite lazylist of fibonaaci numbers
    """

    def gen():
        i = 0
        while True:
            yield sympy.fibonacci(i + 1)
            i += 1

    return LazyList(gen(), isinf=True)


def factorials(_, ctx):
    """Element Þ!
    An infinite lazylist of factorials
    """

    def gen():
        i = 0
        while True:
            yield factorial(i, ctx)
            i += 1

    return LazyList(gen(), isinf=True)


def fill(lhs, rhs, ctx: Context):
    """Element ÞḞ
    (any, any) -> fill a with b to make a rectangular
    """
    ts = vy_type(lhs, rhs, simple=True)
    if ts[1] == list and ts[0] != list:
        return fill(rhs, lhs, ctx)
    return transpose(transpose(lhs, filler=rhs, ctx=ctx))


def find(lhs, rhs, ctx):
    """Element ḟ
    (any, any) -> a.find(b)
    (any, fun) -> truthy indices of mapping b over a
    """
    ts = vy_type(lhs, rhs)
    if types.FunctionType not in ts:
        lhs, rhs = (
            (rhs, lhs)
            if primitive_type(rhs) != SCALAR_TYPE
            and primitive_type(lhs) == SCALAR_TYPE
            else (lhs, rhs)
        )

        if list not in ts and LazyList not in ts:
            lhs, rhs = str(lhs), str(rhs)
            needle, haystack = (
                sorted((lhs, rhs), key=len)
                if len(lhs) != len(rhs)
                else (rhs, lhs)
            )
            return haystack.find(needle)
        pos = 0
        lhs = iterable(lhs, ctx=ctx)
        if vy_type(lhs) is LazyList and lhs.infinite:
            while strict_less_than(
                lhs[pos], rhs, ctx
            ) or non_vectorising_equals(lhs[pos], rhs, ctx):
                if non_vectorising_equals(index(lhs, pos, ctx), rhs, ctx):
                    return pos
                pos += 1
            return -1
        while pos < len(lhs):
            if non_vectorising_equals(index(lhs, pos, ctx), rhs, ctx):
                return pos
            pos += 1
        return -1
    else:
        if ts[0] == types.FunctionType:
            return find(rhs, lhs, ctx)

        @lazylist
        def f(it, fun):
            idx = 0
            for x in it:
                if safe_apply(fun, x, ctx=ctx):
                    yield idx
                idx += 1

        return f(lhs, rhs)


def first_integer(lhs, ctx):
    """Element ṅ
    (num) -> abs(a) <= 1
    (str) -> pad with 0s to nearest multiple of 8
    (lst) -> "".join(a)
    (fun) -> first integer x where a(x) is truthy
    """
    if isinstance(lhs, types.FunctionType):
        value = 1

        while not safe_apply(lhs, value, ctx=ctx):
            value += 1

        return value

    ts = vy_type(lhs, simple=True)
    return {
        (NUMBER_TYPE): lambda: int(bool(abs(lhs) <= 1)),
        (str): lambda: lhs.zfill((len(lhs) + ((8 - len(lhs)) % 8)) or 8),
        (list): lambda: join(lhs, "", ctx)
        if all(vy_type(x, simple=True) is not list for x in lhs)
        else vectorise(first_integer, lhs, ctx=ctx),
    }.get(ts, lambda: vectorise(first_integer, lhs, ctx=ctx))()


def flatten_by(lhs, rhs, ctx):
    """Element Þf
    (lst, num) -> Flatten a by depth b
    (any, lst) -> Flatten b by depth 1, push a as well
    """
    if rhs < 0:
        raise ValueError(f"Cannot flatten by depth {rhs}")
    if int(rhs) == 0:
        return lhs
    elif vy_type(lhs, simple=True) is list:

        @lazylist_from(lhs)
        def gen():
            for item in lhs:
                if vy_type(item, simple=True) is list:
                    yield from flatten_by(item, int(rhs - 1), ctx)
                else:
                    yield item

        return gen()
    else:
        return [lhs]


def flip_brackets_vertical_mirror(lhs, ctx):
    """Element øṀ
    (str) -> vertical_mirror(a, mapping = flip brackets and slashes)
    """

    if vy_type(lhs, simple=True) in (str, NUMBER_TYPE):
        result = str(lhs).split("\n")
        for i in range(len(result)):
            result[i] += invert_brackets(result[i])[::-1]
        return "\n".join(result)
    else:
        return vectorise(flip_brackets_vertical_mirror, lhs, ctx=ctx)()


def flip_brackets_vertical_palindromise(lhs, ctx):
    """Element øM
    (str) -> lhs vertically palindromised without duplicating the center, with brackets flipped.
    """
    ts = vy_type(lhs)
    if ts == NUMBER_TYPE:
        return lhs
    elif ts in (list, LazyList):
        return vectorise(flip_brackets_vertical_palindromise, lhs, ctx=ctx)
    result = lhs.split("\n")
    for i in range(len(result)):
        result[i] += invert_brackets(result[i][:-1][::-1])
    return "\n".join(result)


def foldl_columns(lhs, rhs, ctx):
    """Element ÞC
    (lst, fun) -> reduce the columns of a by function b
    """
    lhs, rhs = (lhs, rhs) if vy_type(lhs, simple=True) is list else (rhs, lhs)
    lhs = transpose(iterable(lhs, ctx=ctx), ctx=ctx)
    return [foldl(rhs, col, ctx=ctx) for col in lhs]


def from_base(lhs, rhs, ctx):
    """Element β
    Convert lhs from base rhs to base 10
    """
    ts = vy_type(lhs, rhs, simple=True)
    if (ts[0] == NUMBER_TYPE and ts[1] != NUMBER_TYPE) or (
        ts[1] == list and ts[0] != list
    ):
        return from_base(rhs, lhs, ctx)
    if ts == (str, str):
        return from_base_alphabet(lhs, rhs)
    elif ts[-1] == NUMBER_TYPE:
        if ts[0] == str:
            return from_base(
                lhs, (string.digits + string.ascii_lowercase)[:rhs], ctx
            )
        return from_base_digits(iterable(lhs, ctx=ctx), rhs)
    else:
        raise ValueError("from_base: invalid types")


def function_call(lhs, ctx):
    """Element †
    (fun) -> lhs()
    (num) -> count of prime factors
    (str) -> vyxal exec lhs
    (lst) -> vectorised not
    """
    # Modifies lhs, because lhs = stack
    top = pop(lhs, 1, ctx=ctx)
    ts = vy_type(top, simple=True)
    if isinstance(top, types.FunctionType):
        args = wrapify(lhs, top.arity, ctx=ctx) if top.arity != -1 else [lhs]
        arity_override = None if top.arity != -1 else top.arity
        lhs += wrapify(
            safe_apply(top, *args, ctx=ctx, arity_override=arity_override),
            ctx=ctx,
        )
        return None
    return {
        NUMBER_TYPE: lambda: len(prime_factorisation(top, ctx)),
        str: lambda: exec(top) or [] if not ctx.online else [],
        list: lambda: vectorised_not(top, ctx=ctx),
    }.get(ts)()


def gen_from_fn(lhs, rhs, ctx):
    """Element Ḟ
    (num, num) -> sympy.N(a, b) (evaluate a to b decimal places)
    (num, str) -> every ath letter of b
    (str, num) -> every bth letter of a
    (str, str) -> replace spaces in a with b
    (lst, num) -> every bth item of a
    (num, lst) -> every ath item of b
    (fun, any) -> Generator from function a with initial vector b
    """
    ts = vy_type(lhs, rhs, simple=True)
    if types.FunctionType not in ts:
        return {
            (NUMBER_TYPE, NUMBER_TYPE): lambda: str(sympy.N(lhs, rhs)),
            (NUMBER_TYPE, str): lambda: rhs[::lhs],
            (str, NUMBER_TYPE): lambda: lhs[::rhs],
            (str, str): lambda: lhs.replace(" ", rhs),
            (list, NUMBER_TYPE): lambda: index(lhs, [None, None, rhs], ctx),
            (NUMBER_TYPE, list): lambda: index(rhs, [None, None, lhs], ctx),
        }.get(ts, lambda: vectorise(gen_from_fn, lhs, rhs, ctx=ctx))()

    lhs, rhs = (rhs, lhs) if ts[0] is types.FunctionType else (lhs, rhs)
    lhs = iterable(lhs, ctx=ctx)

    def gen():
        yield from lhs

        if isinstance(lhs, LazyList):
            made = lhs
        else:
            made = lhs[:]

        func_arity = (
            rhs.stored_arity if "stored_arity" in dir(rhs) else rhs.arity
        )
        while True:
            ret = safe_apply(rhs, *made[-func_arity:], ctx=ctx)
            if isinstance(made, LazyList):
                made = made.appended(ret)
            else:
                made.append(ret)
            yield ret

    return LazyList(gen(), isinf=True)


def general_quadratic_solver(lhs, rhs, ctx):
    """Element ∆Q
    (num, num) -> roots(a, b) # x^2 + ax + b = 0
    (num, str) -> evaluate single variable expression b with x=a
    (str, num) -> evaluate single variable expression a with x=b
    (str, str) -> solve a and b simulatenously
    """
    ts = vy_type(lhs, rhs)
    x, y = sympy.symbols("x y")
    return {
        (NUMBER_TYPE, NUMBER_TYPE): lambda: sympy.solve(
            sympy.Eq(x**2 + lhs * x + rhs, 0), x
        ),
        (NUMBER_TYPE, str): lambda: make_expression(rhs).subs(x, lhs),
        (str, NUMBER_TYPE): lambda: make_expression(lhs).subs(x, rhs),
        (str, str): lambda: dict_to_list(
            sympy.solve([make_equation(lhs), make_equation(rhs)], (x, y))
        ),
    }.get(ts, lambda: vectorise(general_quadratic_solver, lhs, rhs, ctx=ctx))()


def grade_down(lhs, ctx):
    """Element ⇩
    (lst) -> graded_down(a)
    (str) -> a.lower()
    (num) -> a - 2
    """
    ts = vy_type(lhs)
    return {(NUMBER_TYPE): lambda: lhs - 2, (str): lambda: lhs.lower()}.get(
        ts,
        lambda: LazyList(
            map(
                lambda x: x[0],
                sorted(
                    enumerate(deep_copy(lhs)), key=lambda x: x[-1], reverse=True
                ),
            ),
        ),
    )()


def grade_up(lhs, ctx):
    """Element ⇧
    (lst) -> graded_up(a)
    (str) -> a.upper()
    (num) -> a + 2
    """
    ts = vy_type(lhs)
    return {(NUMBER_TYPE): lambda: lhs + 2, (str): lambda: lhs.upper()}.get(
        ts,
        lambda: LazyList(
            map(
                lambda x: x[0],
                sorted(enumerate(deep_copy(lhs)), key=lambda x: x[-1]),
            ),
        ),
    )()


def greater_than(lhs, rhs, ctx):
    """Element >
    (num, num) -> a > b
    (num, str) -> str(a) > b
    (str, num) -> a > str(b)
    (str, str) -> a > b
    (any, fun) -> increment a until b returns false
    (fun, any) -> increment b until a returns false
    """
    ts = vy_type(lhs, rhs)
    if types.FunctionType in ts:
        return increment_until_false(lhs, rhs, ctx=ctx)
    return {
        (NUMBER_TYPE, NUMBER_TYPE): lambda: int(bool(lhs > rhs)),
        (NUMBER_TYPE, str): lambda: int(str(lhs) > rhs),
        (str, NUMBER_TYPE): lambda: int(lhs > str(rhs)),
        (str, str): lambda: int(lhs > rhs),
    }.get(ts, lambda: vectorise(greater_than, lhs, rhs, ctx=ctx))()


def greater_than_or_equal(lhs, rhs, ctx):
    """Element ≥
    (num, num) -> a ≥ b
    (num, str) -> str(a) ≥ b
    (str, num) -> a ≥ str(b)
    (str, str) -> a ≥ b
    """
    ts = vy_type(lhs, rhs)
    return {
        (NUMBER_TYPE, NUMBER_TYPE): lambda: int(bool(lhs >= rhs)),
        (NUMBER_TYPE, str): lambda: int(str(lhs) >= rhs),
        (str, NUMBER_TYPE): lambda: int(lhs >= str(rhs)),
        (str, str): lambda: int(lhs >= rhs),
    }.get(ts, lambda: vectorise(greater_than_or_equal, lhs, rhs, ctx=ctx))()


def group_consecutive(lhs, ctx):
    """Element Ġ
    (lst) -> Group consecutive identical items
    (str) -> Group consecutive identical characters
    (num) -> Group consecutive identical digits"""
    typ = vy_type(lhs)

    if typ == NUMBER_TYPE:
        lhs = digits(lhs)

    if not lhs:
        return lhs

    def gen():
        prev = lhs[0]
        no_found = 1

        for item in lhs[1:]:
            if not non_vectorising_equals(prev, item, ctx):
                yield [prev] * no_found
                prev = item
                no_found = 1
            else:
                no_found += 1
        yield [prev] * no_found

    if typ is LazyList:
        return LazyList(gen(), isinf=lhs.infinite)

    res = list(gen())

    return res


def group_on_words(lhs, ctx):
    """Element øW
    (str) -> Group lhs on sequences of letters
    """
    result, word = [], ""
    for char in lhs:
        if char in string.ascii_letters:
            word += char
        else:
            if word:
                result.append(word)
            word = ""
            result.append(char)
    if word:
        result.append(word)
    return result


def halve(lhs, ctx):
    """Element ½
    (num) -> lhs / 2
    (str) -> a split into two strings of equal lengths (as close as possible)
    """
    ts = vy_type(lhs)
    return {
        NUMBER_TYPE: lambda: sympy.nsimplify(lhs / 2, rational=True),
        str: lambda: wrap(lhs, math.ceil(len(lhs) / 2), ctx=ctx)
        if len(lhs) > 1
        else [lhs, ""],
    }.get(ts, lambda: vectorise(halve, lhs, ctx=ctx))()


def head(lhs, ctx):
    """Element h
    (any) -> a[0]
    """
    return next(
        iter(lhs) if type(lhs) is str else iter(iterable(lhs, ctx=ctx)),
        "" if type(lhs) is str else 0,
    )


def head_remove(lhs, ctx):
    """Element Ḣ
    (lst) -> a[1:] or [] if empty
    (str) -> a[1:] or '' if empty
    (num) -> Remove first digit or do nothing if <1"""
    if vy_type(lhs, simple=True) in (list, str):
        return lhs[1:] if lhs else []
    if lhs == 0:
        return lhs
    if isinstance(lhs, int):
        return int(str(lhs)[1:])
    assert isinstance(lhs, sympy.Rational)
    return sympy.Rational(str(float(lhs))[1:])


def identity_matrix(lhs, ctx):
    """Element Þ□
    (num) -> A matrix with 1s on the main diagonal and zeroes elsewhere
    """

    ts = vy_type(lhs)
    return {
        NUMBER_TYPE: lambda: [
            [1 if i == j else 0 for j in range(lhs)] for i in range(lhs)
        ],
        str: lambda: lhs,
    }.get(ts, lambda: vectorise(identity_matrix, lhs, ctx=ctx))()


def inclusive_one_range(lhs, ctx):
    """Element ɾ
    (num) -> range(1, a + 1)
    (str) -> a.uppercase()
    """
    ts = vy_type(lhs)
    return {
        NUMBER_TYPE: lambda: LazyList(range(1, int(lhs) + 1)),
        str: lambda: lhs.upper(),
    }.get(ts, lambda: vectorise(inclusive_one_range, lhs, ctx=ctx))()


def inclusive_zero_range(lhs, ctx):
    """Element ʀ
    (num) -> range(0, a + 1)
    (str) -> [char is alphabetical? for char in a]
    """
    ts = vy_type(lhs)
    return {
        NUMBER_TYPE: lambda: LazyList(range(0, int(lhs) + 1)),
        str: lambda: scalarify(
            [int(char in string.ascii_letters) for char in lhs]
        ),
    }.get(ts, lambda: vectorise(inclusive_zero_range, lhs, ctx=ctx))()


def increment(lhs, ctx):
    """Element ›
    (num) -> lhs + 1
    (str) -> replace spaces with 0s
    """
    ts = vy_type(lhs)
    return {
        NUMBER_TYPE: lambda: lhs + 1,
        str: lambda: lhs.replace(" ", "0"),
    }.get(ts, lambda: vectorise(increment, lhs, ctx=ctx))()


def increment_until_false(lhs, rhs, ctx):
    """Element ∆‹
    (any, fun) -> while b(a): a += 1
    (fun, any) -> while a(b): b += 1
    """

    function, value = (
        (rhs, lhs) if type(rhs) is types.FunctionType else (lhs, rhs)
    )
    while safe_apply(function, value, ctx=ctx):
        value = increment(value, ctx)
    return value


def index(lhs, rhs, ctx):
    """Element i
    (any, num) -> a[b] (Index)
    (num, any) -> b[a] (Index)
    (str, str) -> enclose b in a # b[0:len(b)//2] + a + b[len(b)//2:]
    (any, [x]) -> a[:b] (0 to bth item of a)
    (any, [x,y]) -> a[x:y] (x to yth item of a)
    (any, [x,y,m]) -> a[x:y:m] (x to yth item of a, taking every mth)
    """
    ts = vy_type(lhs, rhs)
    lhs = deep_copy(lhs)
    if ts == (str, str):
        # b[0:len(b)//2] + a + b[len(b)//2:]
        return lhs[: len(rhs) // 2] + rhs + lhs[len(rhs) // 2 :]

    elif ts == (LazyList, NUMBER_TYPE):
        return lhs[int(rhs)]

    elif ts[1] == NUMBER_TYPE:
        lhs = iterable(lhs, ctx=ctx)
        if lhs:
            return lhs[int(rhs) % len(lhs)]
        else:
            return "" if ts[0] is str else 0

    elif ts[0] == NUMBER_TYPE:
        return index(rhs, lhs, ctx)

    elif ts[1] == str:
        return vectorise(index, lhs, rhs, ctx=ctx)

    else:
        assert len(rhs) <= 3
        originally_string = type(lhs) is str
        if originally_string:
            lhs = LazyList(list(lhs))

        temp = lhs[
            slice(*[None if vy_type(v) != NUMBER_TYPE else int(v) for v in rhs])
        ]

        return "".join(temp) if originally_string else temp


def index_indices_or_cycle(lhs, rhs, ctx):
    """Element İ
    (any, lst) -> [a[item] for item in b]
    (any, fun) -> apply b on a and collect unique values"""
    if types.FunctionType in [type(lhs), type(rhs)]:
        # swap lhs and rhs such that rhs contains the function
        lhs, rhs = (rhs, lhs) if type(lhs) is types.FunctionType else (lhs, rhs)
        prevs = []

        @lazylist
        def gen():
            curr = lhs
            while True:
                curr = deep_copy(safe_apply(rhs, curr, ctx=ctx))
                if curr in prevs:
                    yield from prevs
                    break

                prevs.append(curr)

        return gen()

    else:
        if primitive_type(rhs) is SCALAR_TYPE:
            lhs, rhs = rhs, lhs
        lhs = LazyList(iterable(lhs))
        rhs = iterable(rhs)

        # Don't ask me why vectorise doesn't work here
        # I tried.
        def recursive_helper(value):
            if primitive_type(value) is SCALAR_TYPE:
                return lhs[vy_int(value, ctx=ctx)]
            else:
                return LazyList(recursive_helper(v) for v in value)

        return recursive_helper(rhs)


@infinite_lazylist
def infinite_all_integers(_, ctx=None):
    """Element Þn
    An infinite list of all integers (0, 1, -1, 2, -2, ...)
    """

    yield 0
    i = 1
    while 1:
        yield i
        yield -i
        i += 1


def infinite_cardinals(_, ctx=None):
    """Element Þc
    infinite sequence of cardinals
    """
    return LazyList(map(num2words.num2words, itertools.count(1)), isinf=True)


def infinite_integer_partitions(_, ctx=None):
    """Element ÞṄ"""

    def gen():
        for n in itertools.count(1):
            yield from integer_parts_or_join_spaces(n, ctx=ctx)

    return LazyList(gen(), isinf=True)


def infinite_ordinals(_, ctx=None):
    """Element Þo
    infinite list of place numbers starting at a - first, second,
    third, fourth, fifth, etc.

    This function returns an infinite generator that yields the word
    form of each ordinal number starting at first.
    """

    def gen():
        i = 1
        while True:
            yield num2words.num2words(i, to="ordinal")
            i += 1

    return LazyList(gen(), isinf=True)


def infinite_positives(_, ctx=None):
    """Element Þ∞
    An infinite list of positive numbers
    """

    @infinite_lazylist
    def gen():
        i = 1
        while True:
            yield i
            i += 1

    return gen()


def infinite_primes(_, ctx=None):
    """Element Þp
    An infinite list of primes
    """

    def gen():
        i = 1
        while True:
            i += 1
            if i == 2 or (i % 2 == 1 and is_prime(i, ctx)):
                yield i

    return LazyList(gen(), isinf=True)


def infinite_replace(lhs, rhs, other, ctx):
    """Element ¢
    (any, any, any) -> replace b in a with c until a doesn't change
    (lst, fun, lst) -> apply function b to items in a at indices in c
    (lst, lst, fun) -> apply function c to items in a at indices in b
    (fun, lst, lst) -> apply function a to items in b at indices in c
    """

    ts = (vy_type(lhs), vy_type(rhs), vy_type(other))
    if types.FunctionType in ts:
        function = first_where(
            lambda val: isinstance(val, types.FunctionType),
            (lhs, rhs, other),
            ctx,
        )

        vector, indicies = filter(
            lambda val: not isinstance(val, types.FunctionType),
            (lhs, rhs, other),
        )
        values = safe_apply(
            function, index_indices_or_cycle(vector, indicies, ctx), ctx=ctx
        )
        new_vector = []
        for i, v in enumerate(vector):
            if i in indicies:
                new_vector.append(values[i])
            else:
                new_vector.append(v)
        return new_vector

    orig_type = type(lhs)

    prev = deep_copy(lhs)
    while True:
        lhs = replace(lhs, rhs, other, ctx)
        if lhs == prev:
            break
        prev = deep_copy(lhs)

    if orig_type is int:
        try:
            return int(lhs)
        except ValueError:
            return lhs
    return lhs


def insert_or_map_nth(lhs, rhs, other, ctx):
    """Element Ṁ
    (any, num, any) -> a.insert(b, c) (Insert c at position b in a)
    (any, num, fun) -> c mapped over every bth item of a

    If `ind` is greater than or equal to the LazyList's length, `other` is appended to the end.
    """
    is_number = vy_type(lhs) == NUMBER_TYPE
    lhs = iterable(lhs, ctx)

    if vy_type(other) != types.FunctionType:
        if vy_type(lhs) is str:
            if vy_type(other) == NUMBER_TYPE and vy_type(rhs) != NUMBER_TYPE:
                rhs, other = other, rhs
            return lhs[: int(rhs)] + str(other) + lhs[int(rhs) :]

        @lazylist_from(lhs)
        def gen():
            i = 0
            places = chr_ord(rhs) if isinstance(rhs, str) else int(rhs)
            position_is_number = vy_type(places) == NUMBER_TYPE
            if position_is_number and places < 0:
                if places == -1:
                    yield from lhs
                    yield other
                else:
                    temp = list(lhs)
                    temp.insert(places + 1, other)
                    yield from temp
                return
            for elem in lhs:
                if position_is_number:
                    if i == places:
                        yield other
                elif i in places:
                    yield other
                yield elem
                i += 1
            if position_is_number and i < places:
                yield other

        if is_number:
            return vy_eval("".join(map(str, gen())), ctx=ctx)
        return gen()

    @lazylist_from(lhs)
    def gen():
        i = 0
        assert vy_type(rhs) == NUMBER_TYPE
        for item in lhs:
            yield safe_apply(other, item, ctx=ctx) if i % rhs == 0 else item
            i += 1

    return gen()


def integer_divide(lhs, rhs, ctx):
    """Element ḭ
    (num, num) -> a // b (Floor division, floor(a / b))
    (str, num) -> (a divided into b pieces)[0]
    (num, str) -> (b divided into a pieces)[0]
    (any, fun) -> Right reduce a by b (foldr)
    (fun, any) -> Right reduce b by a (foldr)
    """
    ts = vy_type(lhs, rhs)
    return {
        (NUMBER_TYPE, NUMBER_TYPE): lambda: 0 if rhs == 0 else lhs // rhs,
        (NUMBER_TYPE, str): lambda: divide(lhs, rhs, ctx=ctx)[0],
        (str, NUMBER_TYPE): lambda: divide(rhs, lhs, ctx=ctx)[0],
        (ts[0], types.FunctionType): lambda: foldl(
            rhs, reverse(iterable(lhs, ctx=ctx), ctx=ctx), ctx=ctx
        ),
        (types.FunctionType, ts[1]): lambda: foldl(
            lhs, reverse(iterable(rhs, ctx=ctx), ctx=ctx), ctx=ctx
        ),
    }.get(ts, lambda: vectorise(integer_divide, lhs, rhs, ctx=ctx))()


def integer_parts_or_join_spaces(lhs, ctx):
    """Element Ṅ
    (num) -> Integer partitions of a. [] if 0, all negative if n < 0
    (any) -> Join on spaces
    """
    if vy_type(lhs) == NUMBER_TYPE:
        if lhs == 0:
            return []
        sign = -1 if lhs < 0 else 1

        @lazylist
        def helper(n, minimum):
            for i in range(minimum, n // 2 + 1):
                for part in helper(n - i, i):
                    yield part + [i * sign]
            yield [n * sign]

        return helper(abs(lhs), 1)

    return join(lhs, " ", ctx)


def interleave(lhs, rhs, ctx):
    """Element Y
    (any, any) -> interleave a and b
    """
    # Essentially, Zf but whatever

    lhs = iterable(lhs, ctx=ctx)
    rhs = iterable(rhs, ctx=ctx)

    def gen():
        lhs_iter = iter(lhs)
        rhs_iter = iter(rhs)
        while True:
            try:
                yield next(lhs_iter)
            except StopIteration:
                yield from rhs_iter
                break
            try:
                yield next(rhs_iter)
            except StopIteration:
                yield from lhs_iter
                break

    if type(lhs) is type(rhs) is str:
        return "".join(gen())
    else:
        return LazyList(
            gen(),
            isinf=(
                (type(lhs) is LazyList and lhs.infinite)
                or (type(rhs) is LazyList and rhs.infinite)
            ),
        )


def into_two(lhs, ctx):
    """Element I
    (num) -> push a spaces
    (str) -> equivlaent to `qp`
    (lst) -> split a list into two halves
    """
    ts = vy_type(lhs, simple=True)
    return {
        NUMBER_TYPE: lambda: " " * int(lhs),
        str: lambda: quotify(lhs, ctx) + lhs,
        list: lambda: [
            index(lhs, [None, int(len(lhs) / 2) + len(lhs) % 2], ctx),
            index(lhs, [int(len(lhs) / 2) + len(lhs) % 2, None], ctx),
        ],
    }.get(ts)()


def is_divisible(lhs, rhs, ctx):
    """Element Ḋ
    (num, num) -> a % b == 0
    (num, str) -> a copies of b
    (str, num) -> b copies of a
    (str, str) -> b + " " + a ($ẋ)

    Beware, this function returns a singleton list for its first and
    fourth overloads and a list of copies of the top of the stack
    otherwise, not a single value!
    """
    ts = vy_type(lhs, rhs)

    def helper(lhs, rhs):
        ts = vy_type(lhs, rhs)
        return {
            (NUMBER_TYPE, NUMBER_TYPE): lambda: int(lhs % rhs == 0)
            if rhs != 0
            else 0,
            (NUMBER_TYPE, str): lambda: [rhs] * lhs,
            (str, NUMBER_TYPE): lambda: [lhs] * rhs,
            (str, str): lambda: rhs + " " + lhs,
            (types.FunctionType, ts[1]): lambda: group_by_function_ordered(
                iterable(rhs, ctx=ctx), lhs, ctx=ctx
            ),
            (ts[0], types.FunctionType): lambda: group_by_function_ordered(
                iterable(lhs, ctx=ctx), rhs, ctx=ctx
            ),
        }.get(ts, lambda: vectorise(helper, lhs, rhs, ctx=ctx))()

    return {
        (NUMBER_TYPE, str): lambda: [rhs] * lhs,
        (str, NUMBER_TYPE): lambda: [lhs] * rhs,
    }.get(ts, lambda: [helper(lhs, rhs)])()


def is_divisible_by_five(lhs, ctx):
    """
    Element ₅
    (num) -> a % 5 == 0
    (str) -> a, len(a)
    """
    # wrap in list because you might need to return more than 1 item
    if vy_type(lhs) == NUMBER_TYPE:
        return [int(lhs % 5 == 0)]
    else:
        return [lhs, len(lhs)]


def is_divisible_by_three(lhs, ctx):
    """Element ₃
    (num) -> a % 3 == 0
    (str) -> len(a) == 1
    """
    if vy_type(lhs) == NUMBER_TYPE:
        return int(lhs % 3 == 0)
    else:
        return int(len(lhs) == 1)


def is_even(lhs, ctx):
    """Element ₂
    (num) -> a % 2 == 0
    (str) -> len(a) % 2 == 0
    """
    if vy_type(lhs) == NUMBER_TYPE:
        return int(lhs % 2 == 0)
    else:
        return int(len(lhs) % 2 == 0)


def is_falsey(lhs, ctx):
    """Element ċ
    (any) -> a != 1
    """
    return vectorised_not(equals(lhs, 1, ctx=ctx), ctx=ctx)


def is_ordered(lhs, ctx):
    """Element ÞȮ
    (lst) -> Returns true if the item is sorted in either descending
             or ascending order.
    """

    return is_sorted_ascending(lhs, ctx) or is_sorted_descending(lhs, ctx)


def is_prime(lhs, ctx):
    """Element æ
    (num) -> is a prime?
    (str) -> case of a (1 if all letters in a are uppercase,
             0 if all letters in a are lowercase,
            -1 if mixed case)
    """
    ts = vy_type(lhs)
    return {
        NUMBER_TYPE: lambda: int(sympy.ntheory.isprime(lhs)),
        str: lambda: case_of(lhs),
    }.get(ts, lambda: vectorise(is_prime, lhs, ctx=ctx))()


def is_sorted_ascending(lhs, ctx):
    """Element ÞṠ
    (lst) -> Returns true if an item is sorted in ascending order
             using default sorting rules.
    """

    return non_vectorising_equals(lhs, vy_sort(lhs, ctx), ctx=ctx)


def is_sorted_descending(lhs, ctx):
    """Element ÞṠ
    (lst) -> Returns true if an item is sorted in ascending order
             using default sorting rules.
    """

    return non_vectorising_equals(
        reverse(deep_copy(lhs), ctx), vy_sort(lhs, ctx), ctx=ctx
    )


def is_sorted_strictly_ascending(lhs, ctx):
    """Element Þ⇧
    (lst) -> Returns true if an item is sorted in strictly
             ascending order using default sorting rules.
    """

    return int(
        all(
            strict_less_than(x[0], x[1], ctx)
            for x in overlapping_groups(iterable(lhs, ctx=ctx), 2, ctx)
        )
    )


def is_sorted_strictly_descending(lhs, ctx):
    """Element Þ⇩
    (lst) -> Returns true if an item is sorted in strictly
             descending order using default sorting rules.
    """
    return int(
        all(
            strict_greater_than(x[0], x[1], ctx)
            for x in overlapping_groups(iterable(lhs, ctx=ctx), 2, ctx)
        )
    )


def is_square(lhs, ctx):
    """Element ∆²
    (num) -> is square number?
    (str) -> square the expression
    """
    ts = vy_type(lhs)
    return {
        NUMBER_TYPE: lambda: int(
            int(lhs) == lhs and sympy.ntheory.primetest.is_square(lhs)
        ),
        str: lambda: str(sympy.expand(make_expression(lhs + " ** 2"))),
    }.get(ts, lambda: vectorise(is_square, lhs, ctx=ctx))()


def is_unordered(lhs, ctx):
    """Element ÞĊ
    (lst) -> Returns true if the item is not sorted in either
            descending or ascending order. (i.e. chaos chaos)
    """

    return int(not is_ordered(lhs, ctx))


def join(lhs, rhs, ctx):
    """Element j
    (any, any) -> a.join(b)
    """
    return vy_str(rhs, ctx=ctx).join(
        map(lambda a: vy_str(a, ctx=ctx), iterable(lhs, ctx=ctx))
    )


def join_newlines(lhs, ctx):
    """Element ⁋
    (any) -> a.join("\n")
    """
    ret = []
    for n in iterable(lhs, ctx):
        if vy_type(n) in [list, LazyList]:
            ret.append(join(n, " ", ctx))
        else:
            ret.append(str(n))
    return "\n".join(ret)


def json_parse(lhs, ctx):
    """Element øJ
    (str) -> json.loads(a)
    """
    return vyxalify(json.loads(lhs))


def left_bit_shift(lhs, rhs, ctx):
    """Element ↲
    (num, num) -> a << b
    (num, str) -> a.ljust(b)
    (str, num) -> b.ljust(a)
    (str, str) -> a.ljust(len(b)-len(a))
    """
    ts = vy_type(lhs, rhs)
    return {
        (NUMBER_TYPE, NUMBER_TYPE): lambda: int(lhs) << int(rhs),
        (NUMBER_TYPE, str): lambda: rhs.ljust(lhs),
        (str, NUMBER_TYPE): lambda: lhs.ljust(rhs),
        (str, str): lambda: lhs.ljust(len(rhs)),
    }.get(ts, lambda: vectorise(left_bit_shift, lhs, rhs, ctx=ctx))()


def length(lhs, ctx):
    """Element L
    (any) -> len(a)
    """
    return len(iterable(lhs, ctx=ctx))


def less_than(lhs, rhs, ctx):
    """Element <
    (num, num) -> a < b
    (num, str) -> str(a) < b
    (str, num) -> a < str(b)
    (str, str) -> a < b
    (any, fun) -> decrement a until b returns false
    (fun, any) -> decrement b until a returns false
    """
    ts = vy_type(lhs, rhs)
    if types.FunctionType in ts:
        return decrement_until_false(lhs, rhs, ctx=ctx)
    return {
        (NUMBER_TYPE, NUMBER_TYPE): lambda: int(bool(lhs < rhs)),
        (NUMBER_TYPE, str): lambda: int(str(lhs) < rhs),
        (str, NUMBER_TYPE): lambda: int(lhs < str(rhs)),
        (str, str): lambda: int(lhs < rhs),
    }.get(ts, lambda: vectorise(less_than, lhs, rhs, ctx=ctx))()


def less_than_or_equal(lhs, rhs, ctx):
    """Element ≤
    (num, num) -> a ≤ b
    (num, str) -> str(a) ≤ b
    (str, num) -> a ≤ str(b)
    (str, str) -> a ≤ b
    """
    ts = vy_type(lhs, rhs)
    return {
        (NUMBER_TYPE, NUMBER_TYPE): lambda: int(bool(lhs <= rhs)),
        (NUMBER_TYPE, str): lambda: int(str(lhs) <= rhs),
        (str, NUMBER_TYPE): lambda: int(lhs <= str(rhs)),
        (str, str): lambda: int(lhs <= rhs),
    }.get(ts, lambda: vectorise(less_than_or_equal, lhs, rhs, ctx=ctx))()


def letter_to_number(lhs, ctx):
    """Element øA
    (num) -> number_to_letter(a)
    (str) -> letter_to_number(a)
    """
    ts = vy_type(lhs)
    return {
        NUMBER_TYPE: lambda: chr(lhs + 96),
        str: lambda: (
            ord(lhs) - 96 if lhs > "Z" else ord(lhs) - 64
        )  # No, I'm not making this less cursed
        if len(lhs) == 1
        else LazyList(
            ord(char) - 96 if char > "Z" else ord(char) - 64 for char in lhs
        )
        if len(lhs)
        else [],
    }.get(ts, lambda: vectorise(letter_to_number, lhs, ctx=ctx))()


def lift(lhs, ctx):
    """Element Þż
    (any) -> a * 1...a.length
    """

    @lazylist_from(lhs)
    def gen():
        i = 1
        for item in lhs:
            yield item * i
            i += 1

    return gen()


def ljust(lhs, rhs, other, ctx):
    """Element ŀ
    (num, num, num) -> a <= c <= b
    (num, num, str) -> a by b grid of c
    (num, str, num) -> a by c grid of b
    (num, str, str) -> b.ljust(a,filler=c)
    (str, num, num) -> b by c grid of a
    (str, num, str) -> a.ljust(c,filler=b)
    (str, str, num) -> a.ljust(b,filler=c)
    (str, str, str) -> a.infinite_replace(b, c)
    (fun, fun, any) -> collect_until_false(predicate=a,
                       modifying_function=b, inital=c)
                       # Collect the results of apply a on c while b(c)
                       # is truthy
    """
    ts = vy_type(lhs, rhs, other)
    return {
        (NUMBER_TYPE, NUMBER_TYPE, NUMBER_TYPE): lambda: int(
            simplify(lhs) <= simplify(other) <= simplify(rhs)
        ),
        (NUMBER_TYPE, NUMBER_TYPE, str): lambda: "\n".join([other * lhs] * rhs),
        (NUMBER_TYPE, str, NUMBER_TYPE): lambda: "\n".join([rhs * lhs] * other),
        (NUMBER_TYPE, str, str): lambda: vy_str(rhs, ctx=ctx).ljust(lhs, other),
        (str, NUMBER_TYPE, NUMBER_TYPE): lambda: "\n".join([lhs * rhs] * other),
        (str, NUMBER_TYPE, str): lambda: vy_str(lhs, ctx=ctx).ljust(rhs, other),
        (str, str, NUMBER_TYPE): lambda: vy_str(lhs, ctx=ctx).ljust(other, rhs),
        (str, str, str): lambda: infinite_replace(lhs, rhs, other, ctx),
        (
            types.FunctionType,
            types.FunctionType,
            ts[-1],
        ): lambda: collect_until_false(lhs, rhs, other, ctx),
        (
            ts[0],
            types.FunctionType,
            types.FunctionType,
        ): lambda: collect_until_false(rhs, other, lhs, ctx),
        (
            types.FunctionType,
            ts[1],
            types.FunctionType,
        ): lambda: collect_until_false(lhs, other, rhs, ctx),
    }.get(ts, lambda: vectorise(ljust, lhs, rhs, other, ctx=ctx))()


def log_10(lhs, ctx):
    """Element ∆τ
    (num) -> log10(a)
    (str) -> log10(a)
    """
    ts = vy_type(lhs)
    return {
        (NUMBER_TYPE): lambda: sympy.log(lhs, 10),
        (str): lambda: str(sympy.log(make_expression(lhs), 10)),
    }.get(ts, lambda: vectorise(log_10, lhs, ctx=ctx))()


def log_2(lhs, ctx):
    """Element ∆l
    (num) -> log2(a)
    (str) -> log2(a)
    """
    ts = vy_type(lhs)
    return {
        (NUMBER_TYPE): lambda: sympy.log(lhs, 2),
        (str): lambda: str(sympy.log(make_expression(lhs), 2)),
    }.get(ts, lambda: vectorise(log_2, lhs, ctx=ctx))()


def log_mold_multi(lhs, rhs, ctx):
    """Element •
    (num, num) -> log_lhs(rhs)
    (num, str) -> [char * lhs for char in rhs]
    (str, num) -> [char * rhs for char in lhs]
    (str, str) -> lhs.with_capitalisation_of(rhs)
    (lst, lst) -> lhs molded to the shape of rhs
    """
    ts = vy_type(lhs, rhs, simple=True)
    return {
        (NUMBER_TYPE, NUMBER_TYPE): lambda: sympy.nsimplify(math.log(lhs, rhs)),
        (NUMBER_TYPE, str): lambda: "".join([char * lhs for char in rhs]),
        (str, NUMBER_TYPE): lambda: "".join([char * rhs for char in lhs]),
        (str, str): lambda: transfer_capitalisation(rhs, lhs),
        (list, list): lambda: mold(lhs, rhs),
    }.get(ts, lambda: vectorise(log_mold_multi, lhs, rhs, ctx=ctx))()


def longest(lhs, ctx):
    """Element ÞG
    (lst) -> Return the longest item in a list
    """

    return max_by_function(lhs, length, ctx)


def lowest_common_multiple(lhs, rhs=None, ctx=None):
    """Element ∆Ŀ
    (num, num) -> lcm(a, b)
    """
    if rhs is None:
        return sympy.lcm(lhs)
    ts = vy_type(lhs, rhs)
    return {
        (NUMBER_TYPE, NUMBER_TYPE): lambda: sympy.nsimplify(
            sympy.lcm(lhs, rhs)
        ),
        (NUMBER_TYPE, str): lambda: -1,
        (str, NUMBER_TYPE): lambda: -1,
        (str, str): lambda: -1,
    }.get(ts, lambda: vectorise(lowest_common_multiple, lhs, rhs, ctx=ctx))()


def matrix_determinant(lhs, ctx):
    """Element ÞḊ
    (mat) -> determinant(a)
    """
    if lhs and (len(lhs) > 1 or len(lhs[0])):
        lhs = pad_to_square(iterable(lhs, ctx=ctx))
    return sympy.det(sympy.Matrix(lhs))


def matrix_exponentiation(lhs, rhs, ctx):
    """Element Þe
    (lst, num) -> (a * a) b times
    (num, lst) -> (b * b) a times
    """

    ts = vy_type(lhs, rhs, simple=True)
    if set(ts) != {list, NUMBER_TYPE}:
        raise TypeError("Matrix exponentiation requires a matrix and a number")

    matrix, times = (rhs, lhs) if ts[0] == NUMBER_TYPE else (lhs, rhs)
    original_matrix = matrix
    for _ in range(times - 1):
        matrix = matrix_multiply(original_matrix, matrix, ctx=ctx)

    return matrix


def matrix_multiply(lhs, rhs, ctx):
    """Element ÞṀ
    (lst, lst) -> Matrix multiplication
    """
    rhs = transpose(rhs, ctx)

    return LazyList(
        [dot_product(row, column, ctx) for column in rhs] for row in lhs
    )


def max_by_function(lhs, rhs, ctx):
    """Element Þ↑
    (lst, fun) -> Maximum value of a by applying b to each element
    """
    lhs, rhs = (lhs, rhs) if isinstance(rhs, types.FunctionType) else (rhs, lhs)
    lhs = iterable(lhs, ctx=ctx)
    if len(lhs) == 0:
        return []
    elif len(lhs) == 1:
        return lhs[0]
    else:
        biggest, biggest_fn = lhs[0], safe_apply(rhs, lhs[0], ctx=ctx)
        for item in lhs[1:]:
            if strict_greater_than(
                safe_apply(rhs, item, ctx=ctx), biggest_fn, ctx
            ):
                biggest, biggest_fn = item, safe_apply(rhs, item, ctx=ctx)
        return biggest


def max_by_tail(lhs, ctx):
    """Element ↑
    (any) -> max(a, key=lambda x: x[-1])
    """
    lhs = iterable(lhs, ctx=ctx)
    if len(lhs) == 0:
        return []
    else:
        return max_by(lhs, key=tail, cmp=greater_than, ctx=ctx)


def maximal_indices(lhs, ctx):
    """Element ÞM
    Return the indexes of maximal objects in lhs
    """

    @lazylist
    def gen():
        biggest = monadic_maximum(lhs, ctx=ctx)
        for i, item in enumerate(list(lhs)):
            if non_vectorising_equals(item, biggest, ctx=ctx):
                yield i

    return gen()


def mean(lhs, ctx):
    """Element ṁ
    (num) -> random.randint(0, a)
    (str) -> palindromise a
    (lst) -> arithmetic mean of a
    """
    ts = vy_type(lhs)
    return {
        (NUMBER_TYPE): lambda: random.randint(0, lhs),
        (str): lambda: palindromise(lhs, ctx),
    }.get(ts, lambda: divide(vy_sum(lhs, ctx), len(lhs), ctx))()


def median(lhs, ctx):
    """Element ∆ṁ
    Return the median of a list - the middle item(s)
    """
    lhs = iterable(vy_sort(lhs, ctx), ctx=ctx)
    if len(lhs) % 2 == 0:
        return [lhs[len(lhs) // 2 - 1], lhs[len(lhs) // 2]]
    return lhs[len(lhs) // 2]


def merge(lhs, rhs, ctx):
    """Element J
    (scl, scl) -> concatenate a and b
    (lst, scl) -> append b to a
    (scl, lst) -> prepend a to b
    (lst, lst) -> merged a and b
    """
    ts = vy_type(lhs, rhs, simple=True)
    return {
        (NUMBER_TYPE, NUMBER_TYPE): lambda: vy_eval(
            str(lhs) + str(rhs), ctx=ctx
        ),
        (NUMBER_TYPE, str): lambda: add(lhs, rhs, ctx),
        (str, NUMBER_TYPE): lambda: add(lhs, rhs, ctx),
        (str, str): lambda: lhs + rhs,
        (list, ts[1]): lambda: concat(lhs, [rhs], ctx),
        (ts[0], list): lambda: concat([lhs], rhs, ctx),
        (list, list): lambda: concat(lhs, rhs, ctx),
    }.get(ts)()


def min_by_function(lhs, rhs, ctx):
    """Element Þ↓
    (lst, fun) -> Minimum value of a by applying b to each element
    """
    lhs, rhs = (lhs, rhs) if isinstance(rhs, types.FunctionType) else (rhs, lhs)
    lhs = iterable(lhs, ctx=ctx)
    if len(lhs) == 0:
        return []
    elif len(lhs) == 1:
        return lhs[0]
    else:
        smallest, smallest_fn = lhs[0], safe_apply(rhs, lhs[0], ctx=ctx)
        for item in lhs[1:]:
            if strict_less_than(
                safe_apply(rhs, item, ctx=ctx), smallest_fn, ctx
            ):
                smallest, smallest_fn = item, safe_apply(rhs, item, ctx=ctx)
        return smallest


def min_by_tail(lhs, ctx):
    """Element ↓
    (any) -> min(a, key=lambda x: x[-1])
    """
    lhs = iterable(lhs, ctx=ctx)
    if len(lhs) == 0:
        return []
    else:
        return min_by(lhs, key=tail, cmp=less_than, ctx=ctx)


def mirror(lhs, ctx):
    """Element m
    (num) -> a + reversed(a) (as number)
    (str) -> a + reversed(a)
    (lst) -> Concatenate reversed(a) to a
    """
    if vy_type(lhs) in (NUMBER_TYPE, str):
        return add(lhs, reverse(lhs, ctx), ctx)
    else:
        return concat(lhs, reverse(lhs, ctx), ctx)


def mod_pow(lhs, rhs, other, ctx: Context):
    """Element ∆%
    (any, any, any) -> a ** b mod c
    """
    ts = vy_type(lhs, rhs, other, simple=True)
    if list in ts:
        return vectorise(mod_pow, lhs, rhs, other, ctx=ctx)
    return sympy.nsimplify(pow(int(lhs), int(rhs), int(other)), rational=True)


def mode(lhs, ctx):
    """Element ∆M
    Most common item in a list.
    Equivalent to Ċ↑h
    """
    item_counts = collections.Counter(iterable(lhs, ctx=ctx))
    return item_counts.most_common(1)[0][0]


def modulo(lhs, rhs, ctx):
    """Element %
    (num, num) -> a % b
    (num, str) -> (b split into a equal pieces)[-1]
    (str, num) -> (a split into b equal pieces)[-1]
    (str, str) -> a.format(b)
    """
    ts = vy_type(lhs, rhs, simple=True)
    return {
        (NUMBER_TYPE, NUMBER_TYPE): lambda: lhs % rhs if rhs != 0 else 0,
        (NUMBER_TYPE, str): lambda: format_string(rhs, [lhs]),
        (str, NUMBER_TYPE): lambda: format_string(lhs, [rhs]),
        (str, str): lambda: format_string(lhs, [rhs]),
        (str, list): lambda: format_string(lhs, rhs),
    }.get(ts, lambda: vectorise(modulo, lhs, rhs, ctx=ctx))()


def modulo_3(lhs, ctx):
    """Element ǒ
    (num) -> a % 3
    (str) -> a split into chunks of size 2
    """
    return {
        (NUMBER_TYPE): lambda: lhs % 3,
        (str): lambda: [lhs[i : i + 2] for i in range(0, len(lhs), 2)],
    }.get(vy_type(lhs), lambda: vectorise(modulo_3, lhs, ctx=ctx))()


def mold_special(lhs, rhs, ctx):
    """Element Þṁ
    (lst, lst) -> mold, but don't reuse items"""
    lhs, rhs = iterable(lhs, ctx=ctx), iterable(rhs, ctx=ctx)
    return mold_without_repeat(lhs, rhs)


def monadic_maximum(lhs, ctx):
    """Element G
    (any) -> Maximal element of the input
    """
    if len(lhs) == 0:
        return []
    else:
        return max_by(lhs, cmp=strict_greater_than, ctx=ctx)


def monadic_minimum(lhs, ctx):
    """Element g
    (any) -> Smallest item of a
    """
    if len(lhs) == 0:
        return []
    else:
        return min_by(lhs, cmp=strict_less_than, ctx=ctx)


def multi_dimensional_index(lhs, rhs, ctx):
    """Element Þi
    (lst, lst) -> a[b[0]][b[1]][b[2]]... Reduce by indexing with
                  a as initial value
    """
    for item in iterable(rhs, ctx=ctx):
        lhs = index(lhs, item, ctx)

    return lhs


def multi_dimensional_search(lhs, rhs, ctx):
    """Element Þḟ
    (lst, any) -> Find the first occurrence of a in b and return as a
                  multidimensional index
    """
    lhs = iterable(lhs, ctx=ctx)

    for ind, item in enumerate_md(lhs):
        if non_vectorising_equals(item, rhs, ctx):
            return ind

    return []


def multidimensional_truthy_indices(lhs, ctx: Context):
    """Element ÞT
    (any) -> multi-dimensional truthy indices
    """

    @lazylist_from(lhs)
    def f(a, i=[]):
        if vy_type(a, simple=True) != list:
            if a:
                yield i
        else:
            for j, x in enumerate(a):
                yield from f(x, i + [j])

    return f(lhs)


def multiplicity(lhs, rhs, ctx):
    """Element Ǒ
    (num, num) -> number of times a divides b
    (str, str) -> Remove a from b until b does not change
    (any, fun) -> Index of the first truthy item in a under b(x)
    """

    ts = vy_type(lhs, rhs)
    if ts == (NUMBER_TYPE, NUMBER_TYPE):
        if lhs == 0 or rhs == 0:
            return 0
        if abs(rhs) == 1:
            return abs(lhs)
        times = 0
        while lhs % rhs == 0:
            lhs /= rhs
            times += 1
        return times
    elif ts == (str, str):
        return remove_until_no_change(lhs, rhs, ctx)
    elif types.FunctionType in ts:
        return find(lhs, rhs, ctx)[0]
    else:
        return vectorise(multiplicity, lhs, rhs, ctx=ctx)


def multiply(lhs, rhs, ctx):
    """Element *
    (num, num) -> a * b
    (num, str) -> repeat b a times
    (str, num) -> repeat a b times
    (str, str) -> ring translate b according to a
    """
    ts = vy_type(lhs, rhs)

    if ts[0] is types.FunctionType:
        if ts[1] in (list, LazyList):
            return vectorise(multiply, lhs, rhs, ctx=ctx)
        lhs.stored_arity = rhs
        return lhs

    elif ts[1] is types.FunctionType:
        if ts[0] in (list, LazyList):
            return vectorise(multiply, lhs, rhs, ctx=ctx)
        rhs.stored_arity = lhs
        return rhs
    else:
        return {
            (NUMBER_TYPE, NUMBER_TYPE): lambda: lhs * rhs,
            (NUMBER_TYPE, str): lambda: lhs * rhs,
            (str, NUMBER_TYPE): lambda: lhs * rhs,
            (str, str): lambda: ring_translate(lhs, rhs),
        }.get(ts, lambda: vectorise(multiply, lhs, rhs, ctx=ctx))()


def multiset_difference(lhs, rhs, ctx):
    """Element Þ∨
    (lst, lst) -> Return the mutli-set difference of two lists
    """

    original_type = vy_type(lhs)
    lhs = iterable(lhs, ctx=ctx)
    if type(lhs) is str:
        lhs = list(lhs)
    lhs_copy = deep_copy(lhs)
    rhs = iterable(rhs, ctx=ctx)

    for item in rhs:
        if contains(lhs_copy, item, ctx):
            lhs_copy = lhs_copy.remove(item)

    if original_type is str:
        return "".join(lhs_copy)
    elif original_type == NUMBER_TYPE:
        return vy_eval("".join(map(str, lhs_copy)), ctx)
    return lhs_copy


def multiset_intersection(lhs, rhs, ctx):
    """Element Þ∩
    (lst, lst) -> Return the multi-set intersection of two lists
    """
    lhs = iterable(lhs, ctx=ctx)
    rhs = deep_copy(iterable(rhs, ctx=ctx))

    original_type = vy_type(lhs)
    lhs = iterable(lhs, ctx=ctx)
    if type(lhs) is str:
        lhs = list(lhs)

    @lazylist_from(lhs)
    def gen():
        nonlocal rhs
<<<<<<< HEAD
        rhs = deep_copy(iterable(rhs, ctx=ctx))
        if type(rhs) is str:
            rhs = list(rhs)

=======
>>>>>>> 72f5ccae
        for item in lhs:
            if contains(rhs, item, ctx):
                yield item
                if vy_type(rhs) == LazyList:
                    rhs = rhs.remove(item)
                else:
                    rhs.remove(item)

    if original_type is str:
        return "".join(map(str, gen()))
    elif original_type == NUMBER_TYPE:
        return vy_eval("".join(map(str, gen())), ctx=ctx)
    return gen()


def multiset_symmetric_difference(lhs, rhs, ctx):
    """Element Þ⊍
    (lst, lst) -> Return the multi-set symmetric difference of two lists
    """

    return multiset_union(
        multiset_difference(lhs, rhs, ctx),
        multiset_difference(rhs, lhs, ctx),
        ctx,
    )


def multiset_union(lhs, rhs, ctx):
    """Element Þ∪
    (lst, lst) -> Return the multi-set union of two lists
    """

    return LazyList(iterable(lhs, ctx=ctx)) + LazyList(
        multiset_difference(rhs, lhs, ctx)
    )


def n_choose_r(lhs, rhs, ctx):
    """Element ƈ
    (num, num) -> n choose r
    (num, str) -> [random.choice(b) for _ in range(a)]
    (str, num) -> [random.choice(a) for _ in range(b)]
    (str, str) -> does a have the same characters as b
    """
    ts = vy_type(lhs, rhs)

    return {
        (NUMBER_TYPE, NUMBER_TYPE): lambda: sympy.binomial(lhs, rhs),
        (NUMBER_TYPE, str): lambda: [
            random.choice(rhs) for _ in range(abs(int(lhs)))
        ],
        (str, NUMBER_TYPE): lambda: [
            random.choice(lhs) for _ in range(abs(int(rhs)))
        ],
        (str, str): lambda: int(set(lhs) == set(rhs)),
        (types.FunctionType, ts[1]): lambda: drop_while(rhs, lhs, ctx),
        (ts[0], types.FunctionType): lambda: drop_while(lhs, rhs, ctx),
    }.get(ts, lambda: vectorise(n_choose_r, lhs, rhs, ctx=ctx))()


def n_pick_r(lhs, rhs, ctx):
    """Element ∆ƈ
    (num, num) -> n_pick_r(a, b)
    (num, str) -> n_pick_r(a, len(b))
    (str, num) -> n_pick_r(len(a), b)
    (str, str) -> n_pick_r(len(a), len(b))
    """
    ts = vy_type(lhs, rhs)
    return {
        (NUMBER_TYPE, NUMBER_TYPE): lambda: divide(
            factorial(lhs, ctx), factorial(lhs - rhs, ctx), ctx
        ),
        (NUMBER_TYPE, str): lambda: n_pick_r(lhs, len(rhs), ctx),
        (str, NUMBER_TYPE): lambda: n_pick_r(len(lhs), rhs, ctx),
        (str, str): lambda: n_pick_r(len(lhs), len(rhs), ctx),
    }.get(ts, lambda: vectorise(n_pick_r, lhs, rhs, ctx=ctx))()


def natural_log(lhs, ctx):
    """Element ∆L
    (num) -> ln(a)
    (str) -> inverse of expression a
    """
    x, y = sympy.symbols("x, y")
    ts = vy_type(lhs)
    return {
        (NUMBER_TYPE): lambda: sympy.ln(lhs),
        (str): lambda: map(
            lambda ex: str(ex.subs(y, x)),
            wrapify(sympy.solve(y - make_expression(lhs), x)),
        ),
    }.get(ts, lambda: vectorise(natural_log, lhs, ctx=ctx))()


def nearest_prime(lhs, ctx):
    """Element ∆p
    (num) -> nearest prime to a
    (str) -> python code from expression
    """
    ts = vy_type(lhs)
    if ts == NUMBER_TYPE:
        if lhs < 2:
            return 2
        elif is_prime(lhs, ctx):
            return lhs

    return {
        (NUMBER_TYPE): lambda: min(
            next_prime(lhs, ctx),
            prev_prime(lhs, ctx),
            key=lambda x: abs(x - lhs),
        ),
        (str): lambda: sympy.pycode(make_expression(lhs)),
    }.get(ts, lambda: vectorise(nearest_prime, lhs, ctx=ctx))()


def negate(lhs, ctx):
    """Element N
    (num) -> -a
    (str) -> swapcase of a
    (fun) -> first integer where function is truthy
    """
    ts = vy_type(lhs)
    return {
        (NUMBER_TYPE): lambda: -lhs,
        (str): lambda: lhs.swapcase(),
        (types.FunctionType): lambda: LazyList(
            vy_filter(lhs, infinite_all_integers(None, ctx), ctx)
        )[0],
    }.get(ts, lambda: vectorise(negate, lhs, ctx=ctx))()


def newline_split(lhs, ctx):
    """Element ↵
    (num) -> 10 ** a
    (str) -> a.split("\\n")
    """
    return {
        (NUMBER_TYPE): lambda: 10**lhs,
        (str): lambda: lhs.split("\n"),
    }.get(vy_type(lhs), lambda: vectorise(newline_split, lhs, ctx=ctx))()


def next_prime(lhs, ctx):
    """Element ∆Ṗ
    (num) -> next prime after a
    (str) -> discrimiant of a
    """
    ts = vy_type(lhs)
    return {
        (NUMBER_TYPE): lambda: sympy.nextprime(lhs),
        (str): lambda: sympy.discriminant(make_expression(lhs)),
    }.get(ts, lambda: vectorise(next_prime, lhs, ctx=ctx))()


def non_vectorising_equals(lhs, rhs, ctx):
    """Element ⁼
    (num, num) -> a == b
    (str, str) -> a == b
    (lst, lst) -> a == b
    """
    ts = vy_type(lhs, rhs, simple=True)
    return int(
        {
            (NUMBER_TYPE, NUMBER_TYPE): lambda: lhs == rhs,
            (NUMBER_TYPE, str): lambda: str(lhs) == rhs,
            (str, NUMBER_TYPE): lambda: lhs == str(rhs),
            (str, str): lambda: lhs == rhs,
            (list, list): lambda: lhs == rhs,
        }.get(ts, lambda: 0)()
    )


def not_equals(lhs, rhs, ctx):
    """Element ≠
    (num, num) -> a != b
    (str, str) -> a != b
    (lst, lst) -> a != b
    """
    ts = vy_type(lhs, rhs, simple=True)
    return int(
        {
            (NUMBER_TYPE, str): lambda: str(lhs) != rhs,
            (str, NUMBER_TYPE): lambda: lhs != str(rhs),
        }.get(ts, lambda: lhs != rhs)()
    )


def nth_cardinal(lhs, ctx):
    """Element ∆ċ
    Given a number, return that number as a cardinal - minus one, zero,
    one, two, three etc
    """
    ts = vy_type(lhs)
    return {
        (NUMBER_TYPE): lambda: num2words.num2words(
            lhs, lang="en", to="cardinal"
        ),
        (str): lambda: lhs,
    }.get(ts, lambda: vectorise(nth_cardinal, lhs, ctx=ctx))()


def nth_e(lhs, ctx):
    """Element ∆ė
    (int) -> nth_e(a)
    (str) -> derivative of a
    """
    if type(lhs) is str:
        x = sympy.symbols("x")
        return str(sympy.diff(make_expression(lhs), x))
    elif vy_type(lhs) == NUMBER_TYPE:
        if lhs == 0:
            return 2
        elif lhs == 1:
            return 7
        else:
            return int(str(sympy.N(sympy.E, int(lhs) + 2))[lhs + 1])
    else:
        return vectorise(nth_e, lhs, ctx=ctx)


def nth_fibonacci(lhs, ctx):
    """Element ∆f
    (num) -> nth fibonacci number # sympy.fibonacci(lhs + 1)
    (str) -> nop
    """

    ts = vy_type(lhs)
    return {
        (NUMBER_TYPE): lambda: sympy.fibonacci(lhs + 1),
        (str): lambda: lhs,
    }.get(ts, lambda: vectorise(nth_fibonacci, lhs, ctx=ctx))()


def nth_fibonacci_0(lhs, ctx):
    """Element ∆F
    (num) -> nth fibonacci number, 0 indexed
    """
    ts = vy_type(lhs)
    return {
        (NUMBER_TYPE): lambda: sympy.fibonacci(lhs),
        (str): lambda: lhs,
    }.get(ts, lambda: vectorise(nth_fibonacci_0, lhs, ctx=ctx))()


def nth_ordinal(lhs, ctx):
    """Element ∆o
    Nth item of Þo
    """
    ts = vy_type(lhs)
    return {
        (NUMBER_TYPE): lambda: num2words.num2words(
            lhs, lang="en", to="ordinal"
        ),
        (str): lambda: lhs,
    }.get(ts, lambda: vectorise(nth_ordinal, lhs, ctx=ctx))()


def nth_pi(lhs, ctx):
    """Element ∆i
    (int) -> nth_pi(a)
    (str) -> indefinte integral of a
    """
    ts = vy_type(lhs)
    return {
        (NUMBER_TYPE): lambda: pi_digits(int(lhs))[int(lhs)],
        (str): lambda: str(lhs)
        # (str): lambda: str(sympy.integrate(make_expression(lhs))),
    }.get(ts, lambda: vectorise(nth_pi, lhs, ctx=ctx))()


def one_length_range(lhs, ctx):
    """Element ż
    (any) -> range(1, len(a) + 1) (Inclusive range from 1 to length of a)
    """

    @lazylist_from(lhs)
    def gen():
        count = sympy.nsimplify(1)
        for item in iterable(lhs, ctx=ctx):
            yield count
            count += 1

    return gen()


def one_slice(lhs, rhs, ctx):
    """Element Ż
    (any, num) -> a[1:b] (Slice from 1 until b)
    (num, any) -> b[1:a] (Slice from 1 until a)
    (str, str) -> re.match(pattern=a,string=b)
    """
    # no, not one_shot, one_slice.
    ts = vy_type(lhs, rhs)
    return {
        (ts[0], NUMBER_TYPE): lambda: index(
            iterable(lhs, ctx=ctx), [1, rhs], ctx
        ),
        (NUMBER_TYPE, ts[1]): lambda: index(
            iterable(rhs, ctx=ctx), [1, lhs], ctx
        ),
        (NUMBER_TYPE, NUMBER_TYPE): lambda: vy_floor(
            index(str(lhs), [1, rhs], ctx=ctx), ctx
        ),
        (str, str): lambda: vyxalify(
            (a := re.match(rhs, lhs)) and a.groups() or 0
        ),
    }.get(ts, lambda: vectorise(one_slice, lhs, rhs, ctx=ctx))()


def optimal_compress(lhs, ctx):
    """Element øD
    (str) -> return the most optimal dictionary compressed string
    """

    dp = [""] + [" " * (len(lhs) + 1)] * len(lhs)

    for i in range(1, len(lhs) + 1):
        for left in range(max(0, i - dictionary.max_word_len), i - 1):
            j = dictionary.word_index(lhs[left:i])
            if j != -1:
                dp[i] = min([dp[i], dp[left] + j], key=len)
                break

        sub = lhs[:i]
        for index, word in enumerate(dictionary.small_dictionary):
            if sub.endswith(word):
                j = compression[index]
                dp[i] = min([dp[i], dp[i - len(word)] + j], key=len)

        replace = dp[i - 1] + lhs[i - 1]
        if len(replace) < len(dp[i]):
            dp[i] = replace

    return quotify(dp[i], ctx)


def optimal_number_compress(lhs, ctx):
    """Element øċ
    (num) -> Semi-optimally compress a number
    """
    if lhs < 0:
        return optimal_number_compress(-lhs, ctx) + "N"
    num_dict = {
        10: "₀",
        26: "₄",
        64: "₆",
        100: "₁",
        128: "₇",
        256: "₈",
        512: "k¶",
        1024: "k⁋",
        2048: "k¦",
        4096: "kṄ",
        8192: "kṅ",
        16384: "k¡",
        32768: "kε",
        65536: "k₴",
        2**20: "k₂",
        2**30: "k₃",
        2**32: "kḭ",
        1: "1",
        2: "2",
        3: "3",
        4: "4",
        5: "5",
        6: "6",
        7: "7",
        8: "8",
        9: "9",
        360: "kR",
    }
    if lhs in num_dict:
        return num_dict.get(lhs)
    if lhs < 100 or 356 < lhs < 1000:
        return str(lhs)
    funs = [
        (lambda x: x + 1, "›"),
        (lambda x: x - 1, "‹"),
        (lambda x: x * 2, "d"),
        (lambda x: x / 2, "½"),
        (lambda x: x**2, "²"),
        (lambda x: x * 3, "T"),
        (lambda x: 2**x, "E"),
        (lambda x: 10**x, "↵"),
        (lambda x: x**0.5, "√"),
        (lambda x: x + 2, "⇧"),
        (lambda x: x - 2, "⇩"),
    ]
    # Brute force functions applied to constants
    for (fun, name) in funs:
        for key in num_dict:
            # safeguard to avoid calculating huge numbers
            if (name not in "E↵" or key < 100) and fun(key) == lhs:
                return num_dict.get(key) + name
    if lhs <= 356:
        return "⁺" + codepage[lhs - 101]
    # Brute force functions applied to constants twice
    for (fun, name) in funs:
        for (fun2, name2) in funs:
            for key in num_dict:
                # safeguard to avoid calculating huge numbers
                if (
                    (name not in "E↵" or key < 100)
                    and (name not in "E↵" or name2 not in "E↵")
                    and (key < 100 or name2 not in "E↵")
                    and fun2(fun(key)) == lhs
                ):
                    return num_dict.get(key) + name + name2
    return "»" + to_base(lhs, codepage_number_compress, ctx) + "»"


def orderless_range(lhs, rhs, ctx):
    """Element r
    (num, num) -> range(a,b) (Range form a to b)
    (num, str) -> append 0s to b to make it length a
    (str, num) -> preprend 0s to a to make it length b
    (any, fun) -> cumulative_reduce(a,function=b) (Prefixes of a reduced by b)
    (str, str) -> regex.has_match(pattern=a,string= b) ( Does b match a)
    """
    ts = vy_type(lhs, rhs)
    return {
        (NUMBER_TYPE, NUMBER_TYPE): lambda: LazyList(
            range(int(lhs), int(rhs), (-1, 1)[int(bool(lhs < rhs))])
            # int(bool(...)) is needed because sympy decides to
            # return a special boolean class sometimes
        ),
        (NUMBER_TYPE, str): lambda: rhs + (" " * abs(len(rhs) - lhs))
        if len(rhs) < lhs
        else rhs,
        (str, NUMBER_TYPE): lambda: (" " * abs(len(lhs) - rhs)) + lhs
        if len(lhs) < rhs
        else lhs,
        (ts[0], types.FunctionType): lambda: scanl(
            multiply(rhs, 2, ctx), iterable(lhs, range, ctx=ctx), ctx=ctx
        ),
        (types.FunctionType, ts[1]): lambda: scanl(
            multiply(lhs, 2, ctx), iterable(rhs, range, ctx=ctx), ctx=ctx
        ),
        (str, str): lambda: int(bool(re.compile(rhs).search(lhs))),
    }.get(ts, lambda: vectorise(orderless_range, lhs, rhs, ctx=ctx))()


def overlapping_groups(lhs, rhs, ctx):
    """Element l
    (any, num) -> Overlapping groups/windows of a of length b
    (any, any) -> length(a) == length(b)
    """
    if NUMBER_TYPE not in vy_type(lhs, rhs):
        return int(len(iterable(lhs, ctx=ctx)) == len(rhs))

    if vy_type(lhs) == NUMBER_TYPE:
        lhs, rhs = rhs, lhs

    stringify = vy_type(lhs) is str

    @lazylist_from(lhs)
    def gen():
        window = "" if stringify else []
        for item in iterable(lhs, ctx=ctx):
            if stringify:
                window += item
            else:
                window.append(item)
            if len(window) == rhs:
                yield window
                window = window[1:]

    return gen()


def overloaded_canvas_draw(lhs, rhs, other, ctx):
    ts = vy_type(lhs, rhs, other, simple=True)

    def is_valid_dirs(lst):
        return all([item in range(9) or item in "+x[]^v<>" for item in lst])

    def is_valid_lengths(lst):
        return all([isinstance(item, int) and item > 0 for item in lst])

    def make_dirs(lst):
        return [
            int(item) if (type(item) is str and item.isnumeric()) else item
            for item in lst
        ]

    if NUMBER_TYPE in ts:
        if ts[0] == NUMBER_TYPE:
            length = lhs
            rest = (rhs, other)
        elif ts[1] == NUMBER_TYPE:
            length = rhs
            rest = (lhs, other)
        else:
            length = other
            rest = (lhs, rhs)

        ts2 = vy_type(rest[0], rest[1])

        if ts2[0] == str:
            text, dirs = rest
        else:
            dirs, text = rest

        dirs = make_dirs(iterable(dirs, ctx=ctx))

        return (dirs, [length], text)
    else:
        if ts[0] == str:
            text = lhs
            rest = (rhs, other)
        elif ts[1] == str:
            text = rhs
            rest = (lhs, other)
        else:
            text = other
            rest = (lhs, rhs)

        # At this point, both rest values are lists or strings
        if is_valid_dirs(make_dirs(rest[0])):
            dirs, length = rest
        else:
            length, dirs = rest

        dirs = make_dirs(dirs)

        if vy_type(length) == str:
            length = [int(length)]

        return (dirs, length, text)


def palindromise(lhs, ctx):
    """Element ∞
    (num) -> equivalent to m
    (str) -> a + a[:-1:-1]
    (lst) -> a + a[:-1:-1]
    """
    ts = vy_type(lhs)
    return {
        NUMBER_TYPE: lambda: mirror(lhs, ctx),
        str: lambda: lhs + lhs[:-1][::-1],
        list: lambda: lhs + lhs[:-1][::-1],
        LazyList: lambda: merge(
            deep_copy(lhs),
            reverse(index(deep_copy(lhs), [None, -1, None], ctx), ctx),
            ctx=ctx,
        ),
    }.get(ts)()


def parenthesise(lhs, ctx):
    """Element øb
    (any) -> "(" + lhs + ")"
    (lst) -> vectorised
    """
    if vy_type(lhs, simple=True) is list:
        return vectorise(parenthesise, lhs)
    return "(" + str(lhs) + ")"


def parity(lhs, ctx):
    """Element ∷
    (num) -> parity of a
    (str) -> parity of a
    """
    ts = vy_type(lhs)
    return {
        (NUMBER_TYPE): lambda: lhs % 2,
        (str): lambda: halve(lhs, ctx)[-1],
    }.get(ts, lambda: vectorise(parity, lhs, ctx=ctx))()


def parse_direction_arrow_to_integer(lhs, ctx):
    """Element ¨^
    (str) -> map characters in `>^<v` to integers
    """
    ts = vy_type(lhs)
    if ts is str and len(lhs) == 1:
        return {
            ">": 0,
            "^": 1,
            "<": 2,
            "v": 3,
        }.get(lhs, -1)
    else:
        return vectorise(parse_direction_arrow_to_integer, list(lhs), ctx=ctx)()


def parse_direction_arrow_to_vector(lhs, ctx):
    """Element ¨^
    (str) -> map characters in `>^<v` to direction vectors
    """
    ts = vy_type(lhs)
    if ts is str and len(lhs) == 1:
        return {
            ">": [sympy.nsimplify(+1), sympy.nsimplify(0)],
            "^": [sympy.nsimplify(0), sympy.nsimplify(+1)],
            "<": [sympy.nsimplify(-1), sympy.nsimplify(0)],
            "v": [sympy.nsimplify(0), sympy.nsimplify(-1)],
        }.get(lhs, [sympy.nsimplify(0), sympy.nsimplify(0)])
    else:
        return vectorise(parse_direction_arrow_to_vector, list(lhs), ctx=ctx)()


def permutations(lhs, ctx):
    """Element Ṗ
    (any) -> Permutations of a
    """
    lhs = iterable(lhs, ctx=ctx)
    return LazyList(
        map(
            lambda x: "".join(x) if all(isinstance(y, str) for y in x) else x,
            itertools.permutations(
                iterable(lhs, number_type=range, ctx=ctx), len(lhs)
            ),
        )
    )


def pluralise_count(lhs, rhs, ctx):
    """Element øP
    (str, num) -> count lhs lots of rhs
    (num, str) -> count rhs lots of lhs
    """
    if vy_type(lhs) == NUMBER_TYPE:
        return pluralise_count(rhs, int(lhs), ctx)
    return str(rhs) + " " + str(lhs) + "s" * (rhs != 1)


def polynomial_expr_from_coeffs(lhs, ctx):
    """Element ∆Ċ
    (num) -> symbolic math representation of polynomial of degree n
             where each coefficient is 1
    (str) -> a
    (lst) -> symbolic math representation of polynomial with coeffs in
             lhs
    """
    ts = vy_type(lhs)
    x = sympy.symbols("x")
    return {
        NUMBER_TYPE: lambda: str(sum(x**arg for arg in range(0, lhs + 1))),
        str: lambda: lhs,
        list: lambda: str(
            sum(c * x**i for i, c in enumerate(reverse(lhs, ctx)))
        ),
    }.get(ts, lambda: vectorise(polynomial_expr_from_coeffs, lhs, ctx=ctx))()


def polynomial_from_roots(lhs, ctx):
    """Element ∆ṙ
    (lst) -> Get the polynomial with coefficients from the roots of a polynomial
    """
    assert all(vy_type(x) == NUMBER_TYPE for x in lhs)
    eqn = " * ".join(map(lambda x: "(x - " + str(x) + ")", lhs))
    x = sympy.symbols("x")
    return sympy.Poly(eqn, x).coeffs()


def polynomial_roots(lhs, ctx):
    """Element ∆P
    (lst) -> roots(a)
    """
    x = sympy.symbols("x")

    equation = make_expression(
        " + ".join(
            map(
                lambda power: "("
                + str(power[1])
                + ")x^("
                + str(power[0])
                + ")",
                enumerate(reverse(iterable(lhs, ctx=ctx), ctx=ctx)),
            )
        )
    )

    return vyxalify(sympy.solve(sympy.Eq(equation, 0), x))


def powerset(lhs, ctx):
    """Element ṗ
    (any) -> powerset of a
    """
    lhs = iterable(lhs, ctx=ctx)

    @lazylist_from(lhs)
    def gen():
        it = iter(lhs)

        prev_sets = [[]]
        yield []
        while True:
            try:
                elem = next(it)
            except StopIteration:
                break
            new_sets = [prev + [elem] for prev in prev_sets]
            prev_sets += [subset[:] for subset in new_sets]
            yield from new_sets

    return gen()


def prepend(lhs, rhs, ctx):
    """Element p
    (any, any) -> a.prepend(b) (Prepend b to a)
    """

    ts = vy_type(lhs, rhs, simple=True)
    if ts != (list, list):
        return merge(rhs, lhs, ctx)
    else:
        return [rhs] + lhs


def prev_prime(lhs, ctx):
    """Element ∆ṗ
    (num) -> previous prime
    (str) -> factorise expression
    """
    ts = vy_type(lhs)
    return {
        NUMBER_TYPE: lambda: sympy.prevprime(int(lhs)) if lhs >= 3 else 1,
        str: lambda: str(sympy.factor(make_expression(lhs))),
    }.get(ts, lambda: vectorise(prev_prime, lhs, ctx=ctx))()


def prime_exponents(lhs, ctx):
    """Element ∆ǐ
    (num) -> prime exponents of a
    (str) -> factorise expression
    """
    ts = vy_type(lhs)
    return {
        NUMBER_TYPE: lambda: [
            value for key, value in sympy.factorint(int(lhs)).items()
        ],
    }.get(ts, lambda: vectorise(prime_exponents, lhs, ctx=ctx))()


def prime_factorisation(lhs, ctx):
    """Element Ǐ
    (num) -> prime_factors(a) (no duplicates)
    (str) -> lhs + lhs[0]"""
    ts = vy_type(lhs)
    return {
        NUMBER_TYPE: lambda: sympy.ntheory.primefactors(int(lhs)),
        str: lambda: lhs + lhs[0],
    }.get(ts, lambda: lhs + [lhs[0]] if lhs else lhs)()


def prime_factors(lhs, ctx):
    """Element ǐ
    (num) -> prime_factors(a) (with duplicates)
    (str) -> title_case(a)
    """
    ts = vy_type(lhs)
    return {
        (NUMBER_TYPE): lambda: deep_flatten(
            [
                [key] * value
                for key, value in sympy.ntheory.factorint(int(lhs)).items()
            ],
            ctx=ctx,
        ),
        (str): lambda: lhs.title(),
    }.get(ts, lambda: vectorise(prime_factors, lhs, ctx=ctx))()


def product(lhs, ctx):
    """Element Π
    (lst[num]) -> product(list)
    (lst[str|lst]) -> Cartesian product over a list of lists
    """

    if all(vy_type(x) == NUMBER_TYPE for x in lhs):
        return foldl(multiply, lhs, initial=1, ctx=ctx)

    return cartesian_over_list(lhs, ctx)


def quadratic_solver(lhs, rhs, ctx):
    """Element ∆q
    (num, num) -> x such that ax^2 + bx = 0
    (num, str) -> evaluate single variable equation b with x=a
    (str, num) -> evaluate single variable equation a with x=b
    (str, str) -> solve equation a = b for x
    """
    ts = vy_type(lhs, rhs)
    x = sympy.symbols("x")
    return {
        (NUMBER_TYPE, NUMBER_TYPE): lambda: sympy.solve(
            sympy.Eq((lhs * x**2) + rhs * x, 0), x
        ),
        (NUMBER_TYPE, str): lambda: sympy.solve(
            sympy.Eq(make_expression(rhs), lhs), x
        ),
        (str, NUMBER_TYPE): lambda: sympy.solve(
            sympy.Eq(make_expression(lhs), rhs), x
        ),
        (str, str): lambda: sympy.solve(
            sympy.Eq(make_expression(lhs), make_expression(rhs)), x
        ),
    }.get(ts, lambda: vectorise(quadratic_solver, lhs, rhs, ctx=ctx))()


def quotify(lhs, ctx):
    """Element q
    (any) -> ` + a + ` (Quotify a)
    """
    ts = vy_type(lhs)
    return {
        NUMBER_TYPE: lambda: "`{}`".format(lhs),
        str: lambda: "`{}`".format(
            lhs.replace("\\", "\\\\").replace("`", "\\`")
        ),
        types.FunctionType: lambda: "`{}`".format(lhs.__name__),
    }.get(ts, lambda: quotify(vy_str(lhs, ctx=ctx), ctx))()


def rand_bits(lhs, ctx):
    """Element ÞB
    (int) -> rand_bits(a)
    """
    ts = vy_type(lhs)
    return {
        (NUMBER_TYPE): lambda: [random.randint(0, 1) for i in range(lhs)],
        (str): lambda: [int(random.choice(bin(ord(c))[2:])) for c in lhs],
    }.get(ts, lambda: vectorise(rand_bits, lhs, ctx=ctx))()


def random_choice(lhs, ctx):
    """Element ℅
    (lst) -> random element of a
    (num) -> Random integer from 0 to a
    """
    if lhs == "":
        return ""
    elif vy_type(lhs, simple=True) is list and len(lhs) == 0:
        return 0
    return random.choice(iterable(lhs, range, ctx=ctx))


def regex_sub(lhs, rhs, other, ctx):
    """Element øṙ
    (str, str, str) -> Replace matches of a with c in b
    (any, any, fun) -> Apply c to matches of a in b
    """
    ts = (vy_type(lhs), vy_type(rhs), vy_type(other))

    if ts[-1] != types.FunctionType:
        return re.sub(
            vy_str(lhs, ctx=ctx), vy_str(other, ctx=ctx), vy_str(rhs, ctx=ctx)
        )
    else:
        parts = re.split("(" + lhs + ")", rhs)
        out = ""
        switch = 1
        for item in parts:

            if switch % 2:
                out += item
            else:
                out += vy_str(safe_apply(other, item, ctx=ctx), ctx=ctx)
            switch += 1

        return out


def remove(lhs, rhs, ctx):
    """Element o
    (num, fun) -> first a positive integers where b is truthy
    (fun, num) -> first b positive integers where a is truthy
    (any, any) -> a.remove(b)
    """
    lhs = iterable(lhs)
    ts = vy_type(lhs)
    if set(vy_type(lhs, rhs)) == {types.FunctionType, NUMBER_TYPE}:
        lhs, rhs = (rhs, lhs) if ts is types.FunctionType else (lhs, rhs)

        @lazylist
        def gen():
            value = 1
            found = 0
            while found != rhs:
                if lhs(value):
                    yield value
                    found += 1
                value += 1

        return gen()
    if ts == str:
        return replace(lhs, rhs, "", ctx)
    elif ts == LazyList:
        return lhs.filter(lambda elem: elem != rhs)
    else:
        return [elem for elem in lhs if elem != rhs]


def remove_at_index(lhs, rhs, ctx):
    """Element ⟇
    (any, num) -> remove item b of a
    """

    lhs, rhs = (rhs, lhs) if vy_type(rhs) != NUMBER_TYPE else (lhs, rhs)
    lhs = iterable(lhs, ctx=ctx)

    return LazyList(item for i, item in enumerate(lhs) if i != rhs)


def remove_non_alphabets(lhs, ctx):
    """Element Ǎ
    (str) -> filter(isalpha, a)
    (num) -> 2 ** a
    """
    ts = vy_type(lhs)
    return {
        NUMBER_TYPE: lambda: 2**lhs,
        str: lambda: "".join(filter(str.isalpha, lhs)),
    }.get(ts, lambda: vectorise(remove_non_alphabets, lhs, ctx=ctx))()


def remove_until_no_change(lhs, rhs, ctx):
    """Element øo
    (any, any) -> a.remove_until_no_change(b)
    """
    loop = True
    prev = deep_copy(lhs)

    while loop:
        if vy_type(rhs, simple=True) is list:
            for item in rhs:
                lhs = remove(lhs, item, ctx)
        else:
            lhs = remove(lhs, rhs, ctx=ctx)
        if non_vectorising_equals(lhs, prev, ctx):
            loop = False
        else:
            prev = deep_copy(lhs)

    return lhs


def repeat(lhs, rhs, ctx):
    """Element ẋ
    (str, num) -> a * b
    (num, str) -> b * a
    (any, num) -> Repeat a b times
    (str, str) -> a + " " + b
    (fun, any) -> repeat function a on b while the function results are not-unique
    (any, fun) -> repeat function b on a while the function results are not-unique
    """
    ts = vy_type(lhs, rhs)
    if types.FunctionType in ts:
        function, value = (
            (lhs, rhs) if ts[0] == types.FunctionType else (rhs, lhs)
        )

        @lazylist
        def gen():
            prev = value
            curr = value
            while True:
                curr = safe_apply(function, curr, ctx=ctx)
                if curr == prev:
                    break
                prev = curr
                yield curr

        return gen()
    elif ts == (str, NUMBER_TYPE):
        return lhs * int(abs(rhs))
    elif ts == (NUMBER_TYPE, str):
        return rhs * int(abs(lhs))
    elif ts == (str, str):
        return lhs + " " + rhs
    elif ts[0] == NUMBER_TYPE:
        return LazyList(rhs for _ in range(int(abs(lhs))))
    elif ts[1] == NUMBER_TYPE:
        return LazyList(lhs for _ in range(int(abs(rhs))))
    else:
        return vectorise(repeat, lhs, rhs, ctx=ctx)


def replace(lhs, rhs, other, ctx):
    """Element V
    (any, any, any) -> a.replace(b, c)
    """
    ts = vy_type(lhs, rhs, other)
    if types.FunctionType in ts:
        return apply_at(lhs, rhs, other, ctx=ctx)
    if vy_type(lhs, simple=True) is not list:
        res = str(lhs).replace(str(rhs), str(other))
        if vy_type(lhs) == NUMBER_TYPE:
            return vy_eval(res, ctx)
        return res
    else:
        return [other if value == rhs else value for value in iterable(lhs)]


def replace_first(lhs, rhs, other, ctx):
    """Element øḞ
    (any, any, any) -> a.replace_first(b, c)
    """

    if vy_type(lhs, simple=True) is not list:
        return str(lhs).replace(str(rhs), str(other), 1)
    else:

        @lazylist_from(lhs)
        def gen():
            first_found = False
            for item in iterable(lhs, ctx=ctx):
                if first_found:
                    yield item
                elif non_vectorising_equals(rhs, item, ctx):
                    yield other
                    first_found = True
                else:
                    yield item

        return gen()


def replace_nth_occurrence(lhs, rhs, other, n, ctx):
    """Element øṄ
    (any, any, any, num) -> a.replace_nth_occurrence(b, c, d)
    """

    if vy_type(lhs, simple=True) is not list:
        try:
            where = [m.start() for m in re.finditer(str(rhs), str(lhs))][
                n if n < 0 else n - 1
            ]
        except IndexError:
            return str(lhs)
        before = str(lhs)[:where]
        after = str(lhs)[where:].replace(str(rhs), str(other), 1)
        return before + after
    else:

        @lazylist_from(lhs)
        def gen():
            if n >= 0:
                num = 1
            else:
                num = -list(lhs).count(rhs)
            for item in iterable(lhs, ctx=ctx):
                if item == rhs and num == n:
                    yield other
                    num += 1
                else:
                    if item == rhs:
                        num += 1
                    yield item

        return gen()


def replace_until_no_change(lhs, rhs, other, ctx):
    """Element øV
    (any,any,any) -> Replace rhs with other in lhs while lhs changes
    """
    prev = None
    while prev != lhs:
        prev = deep_copy(lhs)
        lhs = replace(lhs, rhs, other, ctx)
    return lhs


def request(lhs, ctx):
    """Element ¨U
    (str) -> Send a GET request to a URL if online"""

    req = urllib.request.Request(
        urlify(lhs), headers={"User-Agent": "Mozilla/5.0 Vyxal"}
    )
    x = urllib.request.urlopen(req).read()
    try:
        return x.decode("utf-8")
    except UnicodeDecodeError:
        return x.decode("latin-1")


def reverse(lhs, ctx):
    """Element Ṙ
    (any) -> a reversed
    """
    ts = vy_type(lhs)
    return {
        NUMBER_TYPE: lambda: reverse_number(lhs),
        str: lambda: lhs[::-1],
        list: lambda: lhs[::-1],
        LazyList: lambda: lhs.reversed(),
    }.get(ts)()


def right_bit_shift(lhs, rhs, ctx):
    """Element ↳
    (num, num) -> a << b
    (str, num) -> a.rjust(b, " ")
    (num, str) -> b.rjust(a, " ")
    (str, str) -> a.rjust(len(b)-len(a), " ")
    """
    ts = vy_type(lhs, rhs)
    return {
        (NUMBER_TYPE, NUMBER_TYPE): lambda: int(lhs) >> int(rhs),
        (str, NUMBER_TYPE): lambda: lhs.rjust(int(rhs), " "),
        (NUMBER_TYPE, str): lambda: rhs.rjust(int(lhs), " "),
        (str, str): lambda: lhs.rjust(len(rhs), " "),
    }.get(ts, lambda: vectorise(right_bit_shift, lhs, rhs, ctx=ctx))()


def roman_numeral(lhs, ctx):
    """Element øṘ
    (num) -> roman numeral of a
    (str) -> a to decimal from roman numeral
    """
    ints = (1000, 900, 500, 400, 100, 90, 50, 40, 10, 9, 5, 4, 1)
    nums = (
        "M",
        "CM",
        "D",
        "CD",
        "C",
        "XC",
        "L",
        "XL",
        "X",
        "IX",
        "V",
        "IV",
        "I",
    )

    big_ints = (
        1000,
        999,
        995,
        990,
        950,
        900,
        500,
        499,
        495,
        490,
        450,
        400,
        100,
        99,
        95,
        90,
        50,
        49,
        45,
        40,
        10,
        9,
        5,
        4,
        1,
    )
    big_nums = (
        "M",
        "IM",
        "VM",
        "XM",
        "LM",
        "CM",
        "D",
        "ID",
        "VD",
        "XD",
        "LD",
        "CD",
        "C",
        "IC",
        "VC",
        "XC",
        "L",
        "IL",
        "VL",
        "XL",
        "X",
        "IX",
        "V",
        "IV",
        "I",
    )
    if vy_type(lhs) is NUMBER_TYPE:
        result = ""
        for i, n in enumerate(ints):
            count = int(lhs / n)
            result += nums[i] * count
            lhs -= n * count
        return result
    elif vy_type(lhs) is str:
        lhs = lhs.upper()
        result = 0
        for i, n in enumerate(big_nums):
            while lhs.startswith(n):
                result += big_ints[i]
                lhs = lhs[len(n) :]
        return result
    elif vy_type(lhs, simple=True) is list:
        return vectorise(roman_numeral, lhs, ctx=ctx)


def rotate_left(lhs, rhs, ctx):
    """Element Ǔ
    (any, num) -> a rotated left by b
    (any) -> a rotated left by 1
    """

    lhs = iterable(lhs, ctx=ctx)
    ts = vy_type(lhs)

    if (ts is LazyList and not bool(lhs)) or len(lhs) == 0:
        return lhs

    if ts is str:
        return lhs[rhs:] + lhs[:rhs]

    @lazylist
    def gen():
        rotating_list = lhs
        for _ in range(rhs):
            rotating_list = rotating_list[1:] + [rotating_list[0]]
        yield from rotating_list

    return gen()


def rotate_right(lhs, rhs, ctx):
    """Element ǔ
    (any, num) -> a rotated right by b
    (any) -> a rotated right by 1
    """

    lhs = iterable(lhs, ctx=ctx)
    ts = vy_type(lhs)

    if (ts is LazyList and not bool(lhs)) or len(lhs) == 0:
        return lhs

    if ts is str:
        return lhs[-rhs:] + lhs[:-rhs]

    @lazylist
    def gen():
        rotating_list = list(lhs)
        for _ in range(abs(int(rhs))):
            rotating_list = [rotating_list[-1]] + rotating_list[:-1]
        yield from rotating_list

    return gen()


def round_to(lhs, rhs, ctx):
    """Element ∆W
    (num, num) -> round(a, no_dec_places=b)
    """
    ts = vy_type(lhs, rhs)
    return {
        (NUMBER_TYPE, NUMBER_TYPE): lambda: sympy.nsimplify(
            str(sympy.N(lhs, int(rhs) + 1)), rational=True
        ),
        (NUMBER_TYPE, str): lambda: -1,
        (str, NUMBER_TYPE): lambda: -1,
        (str, str): lambda: -1,
    }.get(ts, lambda: vectorise(round_to, lhs, rhs, ctx=ctx))()


def run_length_decoding(lhs, ctx):
    """Element ød
    (lst) -> Run length decoding
    """
    temp = flatten_by(
        list(
            map(
                lambda elem: (
                    [elem[1]] * elem[0]
                    if isinstance(elem[1], str)
                    else [elem[0]] * elem[1]
                ),
                lhs,
            )
        ),
        1,
        ctx=ctx,
    )
    if all(isinstance(x, str) for x in temp):
        return "".join(temp)
    else:
        return LazyList(temp)


def run_length_encoding(lhs, ctx):
    """Element øe
    (str) -> List of the form [[character, count], ...]
    """
    lhs = iterable(lhs, ctx=ctx)
    return LazyList(
        map(
            lambda elem: [elem[0], len(list(elem[1]))],
            itertools.groupby(lhs),
        )
    )


def sans_last_prepend_zero(lhs, ctx):
    """Element Þr
    Remove the last item of a list and prepend 0
    """
    ts = vy_type(lhs)
    return {
        NUMBER_TYPE: lambda: tail_remove(lhs, ctx),  # prepending a 0 to
        # a number just makes it the same number
        str: lambda: "0" + lhs[:-1],  # leave as string
    }.get(ts, lambda: prepend(tail_remove(lhs, ctx), 0, ctx=ctx))()


def separate_runl_encode(lhs, ctx: Context):
    """Element øĖ
    (any) -> run length encode a and push items and lengths both to the stack separately
    """
    enc = run_length_encoding(lhs, ctx)
    items, lengths = transpose(enc)
    ctx.stacks[-1].append(items)
    return lengths


def shortest(lhs, ctx):
    """Element Þg
    (lst) -> Return the shortest item in a list.
    """

    return min_by_function(lhs, length, ctx)


def shuffle(lhs, ctx):
    """Element Þ℅
    (lst) -> Return a random permutation of a
    """
    temp = list(deep_copy(iterable(lhs, ctx=ctx)))
    random.shuffle(temp)
    return LazyList(temp)


def sign_of(lhs, ctx):
    """
    (num) -> sign_of(a) (positive = 1, 0 = 0; negative = -1)
    (str) -> is a numeric
    """
    ts = vy_type(lhs)
    return {
        NUMBER_TYPE: lambda: sympy.sign(lhs),
        str: lambda: int(lhs.isnumeric()),
    }.get(ts, lambda: vectorise(sign_of, lhs, ctx=ctx))()


def sine(lhs, ctx):
    """Element ∆s
    (num) -> sin(a)
    (str) -> sin(expression)
    """
    ts = vy_type(lhs)
    return {
        NUMBER_TYPE: lambda: sympy.nsimplify(sympy.sin(lhs)),
        str: lambda: str(sympy.nsimplify(sympy.sin(make_expression(lhs)))),
    }.get(ts, lambda: vectorise(sine, lhs, ctx=ctx))()


def slice_from(lhs, rhs, ctx):
    """Element ȯ
    (fun, num) -> First b integers for which a(x) is truthy
    (any, num) -> a[b:] (Slice from b to the end)
    (str, str) -> vertically merge a and b
    """
    ts = vy_type(lhs, rhs, simple=True)
    if types.FunctionType in ts:
        function, count = (
            (lhs, rhs) if ts[0] is types.FunctionType else (rhs, lhs)
        )

        @lazylist
        def gen():
            found = 0
            item = 1
            while True:
                if found == count:
                    break
                res = safe_apply(function, item, ctx=ctx)
                if boolify(res, ctx=ctx):
                    found += 1
                    yield item
                item += 1

        return gen()

    else:
        return {
            (str, str): lambda: lhs + "\n" + rhs,
            (str, NUMBER_TYPE): lambda: lhs[int(rhs) :],
            (NUMBER_TYPE, str): lambda: rhs[int(lhs) :],
            (list, NUMBER_TYPE): lambda: lhs[int(rhs) :],
            (NUMBER_TYPE, list): lambda: rhs[int(lhs) :],
            (NUMBER_TYPE, NUMBER_TYPE): lambda: sympy.nsimplify(
                str(lhs)[int(rhs) :]
            ),
        }.get(ts)()


def sort_by(lhs, rhs, ctx):
    """Element ṡ
    (any, fun) -> sorted(a, key=b) (Sort by b)
    (num, num) -> range(a, b + 1) (Inclusive range from a to b)
    (str, str) -> regex.split(pattern=b, string=a)
    """
    ts = vy_type(lhs, rhs)
    if types.FunctionType in ts:
        function, vector = (
            (lhs, rhs) if ts[0] is types.FunctionType else (rhs, lhs)
        )
        return sorted(
            iterable(vector, ctx=ctx),
            key=lambda x: safe_apply(function, x, ctx=ctx),
        )
    else:
        return {
            (NUMBER_TYPE, NUMBER_TYPE): lambda: LazyList(range(lhs, rhs + 1))
            if lhs <= rhs
            else LazyList(range(lhs, rhs - 1, -1)),
            (str, str): lambda: re.split(rhs, lhs),
        }.get(ts, lambda: vectorise(sort_by, lhs, rhs, ctx=ctx))()


def sort_by_length(lhs, ctx):
    """Element Þṡ
    (lst) -> Sort a list by length.
    """

    return sort_by(lhs, length, ctx)


def sort_every_level(lhs, ctx):
    """Element ÞŻ
    (lst) -> Sort every level of a multidimensional list
    """
    if vy_type(lhs, simple=True) is not list:
        return lhs
    return vy_sort((sort_every_level(item, ctx) for item in lhs), ctx=ctx)


def split_keep(lhs, rhs, ctx):
    """Element Ẇ
    (any, any) -> a.split_and_keep_delimiter(b) (Split and keep the delimiter)
    (fun, any) -> apply a to every second item of b starting with the first item
    """

    ts = vy_type(lhs, rhs)
    if types.FunctionType in ts:
        lhs, rhs = (rhs, lhs) if ts[1] is types.FunctionType else (lhs, rhs)

        @lazylist_from(rhs)
        def gen():
            switch = True
            for item in rhs:
                if switch:
                    yield safe_apply(lhs, item, ctx=ctx)
                    switch = False
                else:
                    yield item
                    switch = True

        return gen()
    if isinstance(lhs, str):
        return re.split(f"({re.escape(vy_str(rhs, ctx=ctx))})", lhs)
    else:
        is_num = vy_type(lhs) == NUMBER_TYPE
        lhs = iterable(abs(lhs) if is_num else lhs, ctx)

        def gen():
            temp = []
            for item in lhs:
                if item == rhs:
                    yield temp[::]
                    yield [item]
                    temp = []
                else:
                    temp.append(item)
            if temp:
                yield temp

        if is_num:
            return LazyList(vy_eval("".join(map(str, x)), ctx) for x in gen())
        else:
            return LazyList(
                gen(), isinf=(type(lhs) is LazyList and lhs.infinite)
            )


def split_on(lhs, rhs, ctx):
    """
    Element €
    (num, num) -> str(lhs).split(rhs)
    (num, str) -> str(lhs).split(rhs)
    (str, num) -> lhs.split(str(rhs))
    (str, str) -> lhs.split(rhs)

    """
    if types.FunctionType in vy_type(lhs, rhs):
        return coords_deepmap(lhs, rhs, ctx=ctx)

    if [primitive_type(lhs), primitive_type(rhs)] == [SCALAR_TYPE, SCALAR_TYPE]:
        temp = str(lhs).split(str(rhs))
        return (
            LazyList(map(lambda x: vy_eval(x, ctx), temp))
            if vy_type(lhs) == NUMBER_TYPE
            else temp
        )

    @lazylist_from(lhs)
    def gen():
        ret, temp = [], []
        for item in iterable(lhs, ctx=ctx):
            if item == rhs:
                yield temp[::]
                temp = []
            else:
                temp.append(item)
        if temp:
            yield temp

    return gen()


def square(lhs, ctx):
    """Element ²
    (num) -> a ** 2 (Squared)
    (str) -> a formatted as a square
    """

    def grid_helper(string):
        temp = string
        while not is_square(len(temp), ctx):
            temp += " "
        return wrap(temp, int(square_root(len(temp), ctx)), ctx)

    ts = vy_type(lhs)
    return {
        NUMBER_TYPE: lambda: exponent(lhs, 2, ctx),
        str: lambda: grid_helper(lhs),
    }.get(ts, lambda: vectorise(square, lhs, ctx=ctx))()


def square_root(lhs, ctx):
    """Element √
    (num) -> sqrt(a)
    (str) -> every second character of a
    """
    ts = vy_type(lhs)
    return {
        NUMBER_TYPE: lambda: sympy.sqrt(lhs),
        str: lambda: "".join(lhs[::2]),
    }.get(ts, lambda: vectorise(square_root, lhs, ctx=ctx))()


def starts_with(lhs, rhs, ctx):
    """Element øp
    (str, str) -> True if a starts with b
    """
    ts = primitive_type(lhs), primitive_type(rhs)
    return int(
        {
            (list, SCALAR_TYPE): lambda: lhs[0] == rhs,
            (SCALAR_TYPE, list): lambda: rhs[0] == lhs,
            (list, list): lambda: lhs[0] == rhs,
        }.get(ts, lambda: vy_str(lhs).startswith(vy_str(rhs)))()
    )


def starts_with(lhs, rhs, ctx):
    """Element øp
    (str, str) -> True if a starts with b
    """
    ts = primitive_type(lhs), primitive_type(rhs)
    return int(
        {
            (list, SCALAR_TYPE): lambda: lhs[0] == rhs,
            (SCALAR_TYPE, list): lambda: rhs[0] == lhs,
            (list, list): lambda: lhs[0] == rhs,
        }.get(ts, lambda: vy_str(lhs).startswith(vy_str(rhs)))()
    )


def starts_with_set(lhs, rhs, ctx):
    """Element øs
    (list, list) -> True if a starts with all of b
    """
    ts = primitive_type(lhs), primitive_type(rhs)
    return int(
        {
            (list, list): lambda: lhs[: len(rhs)] == rhs,
            (list, SCALAR_TYPE): lambda: lhs[0] == rhs,
            (SCALAR_TYPE, list): lambda: rhs[0] == lhs,
        }.get(ts, lambda: vy_str(lhs).startswith(vy_str(rhs)))()
    )


def starts_with_set(lhs, rhs, ctx):
    """Element øs
    (list, list) -> True if a starts with all of b
    """
    ts = primitive_type(lhs), primitive_type(rhs)
    return int(
        {
            (list, list): lambda: lhs[: len(rhs)] == rhs,
            (list, SCALAR_TYPE): lambda: lhs[0] == rhs,
            (SCALAR_TYPE, list): lambda: rhs[0] == lhs,
        }.get(ts, lambda: vy_str(lhs).startswith(vy_str(rhs)))()
    )


def strict_greater_than(lhs, rhs, ctx):
    """Element ¨>
    Non-vectorising greater than
    """
    ts = vy_type(lhs, rhs)
    return {
        (NUMBER_TYPE, NUMBER_TYPE): lambda: int(bool(lhs > rhs)),
        (NUMBER_TYPE, str): lambda: int(str(lhs) > rhs),
        (str, NUMBER_TYPE): lambda: int(lhs > str(rhs)),
        (str, str): lambda: int(lhs > rhs),
    }.get(
        ts,
        lambda: int(
            bool(list(iterable(lhs, ctx=ctx)) > list(iterable(rhs, ctx=ctx)))
        ),
    )()


def strict_less_than(lhs, rhs, ctx):
    """Element ¨>
    Non-vectorising less than
    """
    ts = vy_type(lhs, rhs)
    return {
        (NUMBER_TYPE, NUMBER_TYPE): lambda: int(bool(lhs < rhs)),
        (NUMBER_TYPE, str): lambda: int(str(lhs) < rhs),
        (str, NUMBER_TYPE): lambda: int(lhs < str(rhs)),
        (str, str): lambda: int(lhs < rhs),
    }.get(
        ts,
        lambda: int(
            bool(list(iterable(lhs, ctx=ctx)) < list(iterable(rhs, ctx=ctx)))
        ),
    )()


def strip(lhs, rhs, ctx):
    """Element P
    (any, any) -> a.strip(b)
    """
    ts = vy_type(lhs, rhs)
    return {
        (NUMBER_TYPE, NUMBER_TYPE): lambda: vy_eval(
            vy_str(lhs, ctx=ctx).strip(vy_str(rhs, ctx=ctx)),
            ctx,
        ),
        (NUMBER_TYPE, str): lambda: vy_eval(
            vy_str(lhs, ctx=ctx).strip(rhs), ctx
        ),
        (str, NUMBER_TYPE): lambda: lhs.strip(str(rhs)),
        (str, str): lambda: lhs.strip(rhs),
    }.get(ts, lambda: strip_list_helper(lhs, rhs, ctx))()


def strip_left(lhs, rhs, ctx):
    """Element øl
    (any, any) -> a.lstrip(b)
    """
    ts = vy_type(lhs, rhs)
    return {
        (NUMBER_TYPE, NUMBER_TYPE): lambda: vy_eval(
            vy_str(lhs, ctx=ctx).lstrip(vy_str(rhs, ctx=ctx)),
            ctx,
        ),
        (NUMBER_TYPE, str): lambda: vy_eval(
            vy_str(lhs, ctx=ctx).lstrip(rhs), ctx
        ),
        (str, NUMBER_TYPE): lambda: lhs.lstrip(str(rhs)),
        (str, str): lambda: lhs.lstrip(rhs),
    }.get(ts, lambda: strip_list_helper(lhs, rhs, ctx, -1))()


def strip_list_helper(left, right, ctx, sign=0):
    """This doesn't make sense anywhere but here"""
    inf_left, inf_right = False, False
    if vy_type(left) is LazyList and left.infinite:
        inf_left = True
    if vy_type(right) is LazyList and right.infinite:
        inf_right = True
    if (
        vy_type(left, simple=True) != list
        and vy_type(right, simple=True) == list
    ):
        return strip_list_helper(right, left, ctx, sign)
    if vy_type(right, simple=True) != list:
        right = [right]
    if not left:
        return []  # how you gonna strip from nothing
    if not right:
        return left

    # Strip from the right side first
    # check to make sure there's stuff to strip

    if not inf_left and not inf_right and len(left) < len(right):
        # left is smaller than right
        # e.g. [1, 2, 3].strip([2, 3, 4, 5, 6])
        if left in (right[: len(left)], right[: len(left) : -1]):
            return []

    def strip_front(lst, unwanted):
        """Strip from only the front"""
        start_ind = 0
        for item in lst:
            if item not in unwanted:
                break
            start_ind += 1

        return lst[start_ind:]

    if sign == 0:
        left = strip_front(left, right)

        if not inf_left:
            left = strip_front(left[::-1], right)[::-1]
    elif sign == -1:
        left = strip_front(left, right)
    else:
        left = strip_front(left[::-1], right)[::-1]

    return left


def strip_right(lhs, rhs, ctx):
    """Element ør
    (any, any) -> a.rstrip(b)
    """
    ts = vy_type(lhs, rhs)
    return {
        (NUMBER_TYPE, NUMBER_TYPE): lambda: vy_eval(
            vy_str(lhs, ctx=ctx).rstrip(vy_str(rhs, ctx=ctx)),
            ctx,
        ),
        (NUMBER_TYPE, str): lambda: vy_eval(
            vy_str(lhs, ctx=ctx).rstrip(rhs), ctx
        ),
        (str, NUMBER_TYPE): lambda: lhs.rstrip(str(rhs)),
        (str, str): lambda: lhs.rstrip(rhs),
    }.get(ts, lambda: strip_list_helper(lhs, rhs, ctx, 1))()


def strip_whitespace(lhs, ctx):
    """Element øS
    (str) -> a.strip()
    (num) -> Remove trailing zeros
    """
    ts = vy_type(lhs)
    return {
        str: lambda: vy_str(lhs, ctx=ctx).strip(),
        NUMBER_TYPE: lambda: (
            strip_whitespace(lhs // 10, ctx) if lhs % 10 == 0 else lhs
        ),
    }.get(ts, lambda: vectorise(strip_whitespace, lhs, ctx=ctx))()


def strip_whitespace_left(lhs, ctx):
    """Element øL
    (str) -> a.lstrip()
    """
    ts = vy_type(lhs)
    return {str: lambda: vy_str(lhs, ctx=ctx).lstrip()}.get(
        ts, lambda: vectorise(strip_whitespace_left, lhs, ctx=ctx)
    )()


def strip_whitespace_right(lhs, ctx):
    """Element øR
    (str) -> a.rstrip()
    """
    ts = vy_type(lhs)
    return {str: lambda: vy_str(lhs, ctx=ctx).rstrip()}.get(
        ts, lambda: vectorise(strip_whitespace_right, lhs, ctx=ctx)
    )()


def sublists(lhs, ctx):
    """Element ÞS
    Sublists of a list.
    """

    is_number = vy_type(lhs) == NUMBER_TYPE

    @lazylist_from(lhs)
    def gen():
        for prefix in prefixes(lhs, ctx=ctx):
            if is_number:
                yield from map(
                    lambda x: vy_eval("".join(map(str, x)), ctx=ctx),
                    suffixes(prefix, ctx=ctx),
                )
            else:
                yield from suffixes(prefix, ctx=ctx)

    return gen()


def substrings(lhs, ctx):
    """Element ǎ
    (num) -> ath prime
    (str) -> all substrings of a
    """
    ts = vy_type(lhs)
    return {
        NUMBER_TYPE: lambda: sympy.ntheory.prime(int(lhs) + 1),
        str: lambda: LazyList(
            (
                lhs[i:j]
                for i in range(len(lhs) + 1)
                for j in range(1, len(lhs) + 1)
                if i < j
            )
        ),
    }.get(ts, lambda: vectorise(substrings, lhs, ctx=ctx))()


def subtract(lhs, rhs, ctx):
    """Element -
    (num, num) -> lhs - rhs
    (num, str) -> ("-" * lhs) + rhs
    (str, num) -> lhs + ("-" * rhs)
    (str, str) -> lhs.replace(rhs, "")
    """
    ts = vy_type(lhs, rhs)
    return {
        (NUMBER_TYPE, NUMBER_TYPE): lambda: lhs - rhs,
        (NUMBER_TYPE, str): lambda: ("-" * lhs) + rhs,
        (str, NUMBER_TYPE): lambda: lhs + ("-" * rhs),
        (str, str): lambda: lhs.replace(rhs, ""),
    }.get(ts, lambda: vectorise(subtract, lhs, rhs, ctx=ctx))()


def suffixes_element(lhs, ctx):
    """Element ÞK
    (lst) -> Suffixes of a
    """
    temp = suffixes(lhs, ctx)
    if vy_type(lhs) == NUMBER_TYPE:
        return LazyList(
            map(lambda x: vy_eval(first_integer(x, ctx), ctx), temp)
        )
    else:
        return temp


def surround(lhs, rhs, ctx):
    """Element ø.
    (str, str) -> Surround a with b
    (list, any) -> Surround a with b
    """
    # Also works with lists!
    ts = vy_type(lhs, rhs, simple=True)
    print(ts)
    return {
        (NUMBER_TYPE, NUMBER_TYPE): lambda: sympy.nsimplify(
            str(rhs) + str(lhs) + str(rhs)
        ),
        (str, NUMBER_TYPE): lambda: str(rhs) + lhs + str(rhs),
        (NUMBER_TYPE, str): lambda: rhs + str(lhs) + rhs,
        (str, str): lambda: rhs + lhs + rhs,
        (list, list): lambda: rhs + lhs + rhs,
        (list, NUMBER_TYPE): lambda: [rhs] + list(lhs) + [rhs],
        (list, str): lambda: [rhs] + list(lhs) + [rhs],
        (str, list): lambda: [lhs] + list(rhs) + [lhs],
        (NUMBER_TYPE, list): lambda: [lhs] + list(rhs) + [lhs],
    }.get(ts)()


def symmetric_difference(lhs, rhs, ctx):
    """Element ⊍
    (any, any) -> set(a) ^ set(b)
    """
    if type(lhs) == str and vy_type(rhs) == NUMBER_TYPE:
        return symmetric_difference(lhs, str(rhs), ctx)
    if type(rhs) == str and vy_type(lhs) == NUMBER_TYPE:
        return symmetric_difference(str(lhs), rhs, ctx)
    lhs = uniquify(iterable(lhs, ctx=ctx), ctx)
    rhs = uniquify(iterable(rhs, ctx=ctx), ctx)

    @lazylist
    def gen():
        for item in lhs:
            if item not in rhs:
                yield item
        for item in rhs:
            if item not in lhs:
                yield item

    return gen()


def tail(lhs, ctx):
    """Element t
    (any) -> a[-1]
    """
    return (
        iterable(lhs, ctx)[-1]
        if len(iterable(lhs, ctx))
        else ""
        if type(lhs) is str
        else 0
    )


def tail_remove(lhs, ctx):
    """Element Ṫ
    (any) -> a[:-1] (All but the last item)
    """
    temp = index(iterable(lhs, ctx=ctx), [0, -1], ctx=ctx)
    if is_sympy(lhs) and all(isinstance(x, int) for x in temp):
        return int("".join(str(x) for x in temp or "0"))
    else:
        return temp


def tangent(lhs, ctx):
    """Element ∆t
    (num) -> tan(a)
    (str) -> tan(expression)
    """
    ts = vy_type(lhs)
    return {
        NUMBER_TYPE: lambda: sympy.nsimplify(sympy.tan(lhs)),
        str: lambda: str(sympy.nsimplify(sympy.tan(make_expression(lhs)))),
    }.get(ts, lambda: vectorise(tangent, lhs, ctx=ctx))()


def to_base(lhs, rhs, ctx):
    """Element τ
    Convert lhs from base 10 to base rhs
    """
    if vy_type(lhs) not in [NUMBER_TYPE, list, LazyList]:
        raise ValueError("to_base only works on numbers and lists")

    if vy_type(lhs, simple=True) is list:
        return vectorise(to_base, lhs, rhs, ctx=ctx)

    if vy_type(rhs) == NUMBER_TYPE:
        return to_base_digits(lhs, rhs)
    else:
        rhs = iterable(rhs, ctx=ctx)

    if len(rhs) == 0:
        return 0
    elif len(rhs) == 1:
        maximal_exponent = lhs
    elif lhs == 0:
        return [index(rhs, 0, ctx)]
    else:
        maximal_exponent = int(log_mold_multi(lhs, len(rhs), ctx))

    res = []
    for i in range(maximal_exponent, -1, -1):
        digit, remaining = divmod(lhs, len(rhs) ** i)
        res.append(index(rhs, digit, ctx))
        lhs = remaining

    if all(isinstance(x, str) for x in res) and all(len(x) == 1 for x in res):
        return "".join(res)
    return res


def to_degrees(lhs, ctx):
    """Element ∆D
    (num) -> a * (180 / pi)
    """
    ts = vy_type(lhs)
    return {
        NUMBER_TYPE: lambda: lhs * (180 / sympy.pi),
        str: lambda: int(lhs) * (180 / sympy.pi),
    }.get(ts, lambda: vectorise(to_degrees, lhs, ctx=ctx))()


def to_radians(lhs, ctx):
    """Element ∆R
    (num) -> a * (pi / 180)
    """
    ts = vy_type(lhs)
    return {
        NUMBER_TYPE: lambda: lhs * (sympy.pi / 180),
        str: lambda: int(lhs) * (sympy.pi / 180),
    }.get(ts, lambda: vectorise(to_radians, lhs, ctx=ctx))()


def totient(lhs, ctx):
    """Element ∆ṫ
    (num) -> Euler's totient function
    (str) -> local minima of a function
    """
    ts = vy_type(lhs)
    return {
        NUMBER_TYPE: lambda: sympy.totient(lhs),
        str: lambda: local_minima(lhs),
    }.get(ts, lambda: vectorise(totient, lhs, ctx=ctx))()


def transliterate(lhs, rhs, other, ctx):
    """Element Ŀ
    (any, any, any) -> transliterate lhs according to the
                       mapping rhs->other
    """
    ts = (vy_type(lhs), vy_type(rhs), vy_type(other))
    if types.FunctionType in ts:
        if ts.count(types.FunctionType) < 2:
            raise TypeError(
                "Repeat while false requires two or three functions"
            )
        # Swap the arguments so that the scalar is always in other if
        # there's a scalar else leave as is

        functions = list(
            filter(lambda x: isinstance(x, types.FunctionType), ts)
        )
        scalars = list(
            filter(lambda x: not isinstance(x, types.FunctionType), ts)
        )

        function, predicate, scalar = functions + scalars

        result = collect_until_false(predicate, function, scalar)
        return safe_apply(function, result[-1], ctx=ctx)

    mapping = dict(vy_zip(iterable(rhs, ctx), iterable(other, ctx), ctx=ctx))

    ret = []

    for item in iterable(lhs, ctx):
        for x in mapping:
            if non_vectorising_equals(item, x, ctx):
                ret.append(mapping[x])
                break
        else:
            ret.append(item)

    if (
        type(lhs) is str
        and all(isinstance(x, str) for x in ret)
        and all(len(x) == 1 for x in ret)
    ):
        return "".join(ret)
    elif vy_type(lhs) == NUMBER_TYPE and all(
        vy_type(x) == NUMBER_TYPE or x in ".-" for x in ret
    ):
        try:
            return sympy.nsimplify(int("".join(map(str, ret))))
        except:
            return "".join(map(str, ret))
    else:
        return ret


def truthy_indices(lhs, ctx):
    """Element T
    (any) -> indices of truthy elements
    (num) -> lhs * 3
    """
    if vy_type(lhs) in (types.FunctionType, NUMBER_TYPE):
        return multiply(lhs, 3, ctx)

    lhs = iterable(lhs, ctx=ctx)

    @lazylist_from(lhs)
    def helper():
        i = 0
        for x in lhs:
            if x:
                yield i
            i += 1

    return helper()


def uninterleave(lhs, ctx):
    """- element: "y"
    name: Uninterleave
    description: Push every other item of a, and the rest.
    arity: 1
    overloads:
      any: a[::2], a[1::2] (Every second item, the rest)
    vectorise: false
    tests:
      - '["abcde"] : "bd"'
      - "[[1,2,3,4]] : [2,4]"
    """
    lhs = iterable(lhs, ctx=ctx)
    return [
        index(deep_copy(lhs), [None, None, 2], ctx),
        index(lhs, [1, None, 2], ctx),
    ]


def union(lhs, rhs, ctx):
    """Element ∪
    (any, any) -> union of lhs and rhs
    """

    def gen():
        seen = []
        for item in iterable(lhs, ctx=ctx):
            if item not in seen:
                yield item
                seen.append(item)
        for item in iterable(rhs, ctx=ctx):
            if item not in seen:
                yield item
                seen.append(item)

    return LazyList(
        gen(),
        isinf=(
            (type(lhs) is LazyList and lhs.isinf)
            or (type(rhs) is LazyList and rhs.isinf)
        ),
    )


def uniquify(lhs, ctx):
    """Element U
    (any) -> only unique items of a
    """
    if type(lhs) is str:
        seen = ""
        for item in lhs:
            if item not in seen:
                seen += item
        return seen

    @lazylist_from(lhs)
    def f():
        seen = []
        t = iterable(lhs, ctx=ctx)
        for item in t:
            if item not in seen:
                yield item
                seen.append(item)

    return f()


def uniquify_mask(lhs, ctx):
    """Element ÞU
    (any) -> A list of booleans describing which elements of a will
             remain after uniquifying.
    """
    lhs = iterable(lhs, ctx=ctx)
    # TODO (user/cgccuser): Reduce code duplication here?
    if isinstance(lhs, list):
        seen = set()
        mask = []
        for elem in lhs:
            if elem not in seen:
                mask.append(1)
                seen.add(elem)
            else:
                mask.append(0)
        return mask

    @lazylist_from(lhs)
    def gen():
        seen = set()
        for elem in lhs:
            if elem not in seen:
                seen.add(elem)
                yield 1
            else:
                yield 0

    return gen()


def untruth(lhs, ctx):
    """Element Þǔ
    (any) -> [int(x in a) for x in range(max(a))]
    """
    lhs = iterable(lhs, ctx=ctx)
    if any(vy_type(x) != NUMBER_TYPE for x in lhs):
        lhs = [iterable(x, ctx=ctx) for x in lhs]
        dimensions = len(lhs[0])
        maxCoords = [max(x[i] for x in lhs) + 1 for i in range(dimensions)]
        deep_listify = (
            lambda a: [deep_listify(x) for x in a]
            if vy_type(a, simple=True) is list
            else a
        )
        matrix = deep_listify(zero_matrix(maxCoords[::-1], ctx=ctx))
        for x in lhs:
            ref = matrix
            for i in range(dimensions - 1):
                ref = ref[x[i]]
            ref[x[dimensions - 1]] = 1
        return matrix
    return [int(x in lhs) for x in range((monadic_maximum(lhs, ctx) or -1) + 1)]


def unwrap(lhs, ctx):
    """Element Þẇ
    (lst) -> Take a and push a[0]+a[-1] and a[1:-1]
    """
    lhs = iterable(lhs, ctx=ctx)

    if vy_type(lhs) is str:
        if not lhs:
            return ("", "")
        return (lhs[0] + lhs[-1], lhs[1:-1])
    else:
        if vy_type(lhs, simple=True) == list and not len(lhs):
            return ([], [])
        rest = head_remove(tail_remove(lhs, ctx), ctx)
        return ([lhs[0], lhs[-1]], rest)


def vectorise(
    function,
    *args,
    explicit=False,
    ctx: Context = None,
):
    """
    Maps a function over arguments
    Probably cursed but whatever.
    The explicit argument is mainly for stopping element-wise
    vectorisation happening.
    """
    if explicit:
        # explicit vectorisation
        # Algorithm: If there are no lists, vectorise over lhs.
        # Else, vectorise over the first list.
        ts = [primitive_type(x) for x in args]
        if list not in ts:
            return LazyList(
                safe_apply(function, x, *args[1:], ctx=ctx)
                for x in iterable(args[0], range, ctx=ctx)
            )
        else:
            index = ts.index(list)
            return LazyList(
                safe_apply(
                    function, *args[:index], x, *args[index + 1 :], ctx=ctx
                )
                for x in iterable(args[index], ctx=ctx)
            )
    else:
        # regular vectorisation
        def vectorise_helper():
            # Like zip, but repeats scalars
            @lazylist
            def row_helper(index):
                for item in args:
                    if primitive_type(item) is list:
                        if has_ind(item, index):
                            yield item[index]
                        else:
                            yield 0
                    else:
                        yield item

            r = 0
            while True:
                if any(
                    primitive_type(arg) is list and has_ind(arg, r)
                    for arg in args
                ):
                    row = row_helper(r)
                    yield safe_apply(function, *row, ctx=ctx)
                else:
                    break
                r += 1

        return LazyList(
            vectorise_helper(),
            isinf=any(type(x) is LazyList and x.infinite for x in args),
        )


def vectorised_not(lhs, ctx):
    """List overload for element †"""
    return {NUMBER_TYPE: lambda: int(not lhs), str: lambda: int(not lhs)}.get(
        vy_type(lhs), lambda: vectorise(vectorised_not, lhs, ctx=ctx)
    )()


def vectorised_sum(lhs, ctx):
    """Element Ṡ
    (any) -> the equivalent of v∑
    """
    return LazyList(
        vy_sum(iterable(x, ctx=ctx), ctx) for x in iterable(lhs, ctx=ctx)
    )


def vertical_join(lhs, rhs=" ", ctx=None):
    """Element §
    any: Transpose a (filling with b), join on newlines
    """
    if not lhs:
        return ""
    # Make every list in lhs the same length, padding left with b
    lhs = vectorise(vy_str, lhs, ctx=ctx)
    lhs, rhs = iterable(lhs, ctx=ctx), iterable(rhs, ctx=ctx)
    max_length = max(len(x) for x in lhs)
    temp = [
        [rhs] * (len(x) < max_length and max_length - len(x)) + x
        if vy_type(x, simple=True) is list
        else rhs * (len(x) < max_length and max_length - len(x)) + x
        for x in lhs
    ]
    temp = [join(x, "", ctx) for x in transpose(temp, rhs, ctx=ctx)]
    return join(temp, "\n", ctx)


def vertical_join_with_filler(lhs, rhs, ctx):
    """Element øε
    (lst, any) -> Vertical join of lhs with rhs, with filler
    """
    return vertical_join(lhs, rhs, ctx)


def vertical_mirror(lhs, rhs=None, ctx=None):
    """Element øṁ and øṀ"""
    if type(lhs) is str:
        if rhs:
            temp = [
                s + transliterate(rhs[0], rhs[1], s[::-1], ctx)
                for s in lhs.split("\n")
            ]
            return "\n".join(temp)
        else:
            return "\n".join([mirror(s, ctx) for s in lhs.split("\n")])
    elif vy_type(lhs) == NUMBER_TYPE:
        return mirror(lhs, ctx=ctx)
    else:
        return vectorise(vertical_mirror, lhs, rhs, ctx=ctx)


def vertical_mirror_center_join(lhs, ctx):
    """Element øm
    (str) -> lhs vertically mirrored, with brackets flipped, then centered by padding with spaces, then joined on newlines.
    """
    return join_newlines(
        center(flip_brackets_vertical_mirror(lhs, ctx=ctx), ctx=ctx), ctx=ctx
    )


def vertical_palindromise_center_join(lhs, ctx):
    """Element øṗ
    (str) -> lhs vertically palindromised without duplicating the center, with brackets flipped, then centered by padding with spaces, then joined on newlines.
    """
    return join_newlines(
        center(flip_brackets_vertical_palindromise(lhs, ctx=ctx), ctx=ctx),
        ctx=ctx,
    )


def vy_abs(lhs, ctx):
    """Elements ȧ
    (num) -> abs(a)
    (str) -> remove whitespace from a
    """
    return {
        NUMBER_TYPE: lambda: abs(lhs),
        str: lambda: "".join(lhs.split()),
    }.get(vy_type(lhs), lambda: vectorise(vy_abs, lhs, ctx=ctx))()


def vy_bin(lhs, ctx):
    """Element b
    (num) -> list of binary digits
    (str) -> binary of each codepoint
    """
    ts = vy_type(lhs)
    if ts == NUMBER_TYPE:
        if lhs < 0:
            temp = [int(x) for x in bin(int(lhs))[3:]]
            return vectorise(negate, temp, ctx=ctx)
        else:
            return [int(x) for x in bin(int(lhs))[2:]]
    elif ts == str:
        return vectorise(
            vy_bin, wrapify(chr_ord(lhs, ctx=ctx), None, ctx=ctx), ctx=ctx
        )
    else:
        return vectorise(vy_bin, lhs, ctx=ctx)


def vy_ceil(lhs, ctx):
    """Element ⌈
    (num) -> ceil(a)
    (str) -> a.split(' ') # split a on spaces
    """
    ts = vy_type(lhs)
    return {
        (NUMBER_TYPE): lambda: lhs.imag
        if type(lhs) == complex
        else (
            sympy.im(lhs)
            if is_sympy(lhs) and not lhs.is_real
            else math.ceil(lhs)
        ),
        (str): lambda: lhs.split(" "),
    }.get(ts, lambda: vectorise(vy_ceil, lhs, ctx=ctx))()


def vy_divmod(lhs, rhs, ctx):
    """Element ḋ
    (num, num) -> [lhs // rhs, lhs % rhs]
    (iterable, num) -> combinations of a with length b
    (str, str) ->  overwrite the start of a with b
    """
    ts = vy_type(lhs, rhs, simple=True)

    return {
        (NUMBER_TYPE, NUMBER_TYPE): lambda: [lhs // rhs, lhs % rhs],
        (NUMBER_TYPE, str): lambda: vyxalify(
            map(vy_sum, itertools.combinations(rhs, lhs))
        ),
        (str, NUMBER_TYPE): lambda: vyxalify(
            map(vy_sum, itertools.combinations(lhs, rhs))
        ),
        (str, str): lambda: rhs + lhs[len(rhs) :],
        (list, NUMBER_TYPE): lambda: combinations(lhs, rhs),
        (NUMBER_TYPE, list): lambda: combinations(rhs, lhs),
    }.get(ts, lambda: vectorise(vy_divmod, lhs, rhs, ctx=ctx))()


def vy_enumerate(lhs, ctx):
    """Element ė
    (any) -> Zip with a range of the same length
    """
    return LazyList(enumerate(iterable(lhs, ctx=ctx)))


def vy_exec(lhs, ctx):
    """Element Ė
    (str) -> vy_exec(a)
    (num) -> 1 / a

    Beware, this doesn't return a single value, it returns a list!
    If lhs is a str, it executes it and returns an empty list.
    Otherwise, it wraps the result in a singleton list.
    """
    if vy_type(lhs) is str:
        import vyxal.transpile

        stack = ctx.stacks[-1]
        exec(vyxal.transpile.transpile(lhs, options=ctx.transpilation_options))

        return []

    def helper(lhs):
        if vy_type(lhs) == NUMBER_TYPE:
            return divide(1, lhs, ctx)
        elif vy_type(lhs) is str:
            import vyxal.transpile

            stack = []
            exec(
                vyxal.transpile.transpile(
                    lhs, options=ctx.transpilation_options
                )
            )

            return pop(stack, 1, ctx)
        else:
            return vectorise(helper, lhs, ctx=ctx)

    temp = helper(lhs)
    return [temp]


def vy_filter(lhs: Any, rhs: Any, ctx):
    """Element F
    (any, fun) -> Keep elements in a that b is true for
    (any, any) -> Remove elements of a that are in b
    """
    ts = vy_type(lhs, rhs)
    if ts[0] == types.FunctionType:
        return vy_filter(rhs, lhs, ctx)
    if ts[1] == types.FunctionType:
        arity = (
            rhs.stored_arity
            if hasattr(rhs, "stored_arity")
            else (rhs.arity if hasattr(rhs, "arity") else None)
        )
        if not arity or arity == 1:

            @lazylist_from(lhs)
            def gen():
                for x in iterable(lhs, range, ctx=ctx):
                    if safe_apply(rhs, x, ctx=ctx):
                        yield x

            return gen()
        if arity == 2:

            @lazylist_from(lhs)
            def gen():
                idx = 0
                for x in iterable(lhs, range, ctx=ctx):
                    if safe_apply(rhs, x, idx, ctx=ctx):
                        yield x
                    idx += 1

            return gen()
        if arity == 3:

            @lazylist_from(lhs)
            def gen():
                idx = 0
                for x in iterable(lhs, range, ctx=ctx):
                    if safe_apply(rhs, x, idx, lhs, ctx=ctx):
                        yield x
                    idx += 1

            return gen()
    if ts == (str, str):
        return "".join(elem for elem in lhs if elem not in rhs)

    res = LazyList(
        elem
        for elem in iterable(lhs, ctx=ctx)
        if elem not in iterable(rhs, ctx=ctx)
    )

    if ts[0] in (NUMBER_TYPE, str):
        res = "".join(map(str, res))
        if ts[0] == NUMBER_TYPE:
            return vy_eval(res, ctx)
        return res
    return res


def vy_floor(lhs, ctx):
    """Element ⌊
    (num) -> floor(a)
    (str) -> integer part of a
    """

    ts = vy_type(lhs)
    return {
        (NUMBER_TYPE): lambda: lhs.real
        if type(lhs) == complex
        else (
            sympy.re(lhs)
            if is_sympy(lhs) and not lhs.is_real
            else math.floor(lhs)
        ),
        (str): lambda: vy_floor_str_helper(lhs),
    }.get(ts, lambda: vectorise(vy_floor, lhs, ctx=ctx))()


def vy_gcd(lhs, rhs=None, ctx=None):

    ts = vy_type(lhs, rhs)

    if rhs is None:
        return math.gcd(*iterable(lhs, ctx=ctx))
    return {
        (NUMBER_TYPE, NUMBER_TYPE): lambda: math.gcd(lhs, rhs),
        (NUMBER_TYPE, str): lambda: vy_gcd(
            lhs, wrapify(chr_ord(rhs, ctx), None, ctx), ctx=ctx
        ),
        (str, str): lambda: longest_suffix(lhs, rhs),
        (types.FunctionType, ts[1]): lambda: group_by_function(
            iterable(rhs, ctx=ctx), lhs, ctx
        ),
        (ts[0], types.FunctionType): lambda: group_by_function(
            iterable(lhs, ctx=ctx), rhs, ctx
        ),
    }.get(ts, lambda: vectorise(vy_gcd, lhs, rhs, ctx=ctx))()


def vy_hex(lhs, ctx):
    """Element H
    (num) -> hex(a)
    (str) -> int(a, 16)
    """
    ts = vy_type(lhs)
    return {
        (NUMBER_TYPE): lambda: hex(lhs)[2:],
        (str): lambda: int(lhs, 16),
    }.get(ts, lambda: vectorise(vy_hex, lhs, ctx=ctx))()


def vy_int(item: Any, base: int = 10, ctx: Context = DEFAULT_CTX):
    """Converts the item to the given base. Lists are treated as if
    each item was a digit.

    Used for multiple elements, and has to be here because it uses
    functions defined only here."""
    t_item = type(item)
    if primitive_type(item) != SCALAR_TYPE:
        ret = 0
        for element in item:
            ret = multiply(ret, base, ctx)
            ret = add(ret, element, ctx)
        return ret
    elif t_item is str:
        try:
            return int(item, base)
        except ValueError:
            return 0
    elif t_item is complex:
        return item.real
    elif t_item is float or is_sympy(item):
        return int(item)
    elif t_item:
        return vy_int(iterable(item, ctx=ctx), base)


def vy_map_or_pair_each(lhs, rhs, ctx):
    """Element M
    (any, fun) -> apply function b to each element of a
    (any, any) -> a paired with each item of b
    """
    ts = vy_type(lhs, rhs)
    if types.FunctionType not in ts:
        return LazyList([[lhs, x] for x in iterable(rhs, range, ctx=ctx)])

    function, itr = (rhs, lhs) if ts[-1] is types.FunctionType else (lhs, rhs)
    return vy_map(function, iterable(itr, range, ctx=ctx), ctx=ctx)


def vy_print(lhs, end="\n", ctx=None):
    """Element ,
    (any) -> send to stdout
    """
    ctx.printed = True
    ts = vy_type(lhs)

    if ts is LazyList:
        lhs.output(end=end, ctx=ctx)
    elif ts is list:
        vy_print(LazyList(lhs), end, ctx)
    elif ts is types.FunctionType:
        args = (
            wrapify(ctx.stacks[-1], lhs.arity, ctx=ctx)
            if lhs.arity != -1
            else [ctx.stacks[-1]]
        )

        override = None if lhs.arity != -1 else lhs.arity
        res = safe_apply(lhs, *args, ctx=ctx, arity_override=override)
        if lhs.arity == -1:
            res = res[-1]
        vy_print(res, ctx=ctx)
    else:
        if is_sympy(lhs):
            if ctx.print_decimals and not lhs.is_Integer:
                lhs = str(float(lhs))
            else:
                lhs = sympy.nsimplify(lhs.round(20), rational=True)
        if ctx.online:
            ctx.online_output[1] += vy_str(lhs, ctx=ctx) + end
        else:
            print(lhs, end=end)


def vy_reduce(lhs, rhs, ctx):
    """Element R
    (any, fun) -> Reduce a by function b
    (fun, any) -> Reduce b by function a
    """
    ts = vy_type(lhs, rhs)
    return {
        (ts[0], types.FunctionType): lambda: foldl(
            rhs, iterable(lhs, ctx=ctx), ctx=ctx
        ),
        (types.FunctionType, ts[1]): lambda: foldl(
            lhs, iterable(rhs, ctx=ctx), ctx=ctx
        ),
    }.get(ts)()


def vy_repr(lhs, ctx):
    ts = vy_type(lhs)
    string_character = "`" if ctx.vyxal_lists else '"'
    return {
        (NUMBER_TYPE): lambda: str(float(lhs))
        if ctx.print_decimals and not lhs.is_Integer
        else str(sympy.nsimplify(lhs.round(20), rational=True)),
        (str): lambda: string_character
        + lhs.replace("\\", "\\\\").replace(
            string_character, "\\" + string_character
        )
        + string_character,
        (types.FunctionType): lambda: vy_repr(
            safe_apply(lhs, *ctx.stacks[-1], ctx=ctx), ctx
        )
        # actually make the repr kinda make sense
    }.get(
        ts,
        lambda: ("⟨ " if ctx.vyxal_lists else "[")
        + (" | " if ctx.vyxal_lists else ", ").join(
            map(
                lambda x: vy_repr(x, ctx),
                list(lhs) or [],
            )
        )
        + (" ⟩" if ctx.vyxal_lists else "]"),
    )()


def vy_round(lhs, ctx):
    """Element ṙ
    (num) -> round(a)
    (str) -> quad palindromize with overlap
    (lst) -> vectorised
    """
    ts = vy_type(lhs)
    return {
        NUMBER_TYPE: lambda: [lhs.real, lhs.imag]
        if type(lhs) == complex
        else (
            list(lhs.as_real_imag())
            if is_sympy(lhs) and not lhs.is_real
            else round(lhs)
        ),
        str: lambda: vertical_mirror(lhs, ctx=ctx)
        + "\n"
        + vertical_mirror(lhs, ctx=ctx)[::-1],
    }.get(ts, lambda: vectorise(vy_round, lhs, ctx=ctx))()


def vy_sort(lhs, ctx):
    """
    (any) -> sorted(a)
    """
    # This one deviates from the usual type dictionary, because lambas
    # just don't cut it.
    if isinstance(lhs, int):
        if lhs >= 0:
            return int("".join(sorted(str(lhs))))
        else:
            return int("".join(sorted(str(-lhs)))) * -1
    if vy_type(lhs) == NUMBER_TYPE:
        sign = 1 if lhs >= 0 else -1
        number = str(sympy.N(abs(lhs), 15))
        parts = ["".join(sorted(x.strip("0"))) for x in number.split(".")]
        return sympy.nsimplify(".".join(parts), rational=True) * sign

    elif isinstance(lhs, str):
        return "".join(sorted(lhs))
    else:
        return LazyList(sorted(lhs))


def vy_str(lhs, ctx=None):
    """Element S
    (any) -> str(s)
    """
    ts = vy_type(lhs)
    return {
        (NUMBER_TYPE): lambda: str(sympy.nsimplify(lhs, rational=True)),
        (str): lambda: lhs,  # wow so complex and hard to understand /s
        (types.FunctionType): lambda: vy_str(
            safe_apply(lhs, *ctx.stacks[-1], ctx=ctx), ctx
        ),
    }.get(
        ts,
        lambda: ("⟨ " if ctx.vyxal_lists else "[")
        + (" | " if ctx.vyxal_lists else ", ").join(
            map(
                lambda x: vy_repr(x, ctx),
                list(lhs) or [],
            )
        )
        + (" ⟩" if ctx.vyxal_lists else "]"),
    )()


def vy_sum(lhs, ctx=None):
    """Element ∑
    (any) -> reduce a by addition
    """
    lhs = iterable(lhs, ctx=ctx)
    if not lhs:
        return 0
    return foldl(add, lhs, ctx=ctx)


def vy_type(item, rhs=None, other=None, simple=False):
    """
    Get the Vyxal-friendly type(s) of 1-3 values.
    If only `item` is given, returns the Vyxal type of `item`.
    If both`item` and `rhs` or all three (`item`, `rhs`, and `other`)
    are given, then it returns a tuple containing their types.

    Returns `list` for lists
    Returns `str` for strings
    Returns `NUMBER_TYPE` if a value is int, complex, float, or sympy
    Returns `LazyList` for `LazyList`s if `simple` is `False`
      (the default) but `list` if `simple` is `True`
    """
    if other is not None:
        return (
            vy_type(item, simple=simple),
            vy_type(rhs, simple=simple),
            vy_type(other, simple=simple),
        )
    elif rhs is not None:
        return (vy_type(item, simple=simple), vy_type(rhs, simple=simple))
    elif (x := type(item)) in (int, complex, float) or is_sympy(item):
        assert x is not float
        return NUMBER_TYPE
    elif simple and isinstance(item, LazyList):
        return list
    else:
        return x


def vy_zip(lhs, rhs, ctx):
    """Element Z
    (any, any) -> zip(a, b)
    (any, fun) -> zip(a,map(b,a)) (Zipmap, map and zip)
    """
    if isinstance(lhs, types.FunctionType):
        return vy_zip(
            rhs,
            LazyList(map(lambda x: safe_apply(lhs, x, ctx=ctx), rhs)),
            ctx=ctx,
        )
    elif isinstance(rhs, types.FunctionType):
        return vy_zip(
            lhs,
            LazyList(map(lambda x: safe_apply(rhs, x, ctx=ctx), lhs)),
            ctx=ctx,
        )
    else:

        def f():
            left = iter(iterable(lhs))
            right = iter(iterable(rhs))
            while True:
                exhausted = 0
                try:
                    left_item = next(left)
                except StopIteration:
                    left_item = 0
                    exhausted += 1

                try:
                    right_item = next(right)
                except StopIteration:
                    right_item = 0
                    exhausted += 1
                if exhausted == 2:
                    break
                else:
                    yield [left_item, right_item]

        return LazyList(
            f(),
            isinf=(
                (type(lhs) is LazyList and lhs.infinite)
                or (type(rhs) is LazyList and rhs.infinite)
            ),
        )


def wrap(lhs, rhs, ctx):
    """Element ẇ
    (any, num) -> a wrapped in chunks of length b
    (num, any) -> b wrapped in chunks of length a
    (any, lst) -> Wrap a into chunks with lengths given in b, repeating if necessary
    (lst, str) -> Wrap b into chunks with lengths given in a, repeating if necessary
    (any, fun) -> Apply b to every second item of a
    (fun, any) -> Apply a to every second item of b
    (str, str) -> split a on first occurance of b
    """
    ts = vy_type(lhs, rhs)
    if types.FunctionType in ts:
        if ts[0] == types.FunctionType:
            fun, elem = lhs, rhs
        else:
            fun, elem = rhs, lhs

        @lazylist_from(elem)
        def gen():
            apply = False
            for item in iterable(elem, ctx=ctx):
                if apply:
                    yield safe_apply(fun, item, ctx=ctx)
                else:
                    yield item
                apply = not apply

        return gen()
    elif NUMBER_TYPE in ts:
        if ts[0] == NUMBER_TYPE:
            slice, elem = lhs, rhs
        else:
            slice, elem = rhs, lhs

        @lazylist_from(elem)
        def gen():
            working = []
            for item in iterable(elem, ctx=ctx):
                working.append(item)
                if len(working) == slice:
                    if vy_type(elem) == str:
                        yield "".join(working)
                    else:
                        yield working
                    working = []
            if working:
                if vy_type(elem) == str:
                    yield "".join(working)
                else:
                    yield working

        return gen()

    elif ts == (str, str):
        parts = lhs.partition(rhs)[::2]
        print(parts)
        if parts[1] == "" and not lhs.endswith(rhs):
            return [parts[0]]
        return list(parts)

    else:
        if ts[1] == LazyList or ts[1] == list:
            elem, wraps = lhs, rhs
        else:
            elem, wraps = rhs, lhs

        @lazylist_from(elem)
        def gen():
            working = []
            lengths = wraps
            for item in iterable(elem, ctx=ctx):
                # Handle multiple zeroes in sequence
                while lengths[0] == 0:
                    yield []
                    lengths = lengths[1:] + [lengths[0]]
                working.append(item)
                if len(working) == lengths[0]:
                    if vy_type(elem) == str:
                        yield "".join(working)
                    else:
                        yield working
                    working = []
                    lengths = lengths[1:] + [lengths[0]]
            if working:
                if vy_type(elem) == str:
                    yield "".join(working)
                else:
                    yield working

        return gen()


def zero_length_range(lhs, ctx):
    """Element ẏ
    (any) -> range(0, len(a)) (exlcusive range from 0 to length of a)
    """

    @lazylist_from(lhs)
    def gen():
        count = sympy.nsimplify(0)
        for _ in iterable(lhs, ctx=ctx):
            yield count
            count += 1

    return gen()


def zero_matrix(lhs, ctx):
    """Element Þm
    Return a matrix with dimensions each item of a, where the first is the
    innermost and the last is the outermost
    """
    mat = []
    temp = 0
    for ind in iterable(lhs, ctx=ctx):
        mat = []
        for _ in range(ind):
            mat.append(temp)
        temp = deep_copy(mat)

    return mat


def zero_slice(lhs, rhs, ctx):
    """Element Ẏ
    (any, num) -> a[0:b]
    (num, any) -> b[0:a]
    (str, str) -> regex.findall(pattern=a,string=b) (Find all matches for a regex)
    """
    if type(lhs) == types.FunctionType:
        return zero_slice(rhs, lhs, ctx)
    if type(rhs) == types.FunctionType:

        @lazylist
        def f(l, fun):
            for item in l:
                if not safe_apply(fun, item, ctx=ctx):
                    return
                yield item

        return f(iterable(lhs, ctx=ctx), rhs)
    ts = vy_type(lhs, rhs)
    return {
        (ts[0], NUMBER_TYPE): lambda: index(
            iterable(lhs, ctx=ctx), [0, rhs], ctx=ctx
        ),
        (NUMBER_TYPE, ts[1]): lambda: index(
            iterable(rhs, ctx=ctx), [0, lhs], ctx=ctx
        ),
        (NUMBER_TYPE, NUMBER_TYPE): lambda: vy_floor(
            index(str(lhs), [0, rhs], ctx=ctx), ctx
        ),
        (str, str): lambda: re.findall(rhs, lhs),
    }.get(ts, lambda: vectorise(zero_slice, lhs, rhs, ctx=ctx))()


def zfiller(lhs, rhs, ctx):
    """Element ∆Z
    zfill to rhs
    """
    ts = vy_type(lhs, rhs)
    return {
        (NUMBER_TYPE, str): lambda: rhs.zfill(lhs),
        (str, NUMBER_TYPE): lambda: lhs.zfill(rhs),
        (NUMBER_TYPE, list): lambda: [0 for i in range(max(0, lhs - len(rhs)))]
        + rhs,
        (list, NUMBER_TYPE): lambda: [0 for i in range(max(0, rhs - len(lhs)))]
        + lhs,
        (str, str): lambda: lhs.zfill(len(rhs)),
    }.get(ts, lambda: vectorise(zfiller, lhs, rhs, ctx=ctx))()


elements: dict[str, tuple[str, int]] = {
    "¬": process_element("sympy.nsimplify(int(not lhs))", 1),
    "∧": process_element("rhs and lhs", 2),
    "∨": process_element("rhs or lhs", 2),
    "⟇": process_element(remove_at_index, 2),
    "÷": (
        "lhs = pop(stack, 1, ctx); stack += iterable(lhs, ctx=ctx)",
        1,
    ),
    "×": process_element("'*'", 0),
    "•": process_element(log_mold_multi, 2),
    "†": (
        "top = function_call(stack, ctx)\n"
        + "if top is not None: stack.append(top)",
        1,
    ),
    "€": process_element(split_on, 2),
    "½": process_element(halve, 1),
    "↔": process_element(combinations_with_replacement, 2),
    "¢": process_element(infinite_replace, 3),
    "⌐": process_element(complement, 1),
    "æ": process_element(is_prime, 1),
    "ʀ": process_element(inclusive_zero_range, 1),
    "ʁ": process_element(exclusive_zero_range, 1),
    "ɾ": process_element(inclusive_one_range, 1),
    "ɽ": process_element(exclusive_one_range, 1),
    "ƈ": process_element(n_choose_r, 2),
    "∞": process_element(palindromise, 1),
    "!": process_element("len(stack)", -1),
    '"': process_element("[lhs, rhs]", 2),
    "$": (
        "rhs, lhs = pop(stack, 2, ctx); stack.append(rhs); "
        "stack.append(lhs)",
        2,
    ),
    "%": process_element(modulo, 2),
    "*": process_element(multiply, 2),
    "+": process_element(add, 2),
    ",": ("top = pop(stack, 1, ctx); vy_print(top, ctx=ctx)", 1),
    "-": process_element(subtract, 2),
    "/": process_element(divide, 2),
    ":": (
        "top = pop(stack, 1, ctx); stack.append(deep_copy(top)); "
        "stack.append(top)",
        1,
    ),
    "<": process_element(less_than, 2),
    "=": process_element(equals, 2),
    ">": process_element(greater_than, 2),
    "?": (
        "ctx.use_top_input = True; lhs = get_input(ctx, explicit=True); "
        "ctx.use_top_input = False; stack.append(lhs)",
        0,
    ),
    "A": process_element(all_true, 1),
    "B": process_element("vy_int(lhs, 2)", 1),
    "C": process_element(chr_ord, 1),
    "D": (
        "top = pop(stack, 1, ctx); stack.append(top);"
        "stack.append(deep_copy(top)); stack.append(deep_copy(top));",
        1,
    ),
    "E": process_element(exp2_or_eval, 1),
    "F": process_element(vy_filter, 2),
    "G": process_element(monadic_maximum, 1),
    "H": process_element(vy_hex, 1),
    "I": process_element(into_two, 1),
    "J": process_element(merge, 2),
    "K": process_element(divisors_or_prefixes, 1),
    "L": process_element(length, 1),
    "M": process_element(vy_map_or_pair_each, 2),
    "N": process_element(negate, 1),
    "O": process_element(count_item, 2),
    "P": process_element(strip, 2),
    "Q": process_element("exit()", 0),
    "R": (
        "if len(stack) > 1 and types.FunctionType "
        "in vy_type(stack[-1], stack[-2]):\n"
        "    rhs, lhs = pop(stack, 2, ctx);"
        "    stack.append(vy_reduce(lhs, rhs, ctx))\n"
        "else:\n"
        "    stack.append(vectorise(reverse, pop(stack, 1, ctx), ctx=ctx))",
        2,
    ),
    "S": process_element(vy_str, 1),
    "T": process_element(truthy_indices, 1),
    "U": process_element(uniquify, 1),
    "V": process_element(replace, 3),
    "W": (
        "temp = list(deep_copy(stack))\n"
        "pop(stack, len(stack), ctx)\n"
        "stack.append(temp)",
        -1,
    ),
    # X doesn't need to be implemented here, because it's already a structure
    "Y": process_element(interleave, 2),
    "Z": process_element(vy_zip, 2),
    "^": ("stack += wrapify(stack, len(stack), ctx)", -1),
    "_": ("pop(stack, 1, ctx)", 1),
    "a": process_element(any_true, 1),
    "b": process_element(vy_bin, 1),
    "c": process_element(contains, 2),
    "d": process_element("multiply(lhs, 2, ctx)", 1),
    "e": process_element(exponent, 2),
    "f": process_element(deep_flatten, 1),
    "g": process_element(monadic_minimum, 1),
    "h": process_element(head, 1),
    "i": process_element(index, 2),
    "j": process_element(join, 2),
    "l": process_element(overlapping_groups, 2),
    "m": process_element(mirror, 1),
    "n": process_element("ctx.context_values[-1]", 0),
    "o": process_element(remove, 2),
    "p": process_element(prepend, 2),
    "q": process_element(quotify, 1),
    "r": process_element(orderless_range, 2),
    "s": process_element(vy_sort, 1),
    "t": process_element(tail, 1),
    "u": process_element("-1", 0),
    "w": process_element("[lhs]", 1),
    "x": process_element("", 2),
    "y": ("stack += uninterleave(pop(stack, 1, ctx), ctx)", 1),
    "z": process_element("vy_zip(lhs, deep_copy(lhs), ctx)", 1),
    "↑": process_element(max_by_tail, 1),
    "↓": process_element(min_by_tail, 1),
    "∴": process_element(dyadic_maximum, 2),
    "∵": process_element(dyadic_minimum, 2),
    "∷": process_element(parity, 1),
    "¤": process_element("''", 0),
    "ð": process_element("' '", 0),
    "β": process_element(from_base, 2),
    "τ": process_element(to_base, 2),
    "›": process_element(increment, 1),
    "‹": process_element(decrement, 1),
    "ȧ": process_element(vy_abs, 1),
    "ḃ": process_element(boolify, 1),
    "ċ": process_element(is_falsey, 1),
    "ḋ": process_element(vy_divmod, 2),
    "ė": process_element(vy_enumerate, 1),
    "ḟ": process_element(find, 2),
    "ġ": (
        "top = pop(stack, 1, ctx)\n"
        "if vy_type(top, simple=True) is list:\n"
        "    stack.append(vy_gcd(top, ctx=ctx))\n"
        "else:\n"
        "    stack.append(vy_gcd(pop(stack, 1, ctx), top, ctx))\n",
        2,
    ),
    "ḣ": (
        "top = iterable(pop(stack, 1, ctx), ctx=ctx);"
        " stack.append(head(top, ctx));"
        " stack.append(top[1:])",
        1,
    ),
    "ḭ": process_element(integer_divide, 2),
    "ŀ": process_element(ljust, 3),
    "ṁ": process_element(mean, 1),
    "ṅ": process_element(first_integer, 1),
    "ȯ": process_element(slice_from, 2),
    "ṗ": process_element(powerset, 1),
    "ṙ": process_element(vy_round, 1),
    "ṡ": process_element(sort_by, 2),
    "ṫ": (
        "top = iterable(pop(stack, 1, ctx), ctx=ctx);"
        " stack.append(index(top, [None, -1], ctx));"
        " stack.append(tail(top, ctx))",
        1,
    ),
    "ẇ": process_element(wrap, 2),
    "ẋ": process_element(repeat, 2),
    "ẏ": process_element(zero_length_range, 1),
    "ż": process_element(one_length_range, 1),
    "√": process_element(square_root, 1),
    "₀": process_element("10", 0),
    "₁": process_element("100", 0),
    "₂": process_element(is_even, 1),
    "₃": process_element(is_divisible_by_three, 1),
    "₄": process_element("26", 0),
    "₅": (
        "top = pop(stack, 1, ctx); stack += is_divisible_by_five(top, ctx)",
        1,
    ),
    "₆": process_element("64", 0),
    "₇": process_element("128", 0),
    "₈": process_element("256", 0),
    "¶": process_element("'\\n'", 0),
    "⁋": process_element(join_newlines, 1),
    "§": process_element(vertical_join, 1),
    "ε": process_element(absolute_difference, 2),
    "¡": process_element(factorial, 1),
    "∑": process_element(vy_sum, 1),
    "¦": process_element(cumulative_sum, 1),
    "≈": process_element(all_equal, 1),
    "Ȧ": process_element(assign_iterable, 3),
    "Ḃ": (
        "top = pop(stack, 1, ctx); stack.append(deep_copy(top)); "
        "stack.append(reverse(top, ctx))",
        1,
    ),
    "Ċ": process_element(counts, 1),
    "Ḋ": (
        "rhs, lhs = pop(stack, 2, ctx); stack += is_divisible(lhs, rhs, ctx)",
        2,
    ),
    "Ė": (
        "stack += vy_exec(pop(stack, 1, ctx), ctx)",
        1,
    ),
    "Ḟ": process_element(gen_from_fn, 2),
    "Ġ": process_element(group_consecutive, 1),
    "Ḣ": process_element(head_remove, 1),
    "İ": process_element(index_indices_or_cycle, 2),
    "Ŀ": process_element(transliterate, 3),
    "Ṁ": process_element(insert_or_map_nth, 3),
    "Ṅ": process_element(integer_parts_or_join_spaces, 1),
    "Ȯ": (
        "if len(stack) > 1: stack.append(index(stack, -2, ctx))\n"
        "else: stack.append(get_input(ctx))",
        0,
    ),
    "Ṗ": process_element(permutations, 1),
    "Ṙ": process_element(reverse, 1),
    "Ṡ": process_element(vectorised_sum, 1),
    "Ṫ": (
        "top = pop(stack, 1, ctx)\n"
        "if vy_type(top) == NUMBER_TYPE:\n"
        "    stack.append(1)\n"
        "    stack.append(top)\n"
        "else:\n"
        "    stack.append(tail_remove(top, ctx))",
        1,
    ),
    "Ẇ": process_element(split_keep, 2),
    "Ẋ": process_element(cartesian_product, 2),
    "Ẏ": process_element(zero_slice, 2),
    "Ż": process_element(one_slice, 2),
    "⁰": process_element("ctx.inputs[0][0][-1]", 0),
    "¹": process_element("ctx.inputs[0][0][-2]", 0),
    "²": process_element(square, 1),
    "∇": (
        "third, second, first = pop(stack, 3, ctx); "
        "stack.append(third); stack.append(first); "
        "stack.append(second)",
        3,
    ),
    "⌈": process_element(vy_ceil, 1),
    "⌊": process_element(vy_floor, 1),
    "¯": process_element(deltas, 1),
    "±": process_element(sign_of, 1),
    "₴": ("top = pop(stack, 1, ctx); vy_print(top, end='', ctx=ctx)", 1),
    "…": (
        "top = pop(stack, 1, ctx); "
        "vy_print(top, end='\\n', ctx=ctx); stack.append(top)",
        1,
    ),
    "□": (
        "if ctx.inputs[0]: stack.append(ctx.inputs[0][0])\n"
        "else:\n"
        "    input_list, temp = [], input()\n"
        "    while temp:\n"
        "        input_list.append(vy_eval(temp))\n"
        "        temp = input()",
        0,
    ),
    "↳": process_element(right_bit_shift, 2),
    "↲": process_element(left_bit_shift, 2),
    "⋏": process_element(bitwise_and, 2),
    "⋎": process_element(bitwise_or, 2),
    "꘍": process_element(bitwise_xor, 2),
    "ꜝ": process_element(bitwise_not, 1),
    "℅": process_element(random_choice, 1),
    "≤": process_element(less_than_or_equal, 2),
    "≥": process_element(greater_than_or_equal, 2),
    "≠": process_element(not_equals, 2),
    "⁼": process_element(non_vectorising_equals, 2),
    "∪": process_element(union, 2),
    "∩": process_element(transpose, 1),
    "⊍": process_element(symmetric_difference, 2),
    "£": ("ctx.register = pop(stack, 1, ctx)", 1),
    "¥": process_element("ctx.register", 0),
    "⇧": process_element(grade_up, 1),
    "⇩": process_element(grade_down, 1),
    "Ǎ": process_element(remove_non_alphabets, 1),
    "ǎ": process_element(substrings, 1),
    "Ǐ": process_element(prime_factorisation, 1),
    "ǐ": process_element(prime_factors, 1),
    "Ǒ": process_element(multiplicity, 2),
    "ǒ": process_element(modulo_3, 1),
    "Ǔ": (
        "rhs = pop(stack, 1, ctx)\n"
        + "if vy_type(rhs) == NUMBER_TYPE: \n"
        + "    lhs = pop(stack, 1, ctx)\n"
        + "    stack.append(rotate_left(lhs, rhs, ctx))\n"
        + "else:\n"
        + "    stack.append(rotate_left(rhs, 1, ctx))\n",
        2,
    ),
    "ǔ": (
        "rhs = pop(stack, 1, ctx)\n"
        + "if vy_type(rhs) == NUMBER_TYPE: \n"
        + "    lhs = pop(stack, 1, ctx)\n"
        + "    stack.append(rotate_right(lhs, rhs, ctx))\n"
        + "else:\n"
        + "    stack.append(rotate_right(rhs, 1, ctx))\n",
        2,
    ),
    "↵": process_element(newline_split, 1),
    "¼": process_element("ctx.global_array.pop()", 0),
    "⅛": ("lhs = pop(stack,1,ctx); ctx.global_array.append(lhs)", 1),
    "¾": process_element("list(deep_copy(ctx.global_array))", 0),
    "Π": process_element(product, 1),
    "„": (
        "temp = wrapify(stack, len(stack), ctx)[::-1]; "
        "stack += temp[1:] + [temp[0]]",
        -1,
    ),
    "‟": (
        "temp = wrapify(stack, len(stack), ctx)[::-1]; "
        "stack += [temp[-1]] + temp[:-1]",
        -1,
    ),
    "ඞ": process_element('"sus"', 0),
    "🍪": process_element(cookie, 0),
    "∆²": process_element(is_square, 1),
    "∆c": process_element(cosine, 1),
    "∆C": process_element(arccos, 1),
    "∆s": process_element(sine, 1),
    "∆S": process_element(arcsin, 1),
    "∆t": process_element(tangent, 1),
    "∆T": process_element(arctan, 1),
    "∆q": process_element(quadratic_solver, 2),
    "∆Q": process_element(general_quadratic_solver, 2),
    "∆P": process_element(polynomial_roots, 1),
    "∆ƈ": process_element(n_pick_r, 2),
    "∆i": process_element(nth_pi, 1),
    "∆b": process_element(binary_string, 1),
    "∆ė": process_element(nth_e, 1),
    "∆I": process_element("pi_digits(lhs)", 1),
    "∆Ė": process_element(e_digits, 1),
    "∆f": process_element(nth_fibonacci, 1),
    "∆F": process_element(nth_fibonacci_0, 1),
    "∆±": process_element(copy_sign, 2),
    "∆%": process_element(mod_pow, 3),
    "∆K": process_element(divisor_sum, 1),
    "∆e": process_element(expe, 1),
    "∆E": process_element(expe_minus_1, 1),
    "∆L": process_element(natural_log, 1),
    "∆l": process_element(log_2, 1),
    "∆τ": process_element(log_10, 1),
    "∆d": process_element(euclidean_distance, 2),
    "∆D": process_element(to_degrees, 1),
    "∆R": process_element(to_radians, 1),
    "∆Ṗ": process_element(next_prime, 1),
    "∆ṗ": process_element(prev_prime, 1),
    "∆p": process_element(nearest_prime, 1),
    "∆ṙ": process_element(polynomial_from_roots, 1),
    "∆W": process_element(round_to, 2),
    "∆Ŀ": (
        "top = pop(stack, 1, ctx)\n"
        "if vy_type(top, simple=True) is list:\n"
        "    stack.append(lowest_common_multiple(top, ctx=ctx))\n"
        "else:\n"
        "    stack.append(lowest_common_multiple(pop(stack, 1, ctx), top, ctx))\n",
        2,
    ),
    "∆Ṙ": process_element("sympy.nsimplify(random.random())", 0),
    "∆Z": process_element(zfiller, 2),
    "∆ċ": process_element(nth_cardinal, 1),
    "∆o": process_element(nth_ordinal, 1),
    "∆M": process_element(mode, 1),
    "∆ṁ": process_element(median, 1),
    "∆ṫ": process_element(totient, 1),
    "∆Ċ": process_element(polynomial_expr_from_coeffs, 1),
    "∆¢": process_element(carmichael_function, 1),
    "∆›": process_element(increment_until_false, 2),
    "∆‹": process_element(decrement_until_false, 2),
    "∆ǐ": process_element(prime_exponents, 1),
    "øḂ": process_element(angle_bracketify, 1),
    "øḃ": process_element(curly_bracketify, 1),
    "øb": process_element(parenthesise, 1),
    "øB": process_element(bracketify, 1),
    "øβ": process_element(brackets_balanced, 1),
    "øc": process_element(base_255_string_compress, 1),
    "øC": process_element(base_255_number_compress, 1),
    "øĊ": process_element(center, 1),
    "øċ": process_element(optimal_number_compress, 1),
    "ød": process_element(run_length_decoding, 1),
    "øD": process_element(optimal_compress, 1),
    "øḋ": process_element("str(float(lhs))", 1),
    "øḊ": process_element(dyadic_runl_decode, 2),
    "øe": process_element(run_length_encoding, 1),
    "øĖ": process_element(separate_runl_encode, 1),
    "ø↲": process_element(custom_pad_left, 3),
    "ø↳": process_element(custom_pad_right, 3),
    "øM": process_element(flip_brackets_vertical_palindromise, 1),
    "øṁ": process_element(vertical_mirror, 1),
    "øṗ": process_element(vertical_palindromise_center_join, 1),
    "øm": process_element(vertical_mirror_center_join, 1),
    "øṀ": process_element(flip_brackets_vertical_mirror, 1),
    "øW": process_element(group_on_words, 1),
    "øA": process_element(letter_to_number, 1),
    "øP": process_element(pluralise_count, 2),
    "øp": process_element(starts_with, 2),
    "øE": process_element(ends_with, 2),
    "øs": process_element(starts_with_set, 2),
    "øf": process_element(ends_with_set, 2),
    "øṖ": process_element(all_partitions, 1),
    "øo": process_element(remove_until_no_change, 2),
    "øV": process_element(replace_until_no_change, 3),
    "øF": process_element(factorial_of_range, 1),
    "øṙ": process_element(regex_sub, 3),
    "øJ": process_element(json_parse, 1),
    "øṄ": process_element(replace_nth_occurrence, 4),
    "øṘ": process_element(roman_numeral, 1),
    "ø⟇": process_element(codepage_digraph, 1),
    "øḞ": process_element(replace_first, 3),
    "øS": process_element(strip_whitespace, 1),
    "øL": process_element(strip_whitespace_left, 1),
    "øR": process_element(strip_whitespace_right, 1),
    "øl": process_element(strip_left, 2),
    "ør": process_element(strip_right, 2),
    "ø^": process_element(canvas_draw, 3),
    "ø∧": (
        "other, rhs, lhs = pop(stack, 3, ctx)\n"
        "canvas_global_draw(lhs, rhs, other, ctx)\n",
    ),
    "øε": process_element(vertical_join_with_filler, 2),
    "ø.": process_element(surround, 2),
    "øŀ": process_element(align_left, 1),
    "øɽ": process_element(align_right, 1),
    "Þ*": process_element(cartesian_over_list, 1),
    "Þa": process_element(adjacency_matrix_dir, 1),
    "ÞA": process_element(adjacency_matrix_undir, 1),
    "Þo": process_element(infinite_ordinals, 0),
    "Þc": process_element(infinite_cardinals, 0),
    "Þp": process_element(infinite_primes, 0),
    "Þx": process_element(all_combos, 1),
    "Þ×": process_element(all_combos_with_replacement, 1),
    "Þu": process_element(all_unique, 1),
    "Þj": process_element(depth, 1),
    "ÞẊ": process_element(cartesian_power, 2),
    "ÞB": process_element(rand_bits, 1),
    "ÞU": process_element(uniquify_mask, 1),
    "Þ÷": process_element(divide_lists, 2),
    "Þf": (
        "rhs = pop(stack, 1, ctx)\n"
        "if vy_type(rhs) != NUMBER_TYPE:\n"
        "    stack.append(flatten_by(rhs, 1, ctx))\n"
        "else:\n"
        "    stack.append(flatten_by(pop(stack, 1, ctx), rhs, ctx))\n",
        2,
    ),
    "Þċ": process_element(cycle, 1),
    "Þǔ": process_element(untruth, 1),
    "Þi": process_element(multi_dimensional_index, 2),
    "ÞI": process_element(all_indices_multidim, 2),
    "Þḟ": process_element(multi_dimensional_search, 2),
    "ÞḞ": process_element(fill, 2),
    "Þm": process_element(zero_matrix, 1),
    "Þ…": process_element(evenly_distribute, 2),
    "Þ<": process_element(all_less_than_increasing, 2),
    "ÞD": process_element(all_diagonals, 1),
    "Þḋ": process_element(all_antidiagonals, 1),
    "ÞS": process_element(sublists, 1),
    "ÞṪ": process_element(transpose, 2),
    "ÞṀ": process_element(matrix_multiply, 2),
    "Þ•": process_element(dot_product, 2),
    "ÞḊ": process_element(matrix_determinant, 1),
    "Þ\\": process_element(anti_diagonal, 1),
    "Þ/": process_element(diagonal, 1),
    "Þ↓": process_element(min_by_function, 2),
    "Þ↑": process_element(max_by_function, 2),
    "ÞZ": process_element(coords_deepmap, 2),
    "ÞF": process_element(fibonaacis, 0),
    "ÞṄ": process_element(infinite_integer_partitions, 0),
    "Þ!": process_element(factorials, 0),
    "Þ℅": process_element(shuffle, 1),
    "ÞC": process_element(foldl_columns, 2),
    "Þṁ": process_element(mold_special, 2),
    "ÞM": process_element(maximal_indices, 1),
    "Þ∞": process_element(infinite_positives, 0),
    "Þn": process_element(infinite_all_integers, 0),
    "Þ∴": process_element(element_wise_dyadic_maximum, 2),
    "Þ∵": process_element(element_wise_dyadic_minimum, 2),
    "Þs": process_element(all_slices, 2),
    "ÞǓ": process_element(connected_uniquify, 1),
    "Þ¾": ("ctx.global_array = []", 0),
    "Þr": process_element(sans_last_prepend_zero, 1),
    "ÞR": process_element(cumul_sum_sans_last_prepend_zero, 1),
    "Þẇ": (
        "res = unwrap(pop(stack, 1, ctx), ctx); "
        "stack.append(res[0]); stack.append(res[1])",
        1,
    ),
    "Þż": process_element(lift, 1),
    "Þg": process_element(shortest, 1),
    "ÞG": process_element(longest, 1),
    "Þṡ": process_element(sort_by_length, 1),
    "ÞṠ": process_element(is_sorted_ascending, 1),
    "ÞṘ": process_element(is_sorted_descending, 1),
    "Þ⇧": process_element(is_sorted_strictly_ascending, 1),
    "Þ⇩": process_element(is_sorted_strictly_descending, 1),
    "ÞȮ": process_element(is_ordered, 1),
    "ÞĊ": process_element(is_unordered, 1),
    "ÞK": process_element(suffixes_element, 1),
    "ÞT": process_element(multidimensional_truthy_indices, 1),
    "Þİ": (
        "rhs, lhs = pop(stack, 2, ctx)\n"
        "if vy_type(rhs) != NUMBER_TYPE:\n"
        "    lhs, rhs = rhs, lhs\n"
        "stack.append(index(lhs, [0, rhs], ctx))\n"
        "stack.append(index(lhs, [rhs, None], ctx))\n",
        2,
    ),
    "ÞN": process_element(alternating_negations, 1),
    "Þ□": process_element(identity_matrix, 1),
    "Þe": process_element(matrix_exponentiation, 2),
    "Þd": process_element(dist_matrix_dir, 1),
    "Þw": process_element(dist_matrix_undir, 1),
    "Þ∨": process_element(multiset_difference, 2),
    "Þ∩": process_element(multiset_intersection, 2),
    "Þ∪": process_element(multiset_union, 2),
    "Þ⊍": process_element(multiset_symmetric_difference, 2),
    "ÞŻ": process_element(sort_every_level, 1),
    "¨□": process_element(parse_direction_arrow_to_integer, 1),
    "¨^": process_element(parse_direction_arrow_to_vector, 1),
    "¨,": ("top = pop(stack, 1, ctx); vy_print(top, end=' ', ctx=ctx)", 1),
    "¨…": (
        "top = pop(stack, 1, ctx); vy_print(top, end=' ', ctx=ctx); "
        "stack.append(top)",
        1,
    ),
    "¨M": process_element(apply_at, 3),
    "¨U": ("if ctx.online: stack.append(request(pop(stack, 1, ctx), ctx))", 1),
    "¨>": process_element(strict_greater_than, 2),
    "¨<": process_element(strict_less_than, 2),
    "¨ẇ": ("stack.append(wrapify(stack, pop(stack, 1, ctx), ctx)[::-1])", 1),
    "¨*": process_element(all_multiples, 1),
    "¨?": (
        'stack.append(vy_eval(input("> " * ctx.repl_mode), ctx))',
        0,
    ),
    "¨S": ("ctx.inputs.insert(0, [list(stack.pop()), 0])", 1),
    "¨R": ("ctx.inputs.pop(0)", 0),
    "kA": process_element('"ABCDEFGHIJKLMNOPQRSTUVWXYZ"', 0),
    "ke": process_element("sympy.E", 0),
    "kf": process_element('"Fizz"', 0),
    "kb": process_element('"Buzz"', 0),
    "kF": process_element('"FizzBuzz"', 0),
    "kH": process_element('"Hello, World!"', 0),
    "kh": process_element('"Hello World"', 0),
    "k1": process_element("1000", 0),
    "k2": process_element("10000", 0),
    "k3": process_element("100000", 0),
    "k4": process_element("1000000", 0),
    "ka": process_element('"abcdefghijklmnopqrstuvwxyz"', 0),
    "kL": process_element(
        '"abcdefghijklmnopqrstuvwxyzABCDEFGHIJKLMNOPQRSTUVWXYZ"', 0
    ),
    "kd": process_element('"0123456789"', 0),
    "k6": process_element('"0123456789abcdef"', 0),
    "k^": process_element('"0123456789ABCDEF"', 0),
    "ko": process_element('"01234567"', 0),
    "kp": process_element("string.punctuation", 0),
    "kP": process_element(
        '"!\\"#$%&\'()*+,-./0123456789:;<=>?@ABCDEFGHIJKLMNOPQRSTUVWXYZ[\\\\]^_`abcdefghijklmnopqrstuvwxyz{|}~"',
        0,
    ),
    "kQ": process_element(
        '" !\\"#$%&\'()*+,-./0123456789:;<=>?@ABCDEFGHIJKLMNOPQRSTUVWXYZ[\\\\]^_`abcdefghijklmnopqrstuvwxyz{|}~"',
        0,
    ),
    "kw": process_element('" \\t\\n\\r\\u000b\\u000c"', 0),
    "kr": process_element(
        '"0123456789abcdefghijklmnopqrstuvwxyzABCDEFGHIJKLMNOPQRSTUVWXYZ"', 0
    ),
    "kB": process_element(
        '"ABCDEFGHIJKLMNOPQRSTUVWXYZabcdefghijklmnopqrstuvwxyz"', 0
    ),
    "kZ": process_element('"ZYXWVUTSRQPONMLKJIHGFEDCBA"', 0),
    "kz": process_element(' "zyxwvutsrqponmlkjihgfedcba"', 0),
    "kl": process_element(
        '"ZYXWVUTSRQPONMLKJIHGFEDCBAzyxwvutsrqponmlkjihgfedcba"', 0
    ),
    "ki": process_element("sympy.pi", 0),
    "kn": process_element("math.nan", 0),
    "kg": process_element("sympy.nsimplify('1/2 + sqrt(5)/2')", 0),
    "kD": process_element('datetime.now().strftime("%Y-%m-%d")', 0),
    "kN": process_element(
        "LazyList([(t:=datetime.now()).hour, t.minute, t.second])", 0
    ),
    "kḋ": process_element('datetime.now().strftime("%d/%m/%Y")', 0),
    "kḊ": process_element('datetime.now().strftime("%m/%d/%Y")', 0),
    "kð": process_element(
        "LazyList([(d:=datetime.now()).day, d.month, d.year])", 0
    ),
    "kβ": process_element('"{}[]<>()"', 0),
    "kḂ": process_element('"()[]{}"', 0),
    "kḃ": process_element("'([{'", 0),
    "kß": process_element('"()[]"', 0),
    "k≤": process_element('"([{<"', 0),
    "k≥": process_element('")]}"', 0),
    "kΠ": process_element('")]}>"', 0),
    "kv": process_element('"aeiou"', 0),
    "kV": process_element('"AEIOU"', 0),
    "k∨": process_element('"aeiouAEIOU"', 0),
    "k⟇": process_element("vyxal.encoding.codepage", 0),
    "k½": process_element("LazyList([1,2])", 0),
    "kḭ": process_element("2 ** 32", 0),
    "k₁": process_element("LazyList([1, 1])", 0),
    "k+": process_element("LazyList([1, -1])", 0),
    "k-": process_element("LazyList([-1, 1])", 0),
    "k≈": process_element("LazyList([0, 1])", 0),
    "k/": process_element('"/\\\\"', 0),
    "kR": process_element("360", 0),
    "kW": process_element('"https://"', 0),
    "k℅": process_element('"http://"', 0),
    "k↳": process_element('"https://www."', 0),
    "k²": process_element('"http://www."', 0),
    "k¶": process_element("512", 0),
    "k⁋": process_element("1024", 0),
    "k¦": process_element("2048", 0),
    "kṄ": process_element("4096", 0),
    "kṅ": process_element("8192", 0),
    "k¡": process_element("2 ** 14", 0),
    "kε": process_element("2 ** 15", 0),
    "k₴": process_element("2 ** 16", 0),
    "k×": process_element("2 ** 31", 0),
    "k⁰": process_element('"bcdfghjklmnpqrstvwxyz"', 0),
    "k¹": process_element('"bcdfghjklmnpqrstvwxz"', 0),
    "kT": process_element('"[]<>-+.,"', 0),
    "kṗ": process_element('LazyList(["()","[]","{}","<>"])', 0),
    "kṖ": process_element('"([{<>}])"', 0),
    "kS": process_element('"ඞ"', 0),
    "k₂": process_element("2 ** 20", 0),
    "k₃": process_element("2 ** 30", 0),
    "k∪": process_element('"aeiouy"', 0),
    "k⊍": process_element('"AEIOUY"', 0),
    "k∩": process_element('"aeiouyAEIOUY"', 0),
    "k□": process_element("[[0,1],[1,0],[0,-1],[-1,0]]", 0),
    "kṘ": process_element('"IVXLCDM"', 0),
    "k•": process_element('["qwertyuiop","asdfghjkl","zxcvbnm"]', 0),
}
modifiers: dict[str, str] = {
    "&": (
        "stack.append(ctx.register)\n"
        "ctx.register = safe_apply(function_A, "
        "pop(stack, function_A.arity, ctx), ctx=ctx)\n"
    ),
    "v": (
        "arguments = wrapify(stack, function_A.arity if function_A.arity != 0 else 1, ctx=ctx)\n"
        "res = vectorise(function_A, *(arguments[::-1]), explicit=True, ctx=ctx)\n"
        "if eager: res = list(res)\n"
        "stack.append(res)"
    ),
    "¨v": (
        "arguments = wrapify(stack, function_A.arity if function_A.arity != 0 else 1, ctx=ctx)\n"
        "stack.append"
        "(vectorise(function_A, *(arguments[::-1]), ctx=ctx))"
        "\n"
    ),
    "~": (
        "if function_A.arity >= 2:\n"
        "    ctx.retain_popped = True\n"
        "    arguments = wrapify(stack, function_A.arity, ctx=ctx)\n"
        "    ctx.retain_popped = False\n"
        "    stack.append(safe_apply(function_A, *(arguments[::-1]), "
        "ctx=ctx))\n"
        "elif function_A.arity == -1:\n"
        "    arguments = list(deep_copy(stack))\n"
        "    pop(stack, len(stack), ctx)\n"
        "    stack += wrapify(safe_apply(function_A, arguments, ctx=ctx, arity_override=-1),"
        " ctx=ctx)\n"
        "elif function_A.arity == 1:\n"
        "    stack.append(vy_filter(pop(stack, 1, ctx=ctx), function_A,"
        "ctx=ctx))\n"
    ),
    "₌": (
        "stack_copy = list(deep_copy(stack))\n"
        "arguments_A = wrapify(stack_copy, max(function_A.arity, "
        "len(stack_copy)), ctx=ctx)\n"
        "arguments_B = wrapify(stack, max(function_B.arity, len(stack)), "
        "ctx=ctx)\n"
        "stack.append(safe_apply(function_A, *(arguments_A[::-1]), ctx=ctx))\n"
        "stack.append(safe_apply(function_B, *(arguments_B[::-1]), ctx=ctx))\n"
    ),
    "₍": (
        "stack_copy = list(deep_copy(stack))\n"
        "arguments_A = wrapify(stack_copy, max(function_A.arity, "
        "len(stack_copy)), ctx=ctx)\n"
        "arguments_B = wrapify(stack, max(function_B.arity, len(stack)), "
        "ctx=ctx)\n"
        "res_A = safe_apply(function_A, *(arguments_A[::-1]), ctx=ctx)\n"
        "res_B = safe_apply(function_B, *(arguments_B[::-1]), ctx=ctx)\n"
        "stack.append([res_A, res_B])\n"
    ),
    "ƒ": (
        "function_A.stored_arity = 2\n"
        "stack.append(vy_reduce(function_A, pop(stack, 1, ctx), ctx))"
    ),
    "ɖ": (
        "function_A.stored_arity = 2\n"
        "stack.append(scanl(function_A, pop(stack, 1, ctx), ctx))"
    ),
    # This currently doesn't work, and for now has been replaced with a
    # hacky workaround in the parser - see line 271.
    # Uncomment this when (if ever) we can make it work
    # "ß": (
    #    "if boolify(pop(stack, 1, ctx), ctx):\n"
    #    "    stack.append(safe_apply(function_A, *stack, ctx=ctx))\n"
    # ),
    # "¨i": (
    #     "if boolify(pop(stack, 1, ctx), ctx):\n"
    #     "    stack.append(safe_apply(function_A, *stack, ctx=ctx))\n"
    #     "else:\n"
    #     "    stack.append(safe_apply(function_B, *stack, ctx=ctx))\n"
    # ),
    "¨=": (
        "original = pop(stack, 1, ctx)\n"
        "res = safe_apply(function_A, deep_copy(original), ctx=ctx)\n"
        "stack.append(non_vectorising_equals(original, res, ctx=ctx))"
    ),
    "¨£": (
        "rhs, lhs = pop(stack, 2, ctx)\n"
        "zipped = vy_zip(lhs, rhs, ctx)\n"
        "mapped = map(lambda item, function_A=function_A, ctx=ctx: vy_reduce(function_A, item, ctx), zipped)\n"
        "stack.append(LazyList(mapped))\n"
    ),
    "¨p": (
        "lhs = pop(stack, 1, ctx)\n"
        "over = overlapping_groups(lhs, 2, ctx)\n"
        "mapped = map(lambda item, function_A=function_A, ctx=ctx: vy_reduce(function_A, item, ctx), over)\n"
        "stack.append(LazyList(mapped))\n"
    ),
}<|MERGE_RESOLUTION|>--- conflicted
+++ resolved
@@ -3205,13 +3205,10 @@
     @lazylist_from(lhs)
     def gen():
         nonlocal rhs
-<<<<<<< HEAD
         rhs = deep_copy(iterable(rhs, ctx=ctx))
         if type(rhs) is str:
             rhs = list(rhs)
 
-=======
->>>>>>> 72f5ccae
         for item in lhs:
             if contains(rhs, item, ctx):
                 yield item
