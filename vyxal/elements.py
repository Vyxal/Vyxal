--- conflicted
+++ resolved
@@ -3304,12 +3304,8 @@
     ts = vy_type(lhs, rhs)
     return {
         (NUMBER_TYPE, NUMBER_TYPE): lambda: vy_eval(
-<<<<<<< HEAD
-            vy_str(lhs).strip(vy_str(rhs)), ctx
-=======
             vy_str(lhs).strip(vy_str(rhs)),
             ctx,
->>>>>>> 9f8575f8
         ),
         (NUMBER_TYPE, str): lambda: vy_eval(vy_str(lhs).strip(rhs), ctx),
         (str, NUMBER_TYPE): lambda: lhs.strip(str(rhs)),
