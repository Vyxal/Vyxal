--- conflicted
+++ resolved
@@ -26,11 +26,7 @@
 
     expr can be a string, which will be added verbatim to the transpiled output,
     or a function, for which a function call will be generated.
-<<<<<<< HEAD
-
-=======
     
->>>>>>> 6b7c3527
     See documents/specs/Transpilation.md for information on what happens here.
     """
     if arity:
