--- conflicted
+++ resolved
@@ -4137,21 +4137,11 @@
     (list, list) -> True if a ends with all of b
     """
     ts = primitive_type(lhs), primitive_type(rhs)
-<<<<<<< HEAD
     return int({
         (list, list): lambda: lhs[-len(rhs) :] == rhs if len(rhs) else 1,
         (list, SCALAR_TYPE): lambda: lhs[-1] == rhs,
         (SCALAR_TYPE, list): lambda: rhs[-1] == lhs,
     }.get(ts, lambda: vy_str(lhs).endswith(vy_str(rhs)))())
-=======
-    return int(
-        {
-            (list, list): lambda: lhs[-len(rhs) :] == rhs,
-            (list, SCALAR_TYPE): lambda: lhs[-1] == rhs,
-            (SCALAR_TYPE, list): lambda: rhs[-1] == lhs,
-        }.get(ts, lambda: vy_str(lhs).endswith(vy_str(rhs)))()
-    )
->>>>>>> 59cdfba2
 
 
 def sublists(lhs, ctx):
