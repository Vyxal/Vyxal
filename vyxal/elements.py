--- conflicted
+++ resolved
@@ -6207,16 +6207,13 @@
     "øR": process_element(strip_whitespace_right, 1),
     "øl": process_element(strip_left, 2),
     "ør": process_element(strip_right, 2),
-<<<<<<< HEAD
     "ø^": process_element(canvas_draw, 3),
     "ø∧": (
         "other, rhs, lhs = pop(stack, 3, ctx)\n"
         "canvas_global_draw(lhs, rhs, other, ctx)\n",
     ),
-=======
     "øε": process_element(vertical_join_with_filler, 2),
     "ø.": process_element(surround, 2),
->>>>>>> c7c58e52
     "Þ*": process_element(cartesian_over_list, 1),
     "Þa": process_element(adjacency_matrix_dir, 1),
     "ÞA": process_element(adjacency_matrix_undir, 1),
