"""Transpiles Vyxal code into Python"""


import secrets
from typing import Union

from vyxal import elements, helpers, lexer, parse, structure
from vyxal.helpers import indent_str, uncompress
from vyxal.lexer import Token, TokenType
from vyxal.LazyList import vyxalify


def lambda_wrap(branch: list[structure.Structure]) -> structure.Lambda:
    """Turns a List of structures into a single lambda.

    Useful for dealing with the functions of modifiers. Note that single

    elements pass their arity on to the lambda
    """

    if len(branch) == 1:
        if isinstance(branch[0], structure.GenericStatement):
            return structure.Lambda(
                elements.elements.get(branch[0].branches[0][0].value, ("", 1))[
                    1
                ],
                branch,
            )
        elif isinstance(branch[0], structure.Lambda):
            return branch[0]
        else:
            return structure.Lambda(1, branch)
    else:
        return structure.Lambda(1, branch)


def transpile(program: str) -> str:
    return transpile_ast(parse.parse(lexer.tokenise(program)))


def transpile_ast(program: list[structure.Structure], indent=0) -> str:
    """Transpile a given program (as a parsed list of structures) into Python"""

    if not program:
        return helpers.indent_str("pass", indent)
    return "\n".join(
        transpile_single(struct, indent=indent) for struct in program
    )


def transpile_single(
    token_or_struct: Union[Token, structure.Structure], indent: int
) -> str:
    if isinstance(token_or_struct, Token):
        return transpile_token(token_or_struct, indent)
    elif isinstance(token_or_struct, structure.Structure):
        return transpile_structure(token_or_struct, indent)
    raise ValueError(
        "Input must be a Token or Structure,"
        f" was {type(token_or_struct).__name__}: {token_or_struct}"
    )


def transpile_token(token: Token, indent: int) -> str:
    if token.name == TokenType.STRING:
        # Make sure we avoid any ACE exploits
        string = uncompress(token)  # TODO: Account for -D flag
        # Can't use {string!r} inside the f-string because that
        # screws up escape sequences.
        return indent_str(f'stack.append("{string}")', indent)
    elif token.name == TokenType.NUMBER:
        if token.value.count("."):
            if token.value == ".":
                return indent_str(f"stack.append(sympy.Rational(1, 2))", indent)
            return indent_str(
                f'stack.append(vyxalify(sympy.Rational("{token.value}")))',
                indent,
            )
        return indent_str(f"stack.append({token.value})", indent)
    elif token.name == TokenType.GENERAL:
        return indent_str(
            elements.elements.get(token.value, ("pass\n", -1))[0], indent
        )
    elif token.name == TokenType.COMPRESSED_NUMBER:
        return indent_str(f"stack.append({uncompress(token)})", indent)
    elif token.name == TokenType.COMPRESSED_STRING:
        return indent_str(f"stack.append({uncompress(token)!r})", indent)
    elif token.name == TokenType.VARIABLE_GET:
        return indent_str(f"stack.append(VAR_{token.value})", indent)
    elif token.name == TokenType.VARIABLE_SET:
        return indent_str(f"VAR_{token.value} = pop(stack, 1, ctx=ctx)", indent)
    raise ValueError(f"Bad token: {token}")


def transpile_structure(struct: structure.Structure, indent: int) -> str:
    """Transpile a single structure."""

    if isinstance(struct, structure.GenericStatement):
        return transpile_single(struct.branches[0][0], indent)
    if isinstance(struct, structure.IfStatement):
        # Holds indentation level as elifs will be nested inside the else part
        new_indent = indent
        # This will be returned when the Python code is built
        res = ""

        for i in range(-1, len(struct.branches) - 1, 2):
            body = struct.branches[i + 1]

            if i > 0:
                # This isn't the first if branch, so nest it a level
                cond = struct.branches[i]
                res += indent_str("else:", new_indent)
                new_indent += 1
                res += indent_str("ctx.context_values.pop()", new_indent)
                res += transpile_ast(cond, new_indent)

            res += indent_str("condition = pop(stack, 1, ctx=ctx)", new_indent)
            res += indent_str(
                "ctx.context_values.append(condition)", new_indent
            )
            res += indent_str("if boolify(condition, ctx):", new_indent)
            res += transpile_ast(body, new_indent + 1)

        # There's an extra else body at the end
        if len(struct.branches) % 2 == 0:
            body = struct.branches[-1]
            res += indent_str("else:", new_indent)
            res += transpile_ast(body, new_indent + 1)

        # Pop the last condition
        res += indent_str("ctx.context_values.pop()", indent)

        return res
    if isinstance(struct, structure.ForLoop):
        # TODO (user/cgccuser) make it work with multiple variables
        var = (
            struct.names[0] if struct.names else f"LOOP{secrets.token_hex(16)}"
        )
        var = f"VAR_{var}"
        return (
            indent_str(
                f"for {var} in iterable(pop(stack, 1, ctx=ctx), range, ctx):",
                indent,
            )
            + indent_str(f"    ctx.context_values.append({var})", indent)
            + transpile_ast(struct.body, indent + 1)
            + indent_str("    ctx.context_values.pop()", indent)
        )
    if isinstance(struct, structure.WhileLoop):
        return (
            indent_str("condition = pop(stack, 1, ctx=ctx)", indent)
            + indent_str("while boolify(condition):", indent)
            + indent_str("    ctx.context_values.append(condition)", indent)
            + transpile_ast(struct.body, indent + 1)
            + indent_str("    ctx.context_values.pop()", indent)
            + transpile_ast(struct.condition, indent + 1)
            + indent_str("    condition = pop(stack, ctx=ctx)", indent)
        )
    if isinstance(struct, structure.FunctionCall):
        return (
            f"stack += FN_{struct.name}(stack, self=FN_{struct.name}, ctx=ctx)"
        )
    if isinstance(struct, structure.FunctionDef):
        parameter_total = 0
        function_parameters = ""
        print(struct.parameters)
        for parameter in struct.parameters:
            if parameter.isnumeric():
                parameter_total += int(parameter)
                function_parameters += (
                    f"parameters += wrapify(pop(arg_stack, {int(parameter)}"
                    + ", ctx))\n"
                )
            elif parameter == "*":
                function_parameters += (
                    "parameters += "
                    + "wrapify(pop(stack, pop(arg_stack, 1, ctx=ctx), ctx=ctx))"
                    + "\n"
                )
            else:
                parameter_total += 1
                function_parameters += (
                    f"VAR_{parameter} = pop(arg_stack, 1, ctx=ctx)\n"
                )

        return (
            indent_str(
                f"def FN_{struct.name}(arg_stack, self, arity=-1, ctx=None):",
                indent,
<<<<<<< HEAD
            )
            + indent_str("parameters = []", indent + 1)
            + indent_str(function_parameters, indent + 1)
            + indent_str("stack = parameters[::]", indent + 1)
            + indent_str(
                "ctx.context_values.append(parameters[::])", indent + 1
            )
=======
            )
            + indent_str("parameters = []", indent + 1)
            + indent_str(function_parameters, indent + 1)
            + indent_str("stack = parameters[::]", indent + 1)
            + indent_str(
                "ctx.context_values.append(parameters[::])", indent + 1
            )
>>>>>>> ff1134f8
            + indent_str("ctx.stacks.append(stack)", indent + 1)
            + indent_str("ctx.inputs.append([parameters[::], 0])", indent + 1)
            + indent_str(f"this = FN_{struct.name}", indent + 1)
            + indent_str(transpile_ast(struct.body), indent + 1)
            + indent_str("ctx.context_values.pop()", indent + 1)
            + indent_str("ctx.inputs.pop()", indent + 1)
            + indent_str("ctx.stacks.pop()", indent + 1)
            + indent_str("return stack", indent + 1)
        )
    if isinstance(struct, structure.Lambda):
        id_ = secrets.token_hex(16)
        # The lambda id used to be based on time.time() until
        # I realised just how useless that was, because the calls to
        # time.time() happened within only a few milliseconds of each
        # other, meaning int(time.time()) would return the exact same
        # lambda name for multiple lambdas.

        return (
            indent_str(
                f"def _lambda_{id_}(arg_stack, self, arity=-1, ctx=None):",
                indent,
            )
            + indent_str(
                "if arity != -1: stack = wrapify(pop(arg_stack, arity, ctx))",
                indent + 1,
            )
            + indent_str(
                "elif 'stored_arity' in dir(self): "
                + "stack = wrapify(pop(arg_stack, self.stored_arity, ctx))",
                indent + 1,
            )
            + indent_str(
                "else: stack = wrapify(pop(arg_stack, "
                + f"{struct.branches[0]}"
                + ", ctx))",
                indent + 1,
            )
            + indent_str(f"this = _lambda_{id_}", indent + 1)
            + indent_str("ctx.context_values.append(stack[::])", indent + 1)
            + indent_str(
                "ctx.inputs.append([stack[::], 0]);",
                indent + 1,
            )
            + indent_str("ctx.stacks.append(stack)", indent + 1)
            + indent_str(transpile_ast(struct.body), indent + 1)
<<<<<<< HEAD
            + indent_str("res = wrapify(pop(stack, 1, ctx))", indent + 1)
=======
            + indent_str("res = [pop(stack, 1, ctx)]", indent + 1)
>>>>>>> ff1134f8
            + indent_str("ctx.context_values.pop()", indent + 1)
            + indent_str("ctx.inputs.pop()", indent + 1)
            + indent_str("ctx.stacks.pop()", indent + 1)
            + indent_str("return res", indent + 1)
<<<<<<< HEAD
=======
            + indent_str(f"_lambda_{id_}.arity = {struct.branches[0]}", indent)
>>>>>>> ff1134f8
            + indent_str(f"stack.append(_lambda_{id_})", indent)
        )

    if isinstance(struct, structure.FunctionReference):
        return indent_str(f"stack.append(FN_{struct.branches[0]})", indent)

    if isinstance(struct, structure.ListLiteral):
        # We have to manually build this because we don't know how
        # many list items there will be.

        temp = indent_str("temp_list = []", indent)
        for x in struct.items:
            temp += (
                indent_str("def list_item(s, ctx):", indent)
                + indent_str("stack = s[::]", indent + 1)
                + transpile_ast(x, indent + 1)
                + indent_str("return pop(stack, 1, ctx=ctx)", indent + 1)
                + indent_str("temp_list.append(list_item(stack, ctx))", indent)
            )

        temp += indent_str("stack.append(temp_list[::])", indent)
        return temp

    if isinstance(struct, structure.MonadicModifier):
        element_A = transpile_ast([lambda_wrap([struct.function_A])], indent)
        return (
            element_A
            + "\n"
            + indent_str("function_A = pop(stack, 1, ctx)", indent)
            + indent_str(
                elements.modifiers.get(struct.modifier, "pass"), indent
            )
        )

    if isinstance(struct, structure.DyadicModifier):
        element_A = transpile_ast([lambda_wrap([struct.function_A])], indent)
        element_B = transpile_ast([lambda_wrap([struct.function_B])], indent)
        return (
            element_A
            + "\n"
            + indent_str("function_A = pop(stack, 1, ctx)", indent)
            + element_B
            + "\n"
            + indent_str("function_B = pop(stack, 1, ctx)", indent)
            + indent_str(
                elements.modifiers.get(struct.modifier, "pass"), indent
            )
        )
    if isinstance(struct, structure.TriadicModifier):
        element_A = transpile_ast([lambda_wrap([struct.function_A])], indent)
        element_B = transpile_ast([lambda_wrap([struct.function_B])], indent)
        element_C = transpile_ast([lambda_wrap([struct.function_C])], indent)
        return (
            element_A
            + "\n"
            + indent_str("function_A = pop(stack, 1, ctx)", indent)
            + element_B
            + "\n"
            + indent_str("function_B = pop(stack, 1, ctx)", indent)
            + element_C
            + "\n"
            + indent_str("function_C = pop(stack, 1, ctx)", indent)
            + indent_str(
                elements.modifiers.get(struct.modifier, "pass"), indent
            )
        )

    if isinstance(struct, structure.BreakStatement):
        if struct.parent_structure == structure.IfStatement:
            return indent_str("pass", indent)
        elif (
            struct.parent_structure == structure.ForLoop
            or struct.parent_structure == structure.WhileLoop
        ):
            return indent_str("break", indent)
        elif struct.parent_structure == structure.FunctionDef:
            return (
                indent_str("ctx.inputs.pop()", indent)
                + indent_str("ctx.context_values.pop()", indent)
                + indent_str("return stack", indent)
            )
        elif struct.parent_structure == structure.Lambda:
            return (
                indent_str("ret = [pop(stack, 1, ctx=ctx)]", indent)
                + indent_str("ctx.context_values.pop()", indent)
                + indent_str("ctx.inputs.pop()", indent)
                + indent_str("return ret", indent)
            )
        else:
            return indent_str("pass", indent)
    if isinstance(struct, structure.RecurseStatement):
        if struct.parent_structure == structure.IfStatement:
            return indent_str("pass", indent)
        elif (
            struct.parent_structure == structure.ForLoop
            or struct.parent_structure == structure.WhileLoop
        ):
            return indent_str("continue", indent)
        elif struct.parent_structure == structure.FunctionDef:
            return indent_str(
                "stack.append(this(stack, this, ctx=ctx))", indent
            )
        elif struct.parent_structure == structure.Lambda:
            return indent_str(
                "stack.append(this(stack, this, ctx=ctx))", indent
            )
        else:
            return indent_str("vy_print(stack, ctx=ctx)", indent)

    assert False<|MERGE_RESOLUTION|>--- conflicted
+++ resolved
@@ -187,7 +187,6 @@
             indent_str(
                 f"def FN_{struct.name}(arg_stack, self, arity=-1, ctx=None):",
                 indent,
-<<<<<<< HEAD
             )
             + indent_str("parameters = []", indent + 1)
             + indent_str(function_parameters, indent + 1)
@@ -195,15 +194,6 @@
             + indent_str(
                 "ctx.context_values.append(parameters[::])", indent + 1
             )
-=======
-            )
-            + indent_str("parameters = []", indent + 1)
-            + indent_str(function_parameters, indent + 1)
-            + indent_str("stack = parameters[::]", indent + 1)
-            + indent_str(
-                "ctx.context_values.append(parameters[::])", indent + 1
-            )
->>>>>>> ff1134f8
             + indent_str("ctx.stacks.append(stack)", indent + 1)
             + indent_str("ctx.inputs.append([parameters[::], 0])", indent + 1)
             + indent_str(f"this = FN_{struct.name}", indent + 1)
@@ -249,19 +239,12 @@
             )
             + indent_str("ctx.stacks.append(stack)", indent + 1)
             + indent_str(transpile_ast(struct.body), indent + 1)
-<<<<<<< HEAD
-            + indent_str("res = wrapify(pop(stack, 1, ctx))", indent + 1)
-=======
             + indent_str("res = [pop(stack, 1, ctx)]", indent + 1)
->>>>>>> ff1134f8
             + indent_str("ctx.context_values.pop()", indent + 1)
             + indent_str("ctx.inputs.pop()", indent + 1)
             + indent_str("ctx.stacks.pop()", indent + 1)
             + indent_str("return res", indent + 1)
-<<<<<<< HEAD
-=======
             + indent_str(f"_lambda_{id_}.arity = {struct.branches[0]}", indent)
->>>>>>> ff1134f8
             + indent_str(f"stack.append(_lambda_{id_})", indent)
         )
 
