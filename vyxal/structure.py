--- conflicted
+++ resolved
@@ -1,10 +1,8 @@
-<<<<<<< HEAD
 """defines structure classes to represent the syntactic components of Vyxal
 
 See https://github.com/Vyxal/Vyxal/blob/fresh-beginnings/documents/specs/Structures.md
 """
-=======
->>>>>>> 06b8efcc
+
 from typing import Union
 
 Branch = Union[str, list["Structure"], list["Token"]]
@@ -27,20 +25,6 @@
 class GenericStatement(Structure):
     """Generic statements are elements and so on"""
 
-<<<<<<< HEAD
-=======
-        return "{}"
-
-    def __repr__(self):
-        return f"{type(self).__name__}({repr(self.branches)})"
-
-
-class GenericStatement(Structure):
-    """
-    Elements and so on
-    """
-
->>>>>>> 06b8efcc
     def __init__(self, *branches: Branch):
         super().__init__(*branches)
 
