--- conflicted
+++ resolved
@@ -61,10 +61,6 @@
         return float(value)
 
     else:
-<<<<<<< HEAD
-=======
-        print(value)
->>>>>>> 327d3b0a
         return list(map(simplify, value))
 
 
@@ -168,15 +164,10 @@
         return temp
 
     def output(self, end="\n", ctx=None):
-<<<<<<< HEAD
         from vyxal.elements import vy_print, vy_repr
 
         ctx.stacks.append(self.generated)
         stacks_index = len(ctx.stacks) - 1
-=======
-        from vyxal.elements import vy_print
-
->>>>>>> 327d3b0a
         vy_print("⟨", "", ctx)
         for lhs in self.generated[:-1]:
             vy_print(lhs, "|", ctx)
@@ -188,7 +179,6 @@
             if len(self.generated) > 1:
                 vy_print("|", "", ctx)
             while True:
-<<<<<<< HEAD
                 if type(lhs) is types.FunctionType:
                     vy_print(lhs, "", ctx)
                 else:
@@ -196,12 +186,6 @@
                 lhs = next(self)
                 vy_print("|", "", ctx)
         except StopIteration:
-=======
-                vy_print(lhs, "", ctx)
-                lhs = next(self)
-                vy_print("|", "", ctx)
-        except:
->>>>>>> 327d3b0a
             vy_print("⟩", end, ctx)
 
     def reversed(self):
@@ -210,8 +194,4 @@
             for item in self.generated[::-1]:
                 yield item
 
-<<<<<<< HEAD
-        return temp()
-=======
-        return temp()
->>>>>>> 327d3b0a
+        return temp()