"""A generic wrapper for all sorts of generators.

This is because itertools doesn't return things that return true when yeeted
into isinstance(<itertools object>, types.GeneratorType). Also, maps, ranges
and other stuff that needs to be lazily evaluated.
"""

import itertools
import types
from typing import Any, Union

import sympy
from sympy import Rational


def vyxalify(value: Any) -> Any:
    """Takes a value and returns it as one of the four types we use here."""

    if isinstance(value, sympy.core.numbers.Integer):
        return int(value)
    elif (
        isinstance(value, int)
        or isinstance(value, Rational)
        or isinstance(value, str)
        or isinstance(value, list)
        or isinstance(value, LazyList)
    ):
        return value
    else:
        return LazyList(map(vyxalify, value))


def join_with(lhs, rhs):
    for item in lhs:
        yield item

    for item in rhs:
        yield item


def lazylist(fn):
    """A decorator to wrap function return values in `LazyList`"""

    def wrapped(*args, **kwargs):
        return LazyList(fn(*args, **kwargs))

    return wrapped


def simplify(value: Any) -> Union[int, float, str, list]:
    if (
        isinstance(value, int)
        or isinstance(value, float)
        or isinstance(value, str)
    ):
        return value

    elif isinstance(value, Rational):
        return float(value)

    else:
        return list(map(simplify, value))


class LazyList:
    def __add__(self, rhs):
        return LazyList(join_with(self.raw_object, rhs))

    def __call__(self, *args, **kwargs):
        return self

    def __contains__(self, lhs):
        if self.infinite:
            if len(self.generated):
                last = self.generated[-1]
            else:
                last = 0

            while last <= lhs:
                last = next(self)
                if last == lhs:
                    return 1
            return 0
        else:
            for temp in self:
                if temp == lhs:
                    return 1
            return 0

    def __eq__(self, other):
        return self.listify() == simplify(other)

    def __getitem__(self, position):
        if isinstance(position, slice):
            start, stop, step = (
                position.start or 0,
                position.stop,
                position.step or 1,
            )
            if stop is None:

                @lazylist
                def infinite_index():
                    self.listify()
                    yield from self.generated[start:stop:step]

                return infinite_index()
            else:
                ret = []
                if stop < 0:
                    stop = len(self.listify()) + stop
                for i in range(start, stop, step):
                    ret.append(self.__getitem__(i))
                return ret
        else:
            if position < 0:
                self.generated += list(self)
                return self.generated[position]
            elif position < len(self.generated):
                return self.generated[position]
            else:
                while len(self.generated) < position + 1:
                    try:
                        next(self)
                    except StopIteration:
                        break
                if self.generated:
                    return self.generated[position % len(self.generated)]
                else:
                    return 0

    def __init__(self, source, isinf=False):
        self.raw_object = source
        if isinstance(self.raw_object, types.FunctionType):
            self.raw_object = self.raw_object()
        elif not isinstance(self.raw_object, types.GeneratorType):
            self.raw_object = iter(self.raw_object)
        self.generated = []
        self.infinite = isinf

    def __iter__(self):
        raw_object_clones = itertools.tee(self.raw_object)
        self.raw_object = raw_object_clones[0]

        return join_with(self.generated[::], raw_object_clones[1])

    def __len__(self):
        return len(self.listify())

    def __next__(self):
        lhs = next(self.raw_object)
        self.generated.append(lhs)
        return lhs

    def __setitem__(self, position, value):
        if position >= len(self.generated):
            self.__getitem__(position)
        self.generated[position] = value

    def count(self, other):
        temp = self.listify()
        return temp.count(other)

<<<<<<< HEAD
=======
    def filter(self, fn):
        @lazylist
        def gen():
            for item in self:
                if fn(item):
                    yield item
        return gen()

>>>>>>> ff1134f8
    def listify(self):
        temp = self.generated + simplify(self.raw_object)
        self.raw_object = iter(temp[::])
        self.generated = []
        return temp

    def output(self, end="\n", ctx=None):
        from vyxal.elements import vy_print, vy_repr

        ctx.stacks.append(self.generated)
        stacks_index = len(ctx.stacks) - 1
        vy_print("⟨", "", ctx)
        for lhs in self.generated[:-1]:
            vy_print(lhs, "|", ctx)
        if len(self.generated):
            vy_print(self.generated[-1], "", ctx)

        try:
            lhs = next(self)
            if len(self.generated) > 1:
                vy_print("|", "", ctx)
            while True:
                if type(lhs) is types.FunctionType:
                    vy_print(lhs, "", ctx)
                else:
                    vy_print(vy_repr(lhs, ctx), "", ctx)
                lhs = next(self)
                vy_print("|", "", ctx)
        except StopIteration:
            vy_print("⟩", end, ctx)

    def reversed(self):
        def temp():
            self.generated += list(itertools.tee(self.raw_object)[-1])
            for item in self.generated[::-1]:
                yield item

        return temp()<|MERGE_RESOLUTION|>--- conflicted
+++ resolved
@@ -161,8 +161,6 @@
         temp = self.listify()
         return temp.count(other)
 
-<<<<<<< HEAD
-=======
     def filter(self, fn):
         @lazylist
         def gen():
@@ -171,7 +169,6 @@
                     yield item
         return gen()
 
->>>>>>> ff1134f8
     def listify(self):
         temp = self.generated + simplify(self.raw_object)
         self.raw_object = iter(temp[::])
