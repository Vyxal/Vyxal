"""Parses a list of Vyxal tokens

Once Vyxal programs have been tokenised using lexer.py, the next step is to
group the tokens into their corresponding structures.  This is done by treating
the tokens as a queue and dequeuing tokens until a predicate is matched for
structures.
"""

from __future__ import annotations

import re
import string
from collections import deque
from collections.abc import Iterable
from typing import Optional

from vyxal import lexer, structure


STRUCTURE_INFORMATION = {
    # (Name, Closing character)
    "[": (structure.IfStatement, "]"),
    "(": (structure.ForLoop, ")"),
    "{": (structure.WhileLoop, "}"),
    "@": (structure.FunctionCall, ";"),
    "λ": (structure.Lambda, ";"),
    "ƛ": (structure.LambdaMap, ";"),
    "¨2": (structure.LambdaMapDyadic, ";"),
    "¨3": (structure.LambdaMapTriadic, ";"),
    "¨₂": (structure.LambdaFilterDyadic, ";"),
    "¨₃": (structure.LambdaFilterTriadic, ";"),
    "'": (structure.LambdaFilter, ";"),
    "µ": (structure.LambdaSort, ";"),
    "⟑": (structure.LambdaMapEager, ";"),
    "⟨": (structure.ListLiteral, "⟩"),
    "¨Z": (structure.LambdaZip, ";"),
}

CLOSING_CHARACTERS = "".join([v[1] for v in STRUCTURE_INFORMATION.values()])
OPENING_CHARACTERS = list(STRUCTURE_INFORMATION.keys())
MONADIC_MODIFIERS = list("v⁽&~ßƒɖ") + ["¨=", "¨v", "¨£", "¨p", "¨V"]
DYADIC_MODIFIERS = list("₌‡₍") + ["¨i"]
TRIADIC_MODIFIERS = list("≬")
# The modifiers are stored as lists to allow for potential digraph
# modifiers.

BREAK_CHARACTER = "X"
RECURSE_CHARACTER = "x"
CLOSE_PARENTHESIS = ")"

DEFAULT_ARITY = "default"


def process_parameters(tokens: list[lexer.Token]) -> tuple[str, list[str]]:
    """Handles the tokens from the first branch of a function defintion structure

    Returns a tuple of the name and parameters."""
    token_values = [token.value for token in tokens]
    branch_data = "".join(token_values)
    components = branch_data.split(":")

    name = components[0]
    parameters = []
    # this'll be the list that is returned

    for parameter in components[1:]:
        if parameter.isnumeric() or parameter == "*":
            parameters.append(parameter)
        else:
            parameters.append(re.sub(r"[^A-z_]", "", parameter))

    return name, parameters


def variable_name(tokens: list[lexer.Token]) -> str:
    """Concatenates the value of all tokens and removes non-identifier characters

    The only characters kept are A-Z, a-z, and _
    """
    token_values = [token.value for token in tokens]
    name = "".join(token_values)
    return_name = ""

    for char in name:
        if char in string.ascii_letters + "_":
            return_name += char

    return return_name


def parse(
    token_list: Iterable[lexer.Token], parent: Optional[type] = None
) -> list[structure.Structure]:
    """Main parse function: transforms a list of Tokens into a list of Structures."""
    structures: list[structure.Structure] = []
    bracket_stack = []  # all currently open structures
    tokens = deque(token_list)
    branches: list[structure.Branch] = []  # This will serve as a way
    # to keep track of all the
    # branches of the structure

    structure_cls = structure.GenericStatement

    while tokens:
        head = tokens.popleft()
        if head.name in (
            lexer.TokenType.STRING,
            lexer.TokenType.CHARACTER,
            lexer.TokenType.COMPRESSED_NUMBER,
            lexer.TokenType.NUMBER,
            lexer.TokenType.COMPRESSED_STRING,
            lexer.TokenType.CODEPAGE_NUMBER,
        ):
            structures.append(structure.GenericStatement([head]))
        elif head.name in (
            lexer.TokenType.VARIABLE_GET,
            lexer.TokenType.VARIABLE_SET,
        ):
            structures.append(structure.GenericStatement([head]))
        elif head.value == BREAK_CHARACTER:
            structures.append(structure.BreakStatement(parent))
        elif head.value == RECURSE_CHARACTER:
            structures.append(structure.RecurseStatement(parent))
        elif head.value == CLOSE_PARENTHESIS:
            if parent is None:
                temp = []
                while structures and (
                    structures[-1].branches[0][0].value != "\n"
                    if isinstance(structures[-1], structure.GenericStatement)
                    else True
                ):
                    temp.append(structures.pop())
                temp = temp[::-1]
                structures.append(structure.Lambda(DEFAULT_ARITY, temp))
            else:
                structures.append(")")
        elif (
            head.name == lexer.TokenType.GENERAL
            and head.value in OPENING_CHARACTERS
        ):
            structure_cls, end_bracket = STRUCTURE_INFORMATION[head.value]
            bracket_stack.append(end_bracket)

            branches = _get_branches(tokens, bracket_stack)
            place_into_lambda = False
            if branches[-1] == -1:
                # Lambda to newline
                branches = branches[:-1]
                place_into_lambda = True

            # Now, we have to actually process the branch(es) to make
            # them _nice_ for the transpiler.

            """
            Structures that have to be manually processed are:

            - For loops: if there are two+ branches, the first must be
                         made into a valid variable name (alpha + _).
            - Functions: if there are two+ branches, the first must have
                         its paramters extracted from the first branch.
            - Function References: the name must be turned into a valid
                                   function name.
            - Non-standard Lambdas: these must have their corresponding
                                    element appended after the normal
                                    lambda is appended to the structure
                                    list. This is because non-standard
                                    lambdas are just normal lambdas +
                                    an element.
            """
            if structure_cls == structure.ForLoop:
                var_names = []
                if len(branches) > 1:
                    var_names = [
                        variable_name(branch) for branch in branches[:-1]
                    ]
                body = parse(branches[-1], structure_cls)
                structures.append(structure.ForLoop(var_names, body))
            elif structure_cls == structure.WhileLoop:
                if len(branches) == 1:
                    # If there's no condition, it's an infinite loop
                    condition = [lexer.Token(lexer.TokenType.NUMBER, "1")]
                else:
                    condition = parse(branches[0], structure_cls)
                structures.append(
                    structure.WhileLoop(
                        condition, parse(branches[-1], structure_cls)
                    )
                )

            elif structure_cls == structure.FunctionCall:
                name, parameters = process_parameters(branches[0])
                if len(branches) > 1:
                    # It's got a body, so it's a function definition
                    body = parse(branches[-1], structure_cls)
                    structures.append(
                        structure.FunctionDef(name, parameters, body)
                    )
                else:
                    # No body, so it's a function call
                    assert not parameters
                    structures.append(structure.FunctionCall(name))

            elif structure_cls == structure.Lambda:
                if len(branches) == 1:
                    # that is, there is only a body - no arity
                    arity = DEFAULT_ARITY
                else:
                    try:
                        token_values = [token.value for token in branches[0]]
                        arity = int("".join(token_values))
                    except ValueError as ve:
                        raise ValueError(
                            "Arity must be parsable as an integer"
                        ) from ve
                    if arity < -1:
                        raise ValueError(
                            "Arity must be greater than or equal to -1"
                        )
                structures.append(
                    structure.Lambda(arity, parse(branches[-1], structure_cls))
                )

            elif structure_cls == structure.LambdaMap:
                structures.append(
                    structure.LambdaMap(parse(branches[0], structure_cls))
                )

            elif structure_cls == structure.LambdaMapDyadic:
                structures.append(
                    structure.LambdaMapDyadic(parse(branches[0], structure_cls))
                )

            elif structure_cls == structure.LambdaMapTriadic:
                structures.append(
                    structure.LambdaMapTriadic(
                        parse(branches[0], structure_cls)
                    )
                )

            elif structure_cls == structure.LambdaZip:
                structures.append(
                    structure.LambdaZip(parse(branches[0], structure_cls))
                )

            elif structure_cls == structure.LambdaMapEager:
                structures.append(
                    structure.LambdaMapEager(parse(branches[0], structure_cls))
                )

            elif structure_cls == structure.LambdaFilter:
                structures.append(
                    structure.LambdaFilter(parse(branches[0], structure_cls))
                )

            elif structure_cls == structure.LambdaSort:
                structures.append(
                    structure.LambdaSort(parse(branches[0], structure_cls))
                )

            else:
                branches = list(
                    map(lambda x: parse(x, parent or structure_cls), branches)
                )
                structures.append(structure_cls(*branches))

            if place_into_lambda:
                if parent is None:
                    temp = []
                    while structures and (
                        structures[-1].branches[0][0].value != "\n"
                        if isinstance(
                            structures[-1], structure.GenericStatement
                        )
                        else True
                    ):
                        temp.append(structures.pop())
                    temp = temp[::-1]
                    structures.append(structure.Lambda(DEFAULT_ARITY, temp))
                else:
                    structures.append(")")

        elif head.value in MONADIC_MODIFIERS:
            # the way to deal with all modifiers is to parse everything
            # after the modifier and dequeue as many structures as
            # needed to satisfy the arity of the modifier. It's import-
            # -ant that you break the while loop after dealing with the
            # modifier.
            if not tokens:
                break
<<<<<<< HEAD
            remaining = parse(tokens, parent)
=======
            remaining = parse(tokens, structure_cls)
>>>>>>> cc95bab3
            relevant = remaining[0]

            if isinstance(
                relevant,
                (structure.RecurseStatement, structure.BreakStatement),
            ):
                relevant.parent_structure = structure.MonadicModifier

            if head.value == "⁽":
                # 1-element lambda
                structures.append(structure.Lambda(DEFAULT_ARITY, [relevant]))
            elif head.value == "ß":
                # Conditional execute
                # This is a bit of a hacky fix, as modifiers are not
                # powerful enough to deal with this.
                structures.append(structure.IfStatement([relevant]))
            else:
                structures.append(
                    structure.MonadicModifier(head.value, relevant)
                )
            structures += remaining[1:]
            break
        elif head.value in DYADIC_MODIFIERS:
            if not tokens:
                break
<<<<<<< HEAD
            remaining = parse(tokens, parent)
=======
            remaining = parse(tokens, structure_cls)
>>>>>>> cc95bab3

            if len(remaining) < 2:
                remaining.append(
                    structure.GenericStatement(
                        [lexer.Token(lexer.TokenType.GENERAL, "\n")]
                    )
                )

            if isinstance(
                remaining[0],
                (structure.RecurseStatement, structure.BreakStatement),
            ):
                remaining[0].parent_structure = structure.DyadicModifier

            if isinstance(
                remaining[1],
                (structure.RecurseStatement, structure.BreakStatement),
            ):
                remaining[1].parent_structure = structure.DyadicModifier

            if head.value == "‡":
                # 2-element lambda
                structures.append(
                    structure.Lambda(
                        DEFAULT_ARITY, [remaining[0], remaining[1]]
                    )
                )
            elif head.value == "¨i":
                structures.append(
                    structure.IfStatement([remaining[0]], [remaining[1]])
                )
            else:
                structures.append(
                    structure.DyadicModifier(
                        head.value, remaining[0], remaining[1]
                    )
                )
            structures += remaining[2:]
            break
        elif head.value in TRIADIC_MODIFIERS:
            if not tokens:
                break
<<<<<<< HEAD
            remaining = parse(tokens, parent)
=======
            remaining = parse(tokens, structure_cls)
>>>>>>> cc95bab3
            if isinstance(
                remaining[0],
                (structure.RecurseStatement, structure.BreakStatement),
            ):
                remaining[0].parent_structure = structure.TriadicModifier

            if isinstance(
                remaining[1],
                (structure.RecurseStatement, structure.BreakStatement),
            ):
                remaining[1].parent_structure = structure.TriadicModifier

            if isinstance(
                remaining[2],
                (structure.RecurseStatement, structure.BreakStatement),
            ):
                remaining[2].parent_structure = structure.TriadicModifier
            if head.value == "≬":
                # 3-element lambda
                structures.append(
                    structure.Lambda(
                        DEFAULT_ARITY,
                        [remaining[0], remaining[1], remaining[2]],
                    )
                )
            else:
                structures.append(
                    structure.TriadicModifier(
                        head.value,
                        remaining[0],
                        remaining[1],
                        remaining[2],
                    )
                )
            structures += remaining[3:]
            break
        elif head.name == lexer.TokenType.GENERAL and any(
            (head.value in CLOSING_CHARACTERS, head.value in " |")
        ):
            # that is, if someone has been a sussy baka
            # with their syntax (probably intentional).
            continue  # ignore it. This also ignores spaces btw
        else:
            structures.append(structure.GenericStatement([head]))
<<<<<<< HEAD
    return structures
=======

    # Handle lambdas to newline that have been left over by modifiers
    if parent is None:
        final, temp = [], []
        while structures:
            head = structures.pop(0)
            if head == ")":
                temp = []
                while final and (
                    final[-1].branches[0][0].value != "\n"
                    if isinstance(final[-1], structure.GenericStatement)
                    else True
                ):
                    temp.append(final.pop())
                final.append(structure.Lambda(DEFAULT_ARITY, temp[::-1]))
            else:
                final.append(head)
        return final
    else:
        return structures
>>>>>>> cc95bab3


def _get_branches(tokens: deque[lexer.Token], bracket_stack: list[str]):
    branches: list[structure.Branch] = [[]]
    # important: each branch is a list of tokens, hence why
    # it's a double nested list to start with - each
    # token gets appended to the last branch in the branches
    # list.

    while tokens and bracket_stack:
        # that is, while there are still tokens to consider,
        # while we are still in the structure and while the
        # next value isn't the closing character for the
        # structure (i.e. isn't Token(TokenType.GENERAL, "x"))
        # where x = the corresponding closing character).
        token: lexer.Token = tokens.popleft()
        if (
            token.name == lexer.TokenType.GENERAL
            and token.value
            and token.value in OPENING_CHARACTERS
        ):
            branches[-1].append(token)
            bracket_stack.append(STRUCTURE_INFORMATION[token.value][-1])

        elif token.name == lexer.TokenType.GENERAL and token.value == "|":
            if len(bracket_stack) == 1:
                # that is, we are in the outer-most structure.
                branches.append([])
            else:
                branches[-1].append(token)
        elif (
            token.name == lexer.TokenType.GENERAL
            and token.value
            and token.value in CLOSING_CHARACTERS
        ):
            # that is, it's a closing character that isn't
            # the one we're expecting.
            if token.value == bracket_stack[-1]:
                # that is, if it's closing the inner-most
                # structure

                bracket_stack.pop()
                if bracket_stack:
                    branches[-1].append(token)
            elif token.value in "}];":
                while bracket_stack and token.value != bracket_stack[-1]:
                    bracket_stack.pop()

                if bracket_stack:
                    bracket_stack.pop()
                    branches[-1].append(token)
            elif token.value == ")":
                bracket_stack = []
                branches.append(-1)

        else:
            branches[-1].append(token)

    return branches<|MERGE_RESOLUTION|>--- conflicted
+++ resolved
@@ -287,11 +287,7 @@
             # modifier.
             if not tokens:
                 break
-<<<<<<< HEAD
             remaining = parse(tokens, parent)
-=======
-            remaining = parse(tokens, structure_cls)
->>>>>>> cc95bab3
             relevant = remaining[0]
 
             if isinstance(
@@ -317,11 +313,7 @@
         elif head.value in DYADIC_MODIFIERS:
             if not tokens:
                 break
-<<<<<<< HEAD
             remaining = parse(tokens, parent)
-=======
-            remaining = parse(tokens, structure_cls)
->>>>>>> cc95bab3
 
             if len(remaining) < 2:
                 remaining.append(
@@ -364,11 +356,7 @@
         elif head.value in TRIADIC_MODIFIERS:
             if not tokens:
                 break
-<<<<<<< HEAD
             remaining = parse(tokens, parent)
-=======
-            remaining = parse(tokens, structure_cls)
->>>>>>> cc95bab3
             if isinstance(
                 remaining[0],
                 (structure.RecurseStatement, structure.BreakStatement),
@@ -413,9 +401,6 @@
             continue  # ignore it. This also ignores spaces btw
         else:
             structures.append(structure.GenericStatement([head]))
-<<<<<<< HEAD
-    return structures
-=======
 
     # Handle lambdas to newline that have been left over by modifiers
     if parent is None:
@@ -436,7 +421,6 @@
         return final
     else:
         return structures
->>>>>>> cc95bab3
 
 
 def _get_branches(tokens: deque[lexer.Token], bracket_stack: list[str]):
