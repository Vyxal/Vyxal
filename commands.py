--- conflicted
+++ resolved
@@ -1,126 +1,122 @@
-from re import L
-
-
-codepage = "λƛ¬∧⟑∨⟇÷×«\n»°•¿⋄"
-codepage += "μξπρςσφχψωɓƈɗƒɠɦ"
-codepage += " !\"#$%&'()*+,-./"
-codepage += "0123456789:;<=>?"
-codepage += "@ABCDEFGHIJKLMNO"
-codepage += "PQRSTUVWXYZ[\]`^"
-codepage += "_abcdefghijklmno"
-codepage += "pqrstuvwxyz{|}~½"
-codepage += "ȦḂĊḊĖḞĠḢİĿṀṄȮṖṘṠ"
-codepage += "ṪẆẊẎŻȧḃċḋėḟġḣŀṁṅ"
-codepage += "ȯṗṙṡṫẇẋẏż≤≥≠⁼©®∞"
-codepage += "₀₁₂₃₄₅₆₇₈₉⁰¹²³⁴⁵"
-codepage += "∑¦⌈⌊¯±↳↲⋏⋎꘍ꜝ”‡⇧⇩"
-codepage += "∆øÞ¨‘“ð□↑↓∴∵›‹βτ"
-codepage += "¶§εʀʁɾɽΠ⁽↕⁾⁺ƁƇƊƑ"
-codepage += "ƓƘⱮƝƤƬƲȤδ⟨⟩→←∪∩⊍"
-
-assert len(codepage) == 256
-assert len(set(codepage)) == 256
- 
-command_dict = {
-    "¬": ("lhs = pop(stack); stack.append(int(not lhs))", 1),
-    "∧": ("rhs, lhs = pop(stack, 2); stack.append(lhs and rhs)", 2),
-    "⟑": ("rhs, lhs = pop(stack, 2); stack.append(vectorise(lambda x, y: x and y, lhs, rhs))", 2),
-    "∨": ("rhs, lhs = pop(stack, 2); stack.append(lhs or rhs)", 2),
-    "⟇": ("rhs, lhs = pop(stack, 2); stack.append(vectorise(lambda x, y: x or y, lhs, rhs))", 2),
-    "÷": ("rhs, lhs = pop(stack, 2); stack.append(divide(lhs, rhs))", 2),
-    "×": ("rhs, lhs = pop(stack, 2); stack.append(multiply(lhs, rhs))", 2),
-    "•": ("rhs, lhs = pop(stack, 2); stack.append(log(lhs, rhs))", 2),
-    "⋄": ("fn = pop(stack); stack += function_call(fn, stack)", 1),
-    "!": ("stack.append(factorial(pop(stack)))", 1),
-    '"': ("rhs, lhs = pop(stack, 2); stack.append([lhs, rhs])", 2),
-    "$": ("top, over = pop(stack, 2); stack.append(top); stack.append(over)", 2),
-    "%": ("rhs, lhs = pop(stack, 2); stack.append(modulo(lhs, rhs))", 2),
-    "*": ("rhs, lhs = pop(stack, 2); stack.append(exponate(lhs, rhs))", 2),
-    "+": ("rhs, lhs = pop(stack, 2); stack.append(add(lhs, rhs))", 2),
-    ",": ("VY_print(pop(stack))", 1),
-    "-": ("rhs, lhs = pop(stack, 2); stack.append(subtract(lhs, rhs))", 2),
-    ":": ("temp = pop(stack); stack.append(temp); stack.append(deref(temp))", 1),
-    "<": ("rhs, lhs = pop(stack, 2); stack.append(lt(lhs, rhs))", 2),
-    ">": ("rhs, lhs = pop(stack, 2); stack.append(gt(lhs, rhs))", 2),
-    "=": ("rhs, lhs = pop(stack, 2); stack.append(eq(lhs, rhs))", 2),
-    "?": ("stack.append(get_input(0))", 0),
-    "A": ("stack.append(int(all(iterable(pop(stack)))))", 1),
-    "B": ("stack.append(VY_int(pop(stack), 2))", 1),
-    "C": ("stack.append(chrord(pop(stack)))", 1),
-    "D": ("lhs = pop(stack); stack.append(lhs); stack.append(deref(lhs)), stack.append(deref(deref(lhs)))", 1),
-    "E": ("lhs = pop(stack); stack.append(VY_eval(lhs))", 1),
-    "F": ("rhs, lhs = pop(stack, 2); stack.append(VY_filter(lhs, rhs))", 2),
-    "G": ("stack.append(VY_max(pop(stack)))", 1),
-    "H": ("stack.append(iterable(pop(stack))[0])", 1),
-    "I": ("stack.append(VY_int(pop(stack)))", 1),
-    "J": ("rhs, lhs = pop(stack, 2); stack.append(merge(lhs, rhs))", 2),
-    "K": ("stack.append(divisors(pop(stack)))", 1),
-    "L": ("stack.append(len(iterable(pop(stack))))", 1),
-    "M": ("rhs, lhs = pop(stack, 2); stack.append(VY_map(lhs, rhs))", 2),
-    "N": ("stack.append(negate(pop(stack)))", 1),
-    "O": ("needle, haystack = pop(stack, 2); stack.append(iterable(haystack).count(needle))", 2),
-    "P": ("rhs, lhs = pop(stack, 2); stack.append(prepend(lhs, rhs))", 2),
-    "Q": ("exit(1)", 0),
-    "R": ("rhs, lhs = pop(stack, 2); stack += VY_reduce(lhs, rhs)", 2),
-    "S": ("lhs = pop(stack);\nif isinstance(lhs, str): stack.append(lhs.split('\\n'))\nelse: stack.append(VY_str(lhs))", 1),
-    "T": ("stack.append(iterable(pop(stack))[-1])", 1),
-    "U": ("stack.append(LazyList(uniquify(pop(stack))))", 1),
-    "V": ("replacement, needle, haystack = pop(stack, 3); stack.append(replace(haystack, needle, replacement))", 3),
-    "W": ("stack.append([pop(stack)])", 1),
-    "X": ("stack.append(random.choice(iterable(pop(stack), range)))", 1),
-    "Y": ("stack += uninterleave(pop(stack))", 1),
-    "Z": ("rhs, lhs = pop(stack, 2); stack.append(zipmap(lhs, rhs))", 2),
-    "_": ("pop(stack)", 1),
-    "^": ("stack = stack[::-1]", 0),
-    "a": ("stack.append(int(any(iterable(pop(stack)))))", 1),
-    "b": ("stack.append(VY_bin(pop(stack)))", 1),
-    "c": ("rhs, lhs = pop(stack, 2); stack.append(int(lhs in rhs))", 2),
-    "d": ("lhs = pop(stack, 2); stack.append(multiply(lhs, 2))", 1),
-    "e": ("rhs, lhs = pop(stack, 2); stack.append(copy_sign(lhs, rhs))", 2),
-    "f": ("stack.append(flatten(iterable(pop(stack))))", 1),
-    "g": ("stack.append(VY_min(pop(stack)))", 1),
-    "h": ("rhs, lhs = pop(stack, 2); stack.append(head_extract(lhs, rhs))", 2),
-    "i": ("rhs, lhs = pop(stack, 2); stack.append(index(lhs, rhs))", 2),
-    "j": ("rhs, lhs = pop(stack, 2); stack.append(join(lhs, rhs))", 2),
-    "l": ("rhs, lhs = pop(stack, 2); stack.append(overlaps(lhs, rhs))", 2),
-<<<<<<< HEAD
-    "r": ("rhs, lhs = pop(stack, 2); stack.append(orderless_range(lhs, rhs))", 2),
-=======
-    "m": ("stack.append(mirror(pop(stack)))",1),
-    "n": ("stack.append(context_values[context_level % len(context_values)])",0),
-    "o": ("rhs, lhs = pop(stack, 2); stack.append(remove(lhs,rhs))", 1),
-    "p": ("rhs, lhs = pop(stack, 2); stack.append(prepend(lhs,rhs))",2),
-    "q": ("stack.append(uneval(pop(stack)))", 1),
-    "r": ("rhs, lhs = pop(stack, 2); stack.append(orderless_range(lhs, rhs))", 2)
->>>>>>> 96fd0f92
-}
-
-transformers = { # the {} is where the t_lambda goes
-    "¿": "cond = stack.pop()\nif cond: stack += function_call(function_A, stack)",
-    "μ": "stack.append(function_A)",
-    "ς": "stack.append(inner_product(function_A, pop(stack))",
-    "σ": "stack.append(VY_sorted(pop(stack), function=function_A))",
-    "ɓ": "stack.append(without_popping(function_A, stack))",
-    "ƈ": "stack.append(collect_while_unique(function_a, pop(stack)))",
-    "ɗ": "stack.append(max_by_function(function_A, pop(stack)))",
-    "ƒ": "stack.append(VY_filter(function_A, pop(stack)))",
-    "ɠ": "stack.append(min_by_function(function_A, pop(stack)))",
-    "ɦ": "stack.append(VY_map(prefixes(pop(stack)), function_A, ))",
-    "&": "stack.append(apply_to_register(function_A, stack))",
-    "/": "stack += VY_reduce(pop(stack), function_A)",
-    "\\": "stack.append(cumulative_reduce(function_A, pop(stack)))",
-    "v": "print(function_A);stack.append(transformer_vectorise(function_A, stack))",
-    "Ƈ": "stack.append(foldr(function_A, pop(stack)))",
-    "Ƒ": "stack.append(VY_map(function_A, pairs(pop(stack))))",
-    "Ƙ": "stack.append(VY_map(function_A, suffixes(pop(stack))))",
-    "Ƭ": "stack.append(first_n_where(function_A, pop(stack)))",
-    "Ʋ": "stack.append(stack_map(function_A, pop(stack)))",
-    "Ȥ": "stack.append(zipwith(function_A, pop(stack)))",
-    "ψ": "stack.append(para_apply(function_A, function_B, stack))",
-    "ω": "stack.append(para_apply(function_A, function_B, stack)); rhs, lhs = pop(stack, 2); stack.append([lhs, rhs])",
-    "Ɓ": "stack.append(cyclical_reduce(function_A, function_B, pop(stack)))",
-    "Ɗ": "stack.append(cyclical_map(function_A, function_B, pop(stack)))",
-    "Ɠ": "if pop(stack): stack += function_call(function_A, stack)\nelse: stack += function(function_B, stack)",
-    "Ɱ": "rhs, lhs = pop(stack, 2); stack.append(VY_reduce(function_B, VY_map(function_A, [lhs, rhs])))",
-    "Ɲ": "top = pop(stack); stack += VY_reduce(function_A, [top, apply(function_B, top)])",
-}
+from re import L
+
+
+codepage = "λƛ¬∧⟑∨⟇÷×«\n»°•¿⋄"
+codepage += "μξπρςσφχψωɓƈɗƒɠɦ"
+codepage += " !\"#$%&'()*+,-./"
+codepage += "0123456789:;<=>?"
+codepage += "@ABCDEFGHIJKLMNO"
+codepage += "PQRSTUVWXYZ[\]`^"
+codepage += "_abcdefghijklmno"
+codepage += "pqrstuvwxyz{|}~½"
+codepage += "ȦḂĊḊĖḞĠḢİĿṀṄȮṖṘṠ"
+codepage += "ṪẆẊẎŻȧḃċḋėḟġḣŀṁṅ"
+codepage += "ȯṗṙṡṫẇẋẏż≤≥≠⁼©®∞"
+codepage += "₀₁₂₃₄₅₆₇₈₉⁰¹²³⁴⁵"
+codepage += "∑¦⌈⌊¯±↳↲⋏⋎꘍ꜝ”‡⇧⇩"
+codepage += "∆øÞ¨‘“ð□↑↓∴∵›‹βτ"
+codepage += "¶§εʀʁɾɽΠ⁽↕⁾⁺ƁƇƊƑ"
+codepage += "ƓƘⱮƝƤƬƲȤδ⟨⟩→←∪∩⊍"
+
+assert len(codepage) == 256
+assert len(set(codepage)) == 256
+ 
+command_dict = {
+    "¬": ("lhs = pop(stack); stack.append(int(not lhs))", 1),
+    "∧": ("rhs, lhs = pop(stack, 2); stack.append(lhs and rhs)", 2),
+    "⟑": ("rhs, lhs = pop(stack, 2); stack.append(vectorise(lambda x, y: x and y, lhs, rhs))", 2),
+    "∨": ("rhs, lhs = pop(stack, 2); stack.append(lhs or rhs)", 2),
+    "⟇": ("rhs, lhs = pop(stack, 2); stack.append(vectorise(lambda x, y: x or y, lhs, rhs))", 2),
+    "÷": ("rhs, lhs = pop(stack, 2); stack.append(divide(lhs, rhs))", 2),
+    "×": ("rhs, lhs = pop(stack, 2); stack.append(multiply(lhs, rhs))", 2),
+    "•": ("rhs, lhs = pop(stack, 2); stack.append(log(lhs, rhs))", 2),
+    "⋄": ("fn = pop(stack); stack += function_call(fn, stack)", 1),
+    "!": ("stack.append(factorial(pop(stack)))", 1),
+    '"': ("rhs, lhs = pop(stack, 2); stack.append([lhs, rhs])", 2),
+    "$": ("top, over = pop(stack, 2); stack.append(top); stack.append(over)", 2),
+    "%": ("rhs, lhs = pop(stack, 2); stack.append(modulo(lhs, rhs))", 2),
+    "*": ("rhs, lhs = pop(stack, 2); stack.append(exponate(lhs, rhs))", 2),
+    "+": ("rhs, lhs = pop(stack, 2); stack.append(add(lhs, rhs))", 2),
+    ",": ("VY_print(pop(stack))", 1),
+    "-": ("rhs, lhs = pop(stack, 2); stack.append(subtract(lhs, rhs))", 2),
+    ":": ("temp = pop(stack); stack.append(temp); stack.append(deref(temp))", 1),
+    "<": ("rhs, lhs = pop(stack, 2); stack.append(lt(lhs, rhs))", 2),
+    ">": ("rhs, lhs = pop(stack, 2); stack.append(gt(lhs, rhs))", 2),
+    "=": ("rhs, lhs = pop(stack, 2); stack.append(eq(lhs, rhs))", 2),
+    "?": ("stack.append(get_input(0))", 0),
+    "A": ("stack.append(int(all(iterable(pop(stack)))))", 1),
+    "B": ("stack.append(VY_int(pop(stack), 2))", 1),
+    "C": ("stack.append(chrord(pop(stack)))", 1),
+    "D": ("lhs = pop(stack); stack.append(lhs); stack.append(deref(lhs)), stack.append(deref(deref(lhs)))", 1),
+    "E": ("lhs = pop(stack); stack.append(VY_eval(lhs))", 1),
+    "F": ("rhs, lhs = pop(stack, 2); stack.append(VY_filter(lhs, rhs))", 2),
+    "G": ("stack.append(VY_max(pop(stack)))", 1),
+    "H": ("stack.append(iterable(pop(stack))[0])", 1),
+    "I": ("stack.append(VY_int(pop(stack)))", 1),
+    "J": ("rhs, lhs = pop(stack, 2); stack.append(merge(lhs, rhs))", 2),
+    "K": ("stack.append(divisors(pop(stack)))", 1),
+    "L": ("stack.append(len(iterable(pop(stack))))", 1),
+    "M": ("rhs, lhs = pop(stack, 2); stack.append(VY_map(lhs, rhs))", 2),
+    "N": ("stack.append(negate(pop(stack)))", 1),
+    "O": ("needle, haystack = pop(stack, 2); stack.append(iterable(haystack).count(needle))", 2),
+    "P": ("rhs, lhs = pop(stack, 2); stack.append(prepend(lhs, rhs))", 2),
+    "Q": ("exit(1)", 0),
+    "R": ("rhs, lhs = pop(stack, 2); stack += VY_reduce(lhs, rhs)", 2),
+    "S": ("lhs = pop(stack);\nif isinstance(lhs, str): stack.append(lhs.split('\\n'))\nelse: stack.append(VY_str(lhs))", 1),
+    "T": ("stack.append(iterable(pop(stack))[-1])", 1),
+    "U": ("stack.append(LazyList(uniquify(pop(stack))))", 1),
+    "V": ("replacement, needle, haystack = pop(stack, 3); stack.append(replace(haystack, needle, replacement))", 3),
+    "W": ("stack.append([pop(stack)])", 1),
+    "X": ("stack.append(random.choice(iterable(pop(stack), range)))", 1),
+    "Y": ("stack += uninterleave(pop(stack))", 1),
+    "Z": ("rhs, lhs = pop(stack, 2); stack.append(zipmap(lhs, rhs))", 2),
+    "_": ("pop(stack)", 1),
+    "^": ("stack = stack[::-1]", 0),
+    "a": ("stack.append(int(any(iterable(pop(stack)))))", 1),
+    "b": ("stack.append(VY_bin(pop(stack)))", 1),
+    "c": ("rhs, lhs = pop(stack, 2); stack.append(int(lhs in rhs))", 2),
+    "d": ("lhs = pop(stack, 2); stack.append(multiply(lhs, 2))", 1),
+    "e": ("rhs, lhs = pop(stack, 2); stack.append(copy_sign(lhs, rhs))", 2),
+    "f": ("stack.append(flatten(iterable(pop(stack))))", 1),
+    "g": ("stack.append(VY_min(pop(stack)))", 1),
+    "h": ("rhs, lhs = pop(stack, 2); stack.append(head_extract(lhs, rhs))", 2),
+    "i": ("rhs, lhs = pop(stack, 2); stack.append(index(lhs, rhs))", 2),
+    "j": ("rhs, lhs = pop(stack, 2); stack.append(join(lhs, rhs))", 2),
+    "l": ("rhs, lhs = pop(stack, 2); stack.append(overlaps(lhs, rhs))", 2),
+    "m": ("stack.append(mirror(pop(stack)))",1),
+    "n": ("stack.append(context_values[context_level % len(context_values)])",0),
+    "o": ("rhs, lhs = pop(stack, 2); stack.append(remove(lhs,rhs))", 1),
+    "p": ("rhs, lhs = pop(stack, 2); stack.append(prepend(lhs,rhs))",2),
+    "q": ("stack.append(uneval(pop(stack)))", 1),
+    "r": ("rhs, lhs = pop(stack, 2); stack.append(orderless_range(lhs, rhs))", 2)
+}
+
+transformers = { # the {} is where the t_lambda goes
+    "¿": "cond = stack.pop()\nif cond: stack += function_call(function_A, stack)",
+    "μ": "stack.append(function_A)",
+    "ς": "stack.append(inner_product(function_A, pop(stack))",
+    "σ": "stack.append(VY_sorted(pop(stack), function=function_A))",
+    "ɓ": "stack.append(without_popping(function_A, stack))",
+    "ƈ": "stack.append(collect_while_unique(function_a, pop(stack)))",
+    "ɗ": "stack.append(max_by_function(function_A, pop(stack)))",
+    "ƒ": "stack.append(VY_filter(function_A, pop(stack)))",
+    "ɠ": "stack.append(min_by_function(function_A, pop(stack)))",
+    "ɦ": "stack.append(VY_map(prefixes(pop(stack)), function_A, ))",
+    "&": "stack.append(apply_to_register(function_A, stack))",
+    "/": "stack += VY_reduce(pop(stack), function_A)",
+    "\\": "stack.append(cumulative_reduce(function_A, pop(stack)))",
+    "v": "print(function_A);stack.append(transformer_vectorise(function_A, stack))",
+    "Ƈ": "stack.append(foldr(function_A, pop(stack)))",
+    "Ƒ": "stack.append(VY_map(function_A, pairs(pop(stack))))",
+    "Ƙ": "stack.append(VY_map(function_A, suffixes(pop(stack))))",
+    "Ƭ": "stack.append(first_n_where(function_A, pop(stack)))",
+    "Ʋ": "stack.append(stack_map(function_A, pop(stack)))",
+    "Ȥ": "stack.append(zipwith(function_A, pop(stack)))",
+    "ψ": "stack.append(para_apply(function_A, function_B, stack))",
+    "ω": "stack.append(para_apply(function_A, function_B, stack)); rhs, lhs = pop(stack, 2); stack.append([lhs, rhs])",
+    "Ɓ": "stack.append(cyclical_reduce(function_A, function_B, pop(stack)))",
+    "Ɗ": "stack.append(cyclical_map(function_A, function_B, pop(stack)))",
+    "Ɠ": "if pop(stack): stack += function_call(function_A, stack)\nelse: stack += function(function_B, stack)",
+    "Ɱ": "rhs, lhs = pop(stack, 2); stack.append(VY_reduce(function_B, VY_map(function_A, [lhs, rhs])))",
+    "Ɲ": "top = pop(stack); stack += VY_reduce(function_A, [top, apply(function_B, top)])",
+}