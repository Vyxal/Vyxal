package vyxal.debugger

import vyxal.*
import vyxal.parsing.Lexer

import scala.annotation.tailrec
import scala.collection.mutable
import scala.collection.mutable.Stack

/** @param name
  *   The name of the function this stack frame is for (if applicable)
  * @param ctx
  *   The Context for this stack frame. May be the same as the outer stack
  *   frame's context.
  * @param ast
  *   The AST for the structure that caused the new stack frame
  */
class StackFrame(val name: String, val ctx: Context, val ast: AST):
  private[debugger] var stepStack = Stack.empty[Option[Step]]

  override def toString = s"Frame $name for $ast (top: ${ctx.peek})"

/** @param offset
  *   The offset at which the breakpoint is set. In a praclang, this would be a
  *   line number instead
  */
class Breakpoint(
    val offset: Int,
    val label: Option[String] = None,
    val matches: AST => Boolean = _ => true
)

class Debugger(code: AST)(using rootCtx: Context):
  /** Separate private variable from [[stackFrames]] to keep outsiders from
    * mutating it
    */
  private val frames: Stack[StackFrame] =
    Stack(StackFrame("<root>", rootCtx, code))

  private val breakpoints = mutable.Set.empty[Breakpoint]

  /** The current stack frame */
  private def frame: StackFrame = frames.last

  private var currStep = removeBadSteps(Step.stepsForAST(code)).getOrElse(null)

  /** Separate private variable to keep outsiders from reassigning */
  private var currCtx = frame.ctx

  def ctx: Context = currCtx

  def currAST = currStep.ast

  def stackFrames: Iterable[StackFrame] = this.frames

  def finished: Boolean = currStep == null

  def addBreakpoint(breakpoint: Breakpoint): Unit =
    breakpoints += breakpoint

  def removeBreakpoint(offset: Int): Unit =
    breakpoints.filterInPlace(_.offset != offset)

  def removeBreakpoint(label: String): Unit =
    breakpoints.filterInPlace(_.label != Some(label))

  def getBreakpoints(): Set[Breakpoint] = breakpoints.toSet

  /** Keep popping either this frame's stepStack or the stackframes until we get
    * to the next step or until the stackframes are all gone
    */
  @tailrec
  private def popUntilNext(): Option[ProperStep] =
    if frame.stepStack.isEmpty then
      val lastFrame = frames.pop()
      scribe.trace(s"Popped frame $lastFrame")
<<<<<<< HEAD
      this.currCtx = lastFrame.ctx
      if frames.isEmpty then None
      else popUntilNext()
=======
      if stackFrames.isEmpty then None else popUntilNext()
>>>>>>> c0df27cd
    else
      scribe.trace(s"Popping step: ${frame.stepStack.top}")
      frame.stepStack.pop() match
        case Some(nextStep) => removeBadSteps(nextStep)
        case None => popUntilNext()
  end popUntilNext

  /** Get rid of Lazy, Hidden, and StepSeq steps, because they aren't proper
    * steps
    */
  @tailrec
  private def removeBadSteps(step: Step): Option[ProperStep] =
    step match
      case Lazy(get) => get()(using frame.ctx) match
          case Some(next) => removeBadSteps(next)
          case None => popUntilNext()
      case Hidden(exec) =>
        exec()(using frame.ctx)
        popUntilNext()
      case StepSeq(steps) => steps match
          case first :: rest =>
            frame.stepStack.push(Some(StepSeq(rest)))
            removeBadSteps(first)
          case Nil => popUntilNext()
      case proper: ProperStep => Some(proper)

  private def atBreakpoint: Boolean =
    breakpoints.exists { b =>
      currAST.range.includes(b.offset) && b.matches(currAST)
    }

  def stepInto(): Unit =
    if frames.isEmpty then
      throw IllegalStateException("Debugger has finished, cannot step into")

    scribe.trace(s"Stepping in, frame: $frame, step: $currStep")
    val nextStep = this.currStep match
      case Exec(ast, exec) => exec()(using this, frame.ctx)
          .flatMap(removeBadSteps)
          .orElse(popUntilNext())
      case Block(ast, inner) =>
        frame.stepStack += None
        removeBadSteps(inner)
      case NewStackFrame(ast, frameName, newCtx, inner) =>
        frames.push(StackFrame(frameName, newCtx(frame.ctx), ast))
        removeBadSteps(inner)
    nextStep match
      case Some(nextStep) =>
        this.currStep = nextStep
        this.currCtx = frame.ctx
      case None =>
        this.currStep = null
        scribe.trace("Debugger has finished")
  end stepInto

  def stepOver(): Unit =
    if !this.finished then
      scribe.trace(s"Stepping over, frame: $frame")
      val startFrames = frames.size
      val startStepDepth = frame.stepStack.size
      stepInto()
<<<<<<< HEAD
      while !this.finished && !this.atBreakpoint && frames.size >= startFrames && frame.stepStack.size > startStepDepth
=======
      while !this.finished && stackFrames.size >= startFrames &&
        frame.stepStack.size > startStepDepth
>>>>>>> c0df27cd
      do stepInto()

  def stepOut(): Unit =
    scribe.trace(s"Stepping out, frame: $frame")
    val startFrames = frames.size
    if !this.finished then
      stepInto()
      while !this.finished && !this.atBreakpoint && frames.size >= startFrames
      do stepInto()

<<<<<<< HEAD
  /** Continue to the next breakpoint */
  def continue(): Unit =
    if !this.finished then
      stepInto()
      while !this.finished && !this.atBreakpoint do stepInto()

  /** Continue to the end of the program */
  def resume(): Unit =
    while !this.finished do stepInto()
=======
  def continue(): Unit = while !this.finished do stepInto()
>>>>>>> c0df27cd

  /** Evaluate some code in the current frame's context */
  def eval(code: String): Unit =
    Interpreter.execute(code)(using frame.ctx)
end Debugger

object Debugger:

  /** Debug a VFun
    *
    * @param callAST
    *   The AST of the element calling the function, not the AST of the function
    *   definition itself
    * @param fn
    *   The function to be called
    */
  def fnCall(
      fn: VFun,
      ctxVarPrimary: VAny | Null = null,
      ctxVarSecondary: VAny | Null = null,
      args: Seq[VAny] | Null = null,
  ): Step =
    fn.originalAST match
      case Some(fnDef) => NewStackFrame(
          fnDef,
          fn.name.getOrElse("<function>"),
          ctx => Context.makeFnCtx(fn.ctx, ctx, ???, ???, ???, ???, ???, ???),
          StepSeq(fnDef.body.map(Step.stepsForAST)),
        )
      case None => Step.hidden { Interpreter.executeFn(fn) }

  /** Make a step to execute code */
  def execCode(code: String)(using Context): Step =
    val ast = Lexer(code)
      .flatMap(Parser.parse)
      .getOrElse(throw Error("Could not parse code"))
    Step.stepsForAST(ast)

end Debugger<|MERGE_RESOLUTION|>--- conflicted
+++ resolved
@@ -74,13 +74,9 @@
     if frame.stepStack.isEmpty then
       val lastFrame = frames.pop()
       scribe.trace(s"Popped frame $lastFrame")
-<<<<<<< HEAD
       this.currCtx = lastFrame.ctx
       if frames.isEmpty then None
       else popUntilNext()
-=======
-      if stackFrames.isEmpty then None else popUntilNext()
->>>>>>> c0df27cd
     else
       scribe.trace(s"Popping step: ${frame.stepStack.top}")
       frame.stepStack.pop() match
@@ -142,12 +138,7 @@
       val startFrames = frames.size
       val startStepDepth = frame.stepStack.size
       stepInto()
-<<<<<<< HEAD
       while !this.finished && !this.atBreakpoint && frames.size >= startFrames && frame.stepStack.size > startStepDepth
-=======
-      while !this.finished && stackFrames.size >= startFrames &&
-        frame.stepStack.size > startStepDepth
->>>>>>> c0df27cd
       do stepInto()
 
   def stepOut(): Unit =
@@ -158,7 +149,6 @@
       while !this.finished && !this.atBreakpoint && frames.size >= startFrames
       do stepInto()
 
-<<<<<<< HEAD
   /** Continue to the next breakpoint */
   def continue(): Unit =
     if !this.finished then
@@ -168,9 +158,6 @@
   /** Continue to the end of the program */
   def resume(): Unit =
     while !this.finished do stepInto()
-=======
-  def continue(): Unit = while !this.finished do stepInto()
->>>>>>> c0df27cd
 
   /** Evaluate some code in the current frame's context */
   def eval(code: String): Unit =
