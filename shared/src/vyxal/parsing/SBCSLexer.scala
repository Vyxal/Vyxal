--- conflicted
+++ resolved
@@ -128,11 +128,7 @@
   def command[$: P]: P[Token] = parseToken(Command, CharPred(allCommands).!)
 
   def monadicModifier[$: P]: P[Token] =
-<<<<<<< HEAD
-    parseToken(MonadicModifier, CharIn("ᵃᵇᶜᵈᴴᶤᶨᵏᶪᵐⁿᵒᵖᴿᶳᵘᵂᵡᵞᶻ¿⸠/~v@`").!)
-=======
     parseToken(MonadicModifier, CharIn("ᵃᵇᶜᵈᴴᶤᶨᵏᶪᵐⁿᵒᵖᴿᶳᵗᵘᵂᵡᵞᶻ¿⸠/\\\\~v@`").!)
->>>>>>> 1b157ec5
 
   def dyadicModifier[$: P]: P[Token] =
     parseToken(DyadicModifier, CharIn("ϩ∥∦ᵉ").!)
