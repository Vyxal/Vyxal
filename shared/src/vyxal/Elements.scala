--- conflicted
+++ resolved
@@ -1477,7 +1477,6 @@
     },
     addPart(
       Monad,
-<<<<<<< HEAD
       "Ṣ",
       "Sublists",
       List("sublists"),
@@ -1491,7 +1490,9 @@
               VList.from(ListHelpers.suffixes(ListHelpers.makeIterable(b)))
             )
         )
-=======
+    },
+    addPart(
+      Monad,
       "⁺",
       "Square | Pairs",
       List("square", "pairs"),
@@ -1513,7 +1514,6 @@
     ) {
       case a: VNum => a ** 3
       case a: String => VList.from(a.grouped(3).toSeq)
->>>>>>> a8437620
     },
     addPart(
       Dyad,
