--- conflicted
+++ resolved
@@ -246,11 +246,10 @@
       case l: VList => l.map(vyToString).mkString("[", "|", "]")
       case f: VFun => vyToString(Interpreter.executeFn(f))
 
-<<<<<<< HEAD
   def characterMultiply(n: VNum, s: String)(using Context): VAny =
     s.map(_.toString * n.toInt).mkString
-=======
-  def caseof(s: String)(using ctx: Context): VList =
+
+  def caseof(s: String)(using Context): VList =
     VList.from(
       s.map(c =>
         if c.isUpper then VNum(1) // Uppercase
@@ -258,6 +257,5 @@
         else VNum(-1) // Non-alphabet
       )
     )
->>>>>>> 959a4764
 
 end StringHelpers