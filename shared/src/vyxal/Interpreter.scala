--- conflicted
+++ resolved
@@ -22,7 +22,6 @@
 
     val ast = Parser.parse(tokens)
 
-<<<<<<< HEAD
     scribe.debug(s"Executing '$code' (ast: $ast)")
     ctx.globals.originalProgram = ast
     try execute(ast)
@@ -66,59 +65,8 @@
         vyPrintln(ListHelpers.makeIterable(ctx.pop()).mkString)
       end if
     end if
-    if ctx.settings.endPrintMode == EndPrintMode.Force then vyPrintln(ctx.pop())
-=======
-    parsed match
-      case Right(ast) =>
-        scribe.debug(s"Executing '$code' (ast: $ast)")
-        ctx.globals.originalProgram = ast
-        try execute(ast)
-        catch case _: QuitException => scribe.debug("Program quit using Q")
-        if !ctx.globals.printed && !ctx.testMode then
-          if ctx.settings.endPrintMode == EndPrintMode.Default then
-            vyPrintln(ctx.pop())
-          else if ctx.settings.endPrintMode == EndPrintMode.JoinNewlines then
-            vyPrintln(ListHelpers.makeIterable(ctx.pop()).mkString("\n"))
-          else if ctx.settings.endPrintMode == EndPrintMode.Sum then
-            vyPrintln(ListHelpers.sum(ListHelpers.makeIterable(ctx.pop())))
-          else if ctx.settings.endPrintMode == EndPrintMode.DeepSum then
-            vyPrintln(
-              ListHelpers.sum(
-                ListHelpers.flatten(ListHelpers.makeIterable(ctx.pop()))
-              )
-            )
-          else if ctx.settings.endPrintMode == EndPrintMode.Length then
-            vyPrintln(
-              VNum(
-                ListHelpers.makeIterable(ctx.pop()).length
-              )
-            )
-          else if ctx.settings.endPrintMode == EndPrintMode.Maximum then
-            vyPrintln(
-              ListHelpers.makeIterable(ctx.pop()).maxOption.getOrElse(VList())
-            )
-          else if ctx.settings.endPrintMode == EndPrintMode.Minimum then
-            vyPrintln(
-              ListHelpers.makeIterable(ctx.pop()).minOption.getOrElse(VList())
-            )
-          else if ctx.settings.endPrintMode == EndPrintMode.LengthStack then
-            vyPrintln(VNum(ctx.length))
-          else if ctx.settings.endPrintMode == EndPrintMode.SumStack then
-            vyPrintln(ListHelpers.sum(VList.from(ctx.stack.toSeq)))
-          else if ctx.settings.endPrintMode == EndPrintMode.SpaceStack then
-            vyPrintln(ctx.stack.mkString(" "))
-          else if ctx.settings.endPrintMode == EndPrintMode.JoinSpaces then
-            vyPrintln(ListHelpers.makeIterable(ctx.pop()).mkString(" "))
-          else if ctx.settings.endPrintMode == EndPrintMode.JoinNothing then
-            vyPrintln(ListHelpers.makeIterable(ctx.pop()).mkString)
-          end if
-        end if
-        if ctx.settings.endPrintMode == EndPrintMode.Force then
-          vyPrintln(ctx.pop())
-
-      case Left(error) => throw Error(s"Error while executing $code: $error")
-    end match
->>>>>>> 9608bcc6
+    if ctx.settings.endPrintMode == EndPrintMode.Force then
+      vyPrintln(ctx.pop())
   end execute
 
   def execute(ast: AST)(using ctx: Context): Unit =
