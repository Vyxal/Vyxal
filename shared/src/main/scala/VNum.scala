--- conflicted
+++ resolved
@@ -32,18 +32,9 @@
   def vabs: VNum = underlying.abs
 
   override def toString =
-<<<<<<< HEAD
     if this.imag == 0 then this.real.getString(Real.digits)
     else
       s"${this.real.getString(Real.digits)}ı${this.imag.getString(Real.digits)}"
-=======
-    def toStringHelper(n: Real): String =
-      if n.isWhole then n.toString
-      else
-        n.floor.toString + "." + (n - n.floor).toDouble.toString().substring(2)
-    if this.imag == 0 then toStringHelper(this.real)
-    else toStringHelper(this.real) + "ı" + toStringHelper(this.imag)
->>>>>>> 99a3407f
 
   override def equals(obj: Any) = obj match
     case n: VNum =>
