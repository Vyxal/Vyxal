--- conflicted
+++ resolved
@@ -62,7 +62,6 @@
     value => Number(value)
   }
 
-<<<<<<< HEAD
   def string: Parser[VyxalToken] = """"[^"„”“]*["„”“]""".r ^^ { value =>
     // If the last character of each token is ", then it's a normal string
     // If the last character of each token is „, then it's a compressed string
@@ -78,27 +77,6 @@
       case '”' => DictionaryString(text)
       case '“' => CompressedNumber(text)
       case _   => throw Exception("Invalid string")
-=======
-  def string: Parser[VyxalToken] = """("(?:[^"„”“\\]|\\.)*["„”“])""".r ^^ {
-    value =>
-      // If the last character of each token is ", then it's a normal string
-      // If the last character of each token is „, then it's a compressed string
-      // If the last character of each token is ”, then it's a dictionary string
-      // If the last character of each token is “, then it's a compressed number
-
-      // So replace the non-normal string tokens with the appropriate token type
-
-      // btw thanks to @pxeger and @mousetail for the regex
-      val text = value.substring(1, value.length - 1).replaceAll("\\\\\"", "\"")
-
-      value.charAt(value.length - 1) match {
-        case '"' => Str(text)
-        case '„' => CompressedString(text)
-        case '”' => DictionaryString(text)
-        case '“' => CompressedNumber(text)
-        case _   => throw Exception("Invalid string")
-      }
->>>>>>> e378a675
   }
 
   def singleCharString: Parser[VyxalToken] = """'.""".r ^^ { value =>
