--- conflicted
+++ resolved
@@ -354,7 +354,6 @@
     }
   }
 
-<<<<<<< HEAD
   describe("Element H") {
     testMulti("H")(
       List[VAny](VNum(69420)) -> "10F2C",
@@ -363,7 +362,6 @@
     )
   }
 
-=======
   describe("Element I") {
     testMulti("I")(
       List[VAny](VList(1, 2, 3), VList(4, 5, 6)) -> VList(1, 4, 2, 5, 3, 6),
@@ -400,7 +398,6 @@
       List[VAny]("0") -> VNum(1),
       List[VAny]("ljlkerg23423") -> VNum(0))}
 
->>>>>>> 8921700b
   describe("Element M") {
     describe("when given two lists") {
       testMulti("M")(
