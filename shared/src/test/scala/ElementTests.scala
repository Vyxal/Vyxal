--- conflicted
+++ resolved
@@ -354,7 +354,6 @@
     }
   }
 
-<<<<<<< HEAD
   describe("Element I") {
     testMulti("I")(
       List[VAny](VList(1, 2, 3), VList(4, 5, 6)) -> VList(1, 4, 2, 5, 3, 6),
@@ -365,7 +364,9 @@
       List[VAny]("aaaa", "") -> String("aaaa"),
       List[VAny]("aaa", VList(1)) -> VList("a", 1, "a", "a"),
       List[VAny](123, 456) -> VList(1, 4, 2, 5, 3, 6)
-=======
+    )
+  }
+
   describe("Element J") {
     testMulti("J")(
       List[VAny](VList(1, 2, 3), 4) -> VList(1, 2, 3, 4),
@@ -375,7 +376,6 @@
       List[VAny](123, 456) -> VNum(123456),
       List[VAny](123, "4567") -> String("1234567"),
       List[VAny]("123", 4568) -> String("1234568")
->>>>>>> 39b7d269
     )
   }
 
