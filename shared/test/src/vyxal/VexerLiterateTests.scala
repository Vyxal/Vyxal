--- conflicted
+++ resolved
@@ -1,4 +1,3 @@
-<<<<<<< HEAD
 package vyxal
 
 import scala.language.strictEquality
@@ -175,183 +174,4 @@
       testLiterate("[1,2,3] 'filter {'% 2 '== 0}", "#[1|2|3#]λ2%0=}F")
     }
   }
-end VexerLiterateTests
-=======
-package vyxal
-
-import scala.language.strictEquality
-
-import vyxal.parsing.Vexer
-
-import org.scalatest.compatible.Assertion
-import org.scalatest.funspec.AnyFunSpec
-
-class VexerLiterateTests extends VyxalTests:
-  def testLiterate(input: String, expected: String): Assertion =
-    val literate = Vexer.lexLiterate(input)
-    val sbcsified = Vexer.sbcsify(literate)
-    assertResult(
-      expected,
-      literate.map(tok => s"${tok.tokenType}(${tok.value})"),
-    )(sbcsified)
-
-  describe("Literals") {
-    it("should leave numbers as-is") {
-      group {
-        testLiterate("123", "123")
-        testLiterate("6.", "6.")
-        testLiterate("3.4i1.2", "3.4ı1.2")
-        testLiterate("3.4i1.", "3.4ı1.")
-        testLiterate("3.4i.2", "3.4ı.2")
-        testLiterate("3.4i.", "3.4ı.")
-        testLiterate(".i.", ".ı.")
-        testLiterate("3.4i", "3.4ı")
-        testLiterate(".4", ".4")
-        testLiterate(".", ".")
-        testLiterate("1_000_000", "1000000")
-        testLiterate("1_0______0", "100")
-      }
-    }
-
-    it("should leave strings as-is") {
-      testLiterate(""""Hello, Vyxal!"""", """"Hello, Vyxal!"""")
-      testLiterate(
-        """"Vyxal is what \"you\" want!"""",
-        """"Vyxal is what \"you\" want!"""",
-      )
-    }
-  }
-  describe("Comments") {
-    it("should ignore them") {
-      testLiterate("1 2 3 ## This is a comment", "1 2 3")
-      testLiterate("## Hello, World!", "")
-    }
-  }
-
-  describe("Lambdas") {
-    it("should transpile them correctly") {
-      testLiterate("10 { context-n add } map", "10λn+}M")
-      testLiterate("{{{}}{}}", "λλλ}}λ}}")
-      testLiterate("{}{}", "λ}λ}")
-    }
-
-    it("should do arguments correctly") {
-      testLiterate("lambda x, y -> $x $y add end", "λx,y|#$x#$y+}")
-      testLiterate("lambda add -> $add", "λadd|#$add")
-      testLiterate("lambda lambda add -> $add end end", "λλadd|#$add}}")
-      testLiterate("lambda add lambda add ->", "λ+λadd|")
-    }
-
-    it("shouldn't mistake nested structures's branches as params") {
-      testLiterate("{ even? ? 1 : 2 end }", "λe[1|2}}")
-    }
-  }
-
-  describe("Lists") {
-    it("should transpile them correctly") {
-      testLiterate("[1|2|3|4]", "#[1|2|3|4#]")
-      testLiterate("[]", "#[#]")
-      testLiterate("[[]|[]]", "#[#[#]|#[#]#]")
-    }
-  }
-
-  describe("Variable Get") {
-    it("should transpile them correctly") {
-      testLiterate("$a", "#$a")
-      testLiterate("$", "#$")
-    }
-  }
-
-  describe("Variable Set") {
-    it("should transpile them correctly") {
-      testLiterate("10 :=x", "10#=x")
-      testLiterate(":=x", "#=x")
-    }
-  }
-
-  describe("Constants") {
-    it("should transpile them correctly") {
-      testLiterate(":!=x", "#!x")
-      testLiterate("10 :!=x", "10#!x")
-    }
-  }
-
-  describe("Variable Augmentation") {
-    it("should transpile them correctly") {
-      testLiterate("10 +:>x", "10+#>x")
-      testLiterate("+:>x", "+#>x")
-    }
-  }
-
-  describe("Variable unpacking") {
-    it("should transpile them correctly") {
-      testLiterate("[1|2|3] :=[x|y|z]", "#[1|2|3#]#:[x|y|z]")
-    }
-  }
-
-  describe("Ungrouping") {
-    it("should remove the parentheses") {
-      testLiterate("1 (3 4 add) times", "1 3 4+×")
-      testLiterate("(((((add)))))", "+")
-    }
-  }
-
-  describe("Ternaries") {
-    it("should transpile them correctly") {
-      testLiterate("1 ? 2 : 3 end", "1[2|3}")
-      testLiterate("1 ?-> 2 : 3 end", "1[2|3}")
-    }
-  }
-
-  describe("Existing elements") {
-    they("should be overridden by literate keywords") {
-      testLiterate("*", "×")
-    }
-  }
-
-  describe("Misc") {
-    it("should not treat words with i as complex") {
-      testLiterate("is-vowel?", "A")
-      testLiterate("is-vowel? i", "Aı")
-      testLiterate("i is-vowel?", "ıA")
-    }
-  }
-
-  describe("Right Moving") {
-    it("should move tokens right once when given a single quote") {
-      testLiterate("3 '+ 4", "3 4+")
-      testLiterate("'print \"Hello, World!\"", "\"Hello, World!\",")
-    }
-
-    it("should leave tokens at the end alone") {
-      testLiterate("3 4 '+", "3 4+")
-      testLiterate("'print", ",")
-    }
-
-    it("should move more than once if there's more than one") {
-      testLiterate("''+ 3 4", "3 4+")
-      testLiterate("''''+ 3 4", "3 4+")
-      testLiterate("1 2 '''3 4 5 6 7", "1 2 4 5 6 3 7")
-    }
-
-    it("should move multiple in order of left to right") {
-      testLiterate("'3 '+ 4", "3+4")
-      testLiterate("''''for ''''$i ''''-> 'range(1 100)", "1 100R(#$i|")
-    }
-
-    it("should move and count groups as a single unit") {
-      testLiterate("'(4 +) 5", "5 4+")
-      testLiterate("'print(69)", "69,")
-    }
-
-    it("should move tokens inside groups within the group") {
-      testLiterate("(3 '+ 4)", "3 4+")
-      testLiterate("(3 4 '+) 5 +", "3 4+5+")
-    }
-
-    it("should count lambdas as a single unit") {
-      testLiterate("[1,2,3] 'filter {'% 2 '== 0}", "#[1|2|3#]λ2%0=}F")
-    }
-  }
-end LiterateTests
->>>>>>> 0d820a4f
+end VexerLiterateTests