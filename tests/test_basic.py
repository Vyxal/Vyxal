--- conflicted
+++ resolved
@@ -114,17 +114,10 @@
     assert trip
     Vyxal.VY_print = real_print
 
-<<<<<<< HEAD
 '''
 def test_foldl_rows():
     tests = [
         (list(range(1, 6)), 'λ*;', 720),
-=======
-
-def test_foldl_rows():
-    tests = [
-        (list(range(1, 6)), 'λ*;', 120),
->>>>>>> 0d80cadd
         (reshape(list(range(12)), [3, 4]), 'λ-;', [-6, -14, -22]),
         (reshape(list(range(37)), [3, 3, 4]), 'λ+;',
          [[6, 22, 38],  [54, 70, 86],  [102, 118, 134]])
@@ -144,9 +137,5 @@
     ]
     for input_array, fn, expected in tests:
         stack = run_code(fn + "ÞC", input_list=[input_array])
-<<<<<<< HEAD
         assert to_list(Vyxal.pop(stack)) == expected
-'''
-=======
-        assert to_list(Vyxal.pop(stack)) == expected
->>>>>>> 0d80cadd
+'''