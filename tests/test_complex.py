"""
This file is for testing specific elements that can't go in elements.yaml
"""

import os
import sys
import sympy

THIS_FOLDER = os.path.dirname(os.path.abspath(__file__)) + "/.."
sys.path.insert(1, THIS_FOLDER)

from vyxal.transpile import *
from vyxal.elements import *
from vyxal.context import Context
from vyxal.helpers import *
from vyxal.LazyList import *


def run_vyxal(vy_code, inputs=[], *, debug=False):
    stack = list(map(vyxalify, inputs))
    ctx = Context()
    ctx.stacks.append(stack)

    py_code = transpile(vy_code)
    if debug:
        print(py_code)
    exec(py_code)

    ctx.stacks.pop()
    return stack


def test_all_slices_inf():
    stack = run_vyxal("⁽›1Ḟ 4 Þs")
    expected = [[1, 5, 9], [2, 6, 10], [3, 7, 11], [4, 8, 12]]
    assert [slice[:3] for slice in stack[-1][:4]] == expected


def test_combs_without_replace():
    stack = run_vyxal("Þp3ḋ")
    assert stack[-1][:4] == [[2, 3, 5], [2, 3, 7], [2, 5, 7], [3, 5, 7]]


def test_deltas():
    stack = run_vyxal("Þ∞ ¯")
    assert stack[-1][:4] == [1, 1, 1, 1]


def test_vertical_mirror():
    """Test øṁ"""
    # Join these on newlines into one string and check if the result
    # is as expected
    tests = [
        ("abc", "abccba"),
        ("aj38asd#f|", "aj38asd#f||f#dsa83ja"),
        ("ಠ_ಠ¯\\_(ツ)_/¯", "ಠ_ಠ¯\\_(ツ)_/¯¯/_)ツ(_\\¯ಠ_ಠ"),
        ("><>", "><>><>"),
    ]

    input_str = "\n".join(test[0] for test in tests)
    expected = "\n".join(test[1] for test in tests)

    stack = run_vyxal("øṁ", [input_str])

    actual = stack[-1]
    assert actual == expected


def test_sort_by():
    """Test µ"""

    stack = run_vyxal("314 µ;", [])
    assert stack[-1] == [1, 3, 4]

    stack = run_vyxal("59104 µ;", [])
    assert stack[-1] == [0, 1, 4, 5, 9]


def test_list_sort():
    stack = run_vyxal(
        "⟨ ⟨ 9 | 6 | 9 | 6 | 7 ⟩ | ⟨ 7 | 6 | 4 | 1 | 8 ⟩ | ⟨ 4 | 9 | 4 | 3 | 2 ⟩ | ⟨ 7 | 3 | 3 | 6 | 9 ⟩ | ⟨ 2 | 9 | 1 | 2 | 6 ⟩ ⟩ vs s"
    )
    assert simplify(stack[-1]) == [
        [1, 2, 2, 6, 9],
        [1, 4, 6, 7, 8],
        [2, 3, 4, 4, 9],
        [3, 3, 6, 7, 9],
        [6, 6, 7, 9, 9],
    ]


def test_cumulative_reduce():
    """Test ɖ"""

    stack = run_vyxal("12345 ɖ+")
    assert stack[-1] == [1, 3, 6, 10, 15]

    stack = run_vyxal("34212 ɖ-")
    assert stack[-1] == [3, -1, -3, -4, -6]


def test_map_lambda_as_element():
    """Test that a map lambda is held as a single element"""
    stack = run_vyxal("⁽ƛ1+;M", inputs=[[[1, 2], [3, 4]]])
    assert stack[-1] == [[2, 3], [4, 5]]


def test_vectorise_map_lambda():
    """Test that a map lambda can be vectorised"""
    stack = run_vyxal("vƛ30∴;", inputs=[[[34, 1324, 23], [45, 3]]])
    assert simplify(stack[-1]) == [[34, 1324, 30], [45, 30]]


def test_deep_flatten_inf_list():
    """Test that an infinite list can be fully flattened"""
    stack = run_vyxal("⁽› 1 5 r w Ḟ f")
    assert simplify(stack[:10][0][:10]) == [1, 2, 3, 4, 2, 3, 4, 5, 3, 4]


def test_overdot_X_function_overload():
    stack = run_vyxal("4λ2ḭ;Ẋ")
    assert stack[-1] == 0


def test_beheading_infinite_lists():
    stack = run_vyxal("⁽› 1 Ḟ Ḣ")
    assert stack[-1][0:5] == [2, 3, 4, 5, 6]


def test_equal_lazylists():
    assert LazyList(range(10)) == LazyList(range(10))


def test_group_consecutive_inf_lists():
    stack = run_vyxal("⁽› 1 Ḟ ½ ⌊ Ġ")
    assert stack[-1][:3] == [[0], [1, 1], [2, 2]]


def test_lessthan_lazylists():
    assert LazyList(range(10)) < LazyList(range(11))
    assert LazyList([4, 5, 6]) < LazyList([6, 7, 8])


def test_greaterthan_lazylists():
    assert LazyList([1, 2, 3]) > LazyList([1, 1])
    assert LazyList(range(11)) > LazyList(range(10))


def test_a_flag_inputs():
    stack = []
    ctx = Context()
    ctx.stacks.append(stack)
    ctx.inputs = [[[3, 4, 5], 0]]
    ctx.array_inputs = True

    py_code = transpile("? $")
    exec(py_code)

    result = ctx.stacks.pop()
    assert result == [3, [3, 4, 5]]


def test_lift_infinite_list():
    # I think the tests might hang if this breaks... But other tests do that too so who cares
    stack = run_vyxal("Þ∞ Þż")
    stack2 = run_vyxal("Þ∞ Þ∞ *")
    assert stack[-1][:20] == stack2[-1][:20]


def test_compare_infinite_lists():
    stack = run_vyxal("Þ∞")
    assert stack[-1] > LazyList([1, 2, 3, 4, 5, 6, 7, 8, 9, 10])
    assert LazyList([2, 3]) > stack[-1]


def test_infinite_list_sublists():
    stack = run_vyxal("⁽›1 Ḟ ÞS")
    assert stack[-1][:5] == [[1], [1, 2], [2], [1, 2, 3], [2, 3]]


def test_prefixes_of_infinite_lists():
    stack = run_vyxal("⁽›1Ḟ K")
    assert stack[-1][:3] == [[1], [1, 2], [1, 2, 3]]


def test_cartesian_product_infinite_lists():
    stack = run_vyxal("⁽›1Ḟ :Ẋ")
    assert stack[-1][:7] == [
        [1, 1],
        [1, 2],
        [2, 1],
        [1, 3],
        [2, 2],
        [3, 1],
        [1, 4],
    ]


def test_ath_infinite_lists():
    stack = run_vyxal("⁽›1Ḟ 4 Ḟ")
    assert stack[-1][:5] == [1, 5, 9, 13, 17]


def test_filter_infinite_lists():
    stack = run_vyxal("⁽›1Ḟ ⁽⇧1Ḟ 3 Ẏ F")
    assert stack[-1][:4] == [2, 4, 6, 7]


def test_all_equal_infinite_lists():
    stack = run_vyxal("Þ∞ ≈")
    assert stack[-1] == 0


def test_increment_until_false():
    stack = run_vyxal("20 λ9%; ∆›")
    assert stack[-1] == 27
    stack = run_vyxal("20 λ50<; ∆›")
    assert stack[-1] == 50


def test_decrement_until_false():
    stack = run_vyxal("20 λ9%; ∆‹")
    assert stack[-1] == 18
    stack = run_vyxal("20 λ10≥;∆‹")
    assert stack[-1] == 9


def test_vectorised_lambda_multiplication():
    stack = run_vyxal("λWL; ⟨3|6|2|3|6|3|5|1⟩ * ƛ6 9 6 9 6 9 6 9 6 9 n†;")
    assert stack[-1] == [3, 6, 2, 3, 6, 3, 5, 1]


def test_powerset_inf():
    stack = run_vyxal("⁽› 1 Ḟ ṗ", debug=True)
    assert stack[-1][:4] == [[], [1], [2], [1, 2]]


def test_shallow_flatten():
    stack = run_vyxal("⁽› 1 5rw Ḟ Þf", debug=True)
    assert stack[-1][:9] == [1, 2, 3, 4, 2, 3, 4, 5, 3]


def test_slice_to_end_infinite_lists():
    stack = run_vyxal("⁽›1Ḟ 20 ȯ")
    assert stack[-1][:5] == [21, 22, 23, 24, 25]


def test_strip_infinite_lists():
    """Ensure that P only strips from the start for infinite lists"""
    stack = run_vyxal("⁽›1Ḟ 1 9 r P")
    assert stack[-1][:4] == [9, 10, 11, 12]


def test_interleave():
    stack = run_vyxal("⁽›1Ḟ ⁽⇧1Ḟ Y")
    assert stack[-1][:6] == [1, 1, 2, 3, 3, 5]


def test_compressed_strings():
    stack = run_vyxal("«×Fṫ«")
    assert stack[-1] == "a hyb"


def test_to_base_digits():
    stack = to_base_digits(64, 2)
    assert stack == [1, 0, 0, 0, 0, 0, 0]


def test_wrap_inf():
    stack = run_vyxal("⁽› 1 Ḟ 3 ẇ")
    assert stack[-1][:3] == [[1, 2, 3], [4, 5, 6], [7, 8, 9]]


def test_apply_to_every_other_inf_list():
    stack = run_vyxal("⁽› 1 Ḟ ⁽› ẇ")
    assert stack[-1][:4] == [1, 3, 3, 5]


def test_max_by_function():
    stack = run_vyxal("`word wordier wordiest` ⌈⁽LÞ↑")
    assert stack[-1] == "wordiest"


def test_min_by_function():
    stack = run_vyxal("`word wordier wordiest` ⌈⁽LÞ↓")
    assert stack[-1] == "word"


def test_map_to_every_second_item():
    stack = run_vyxal("1 10r ‡›I ẇ")
    assert stack[-1] == [1, "   ", 3, "     ", 5, "       ", 7, "         ", 9]

    stack = run_vyxal("1 10r ‡›I Ẇ")
    assert stack[-1] == [
        "  ",
        2,
        "    ",
        4,
        "      ",
        6,
        "        ",
        8,
        "          ",
    ]


def test_bool_input():
    stack = run_vyxal("1+", inputs=[True])
    assert stack == ["True1"]


def test_tilde_monad():
    stack = run_vyxal("⟨ `a*` | `*-` | ` b ` | `` | `+c` | `d` | `()` ⟩ ~Ǎ")
    assert stack[-1][:4] == ["a*", " b ", "+c", "d"]


def test_tilde_dyad():
    stack = run_vyxal("1 2 ~+")
    assert stack == [1, 2, 3]


def test_infinite_integer_partitions():
    stack = run_vyxal("ÞṄ")
    assert stack[-1][:30] == [
        [1],
        [1, 1],
        [2],
        [1, 1, 1],
        [2, 1],
        [3],
        [1, 1, 1, 1],
        [2, 1, 1],
        [3, 1],
        [2, 2],
        [4],
        [1, 1, 1, 1, 1],
        [2, 1, 1, 1],
        [3, 1, 1],
        [2, 2, 1],
        [4, 1],
        [3, 2],
        [5],
        [1, 1, 1, 1, 1, 1],
        [2, 1, 1, 1, 1],
        [3, 1, 1, 1],
        [2, 2, 1, 1],
        [4, 1, 1],
        [3, 2, 1],
        [5, 1],
        [2, 2, 2],
        [4, 2],
        [3, 3],
        [6],
        [1, 1, 1, 1, 1, 1, 1],
    ]


def test_vectorised_nilad():
    stack = run_vyxal("123 f vkd")
    assert stack[-1][:3] == ["0123456789", "0123456789", "0123456789"]


def test_cart_pow_inf():
    stack = run_vyxal("⁽› 1 Ḟ 3 ÞẊ")
    assert stack[-1][:5] == [
        [1, 1, 1],
        [2, 1, 1],
        [1, 2, 1],
        [1, 1, 2],
        [3, 1, 1],
    ]


def test_cart_pow_finite():
    # Make sure cartesian product actually stops with finite lazylists
    stack = run_vyxal("2ÞẊ", inputs=[LazyList(iter([0, 1, 2]))])
    assert stack[-1].listify() == [
        [0, 0],
        [1, 0],
        [0, 1],
        [2, 0],
        [1, 1],
        [0, 2],
        [2, 1],
        [1, 2],
        [2, 2],
    ]


def test_alternating_negations():
    stack = run_vyxal("5 ÞN")
    assert stack[-1][:10] == [5, -5, 5, -5, 5, -5, 5, -5, 5, -5]
    stack = run_vyxal("6 ÞN")
    assert stack[-1][:10] == [6, -6, 6, -6, 6, -6, 6, -6, 6, -6]
    stack = run_vyxal("0 ÞN")
    assert stack[-1][:10] == [0, 0, 0, 0, 0, 0, 0, 0, 0, 0]
    stack = run_vyxal("`Kromer` ÞN")
    assert stack[-1][:10] == [
        "Kromer",
        "kROMER",
        "Kromer",
        "kROMER",
        "Kromer",
        "kROMER",
        "Kromer",
        "kROMER",
        "Kromer",
        "kROMER",
    ]


def test_transpose_inf():
    stack = run_vyxal("Þ∞ ƛÞ∞ +; ∩")
    assert [row[:3] for row in stack[-1][:3]] == [
        [2, 3, 4],
        [3, 4, 5],
        [4, 5, 6],
    ]


def test_function_arity_change():
    stack = run_vyxal("λWL; 6 * 4 4 4 4 4 4 ^†")
    assert stack[-1] == 6
    stack = run_vyxal("λWL; 4 4 4 4 4 4 ^†")
    assert stack[-1] == 1
    stack = run_vyxal("λWL; 7 * 4 4 4 4 4 4 ^†")
    assert stack[-1] == 7


def test_all_multiples():
    stack = run_vyxal("3 ¨*")
    assert stack[-1][:10] == [3, 6, 9, 12, 15, 18, 21, 24, 27, 30]
    stack = run_vyxal("0 ¨*")
    assert stack[-1][:10] == [0, 0, 0, 0, 0, 0, 0, 0, 0, 0]
    stack = run_vyxal("1 ¨*")
    assert stack[-1][:10] == [1, 2, 3, 4, 5, 6, 7, 8, 9, 10]
    stack = run_vyxal("`Kromer` ¨*")
    assert stack[-1][:10] == [
        "Kromer",
        "KromerKromer",
        "KromerKromerKromer",
        "KromerKromerKromerKromer",
        "KromerKromerKromerKromerKromer",
        "KromerKromerKromerKromerKromerKromer",
        "KromerKromerKromerKromerKromerKromerKromer",
        "KromerKromerKromerKromerKromerKromerKromerKromer",
        "KromerKromerKromerKromerKromerKromerKromerKromerKromer",
        "KromerKromerKromerKromerKromerKromerKromerKromerKromerKromer",
    ]


def test_empty_lists():
    stack = run_vyxal("69 ⟨1|2|3|||6⟩")
    assert stack[-1] == [1, 2, 3, 6]
    stack = run_vyxal("69 ⟨⟩")
    assert stack[-1] == []


def test_multiline_comments():
    stack = run_vyxal(
        """
    1 #{
        yeah
        #{
          yeah some nesting
          #{blah
           yeah some real nesting
           }#
           }#
           yeah
           }#
           2
    """
    )
    assert stack == [1, 2]


def test_dyadic_map():
    stack = run_vyxal("⟨4|5|6⟩ ¨2W;")
    assert stack[-1] == [[4, 0], [5, 1], [6, 2]]


def test_triadic_map():
    stack = run_vyxal("⟨4|5|6⟩ ¨3W;")
    assert stack[-1] == [
        [4, 0, [4, 5, 6]],
        [5, 1, [4, 5, 6]],
        [6, 2, [4, 5, 6]],
    ]


def test_dyadic_filter():
    stack = run_vyxal("⟨4|5|6⟩ ¨₂ 0 > $ 6 < ∧ ;")
    assert stack[-1] == [5]


def test_triadic_filter():
    stack = run_vyxal("⟨4|5|6⟩ ¨₃ 5c;")
    assert stack[-1] == [4, 5, 6]
    stack = run_vyxal("⟨4|7|6⟩ ¨₃ 5c;")
    assert stack[-1] == []
    stack = run_vyxal("⟨4|5|6⟩ ¨₃ 5c $ 0 > ∧ $ 6 < ∧;")
    assert stack[-1] == [5]


def test_greater_than_increment_until_false():
    stack = run_vyxal("20 λ9%; >")
    assert stack[-1] == 27
    stack = run_vyxal("20 λ50<; >")
    assert stack[-1] == 50


def test_less_than_decrement_until_false():
    stack = run_vyxal("20 λ9%; <")
    assert stack[-1] == 18
    stack = run_vyxal("20 λ10≥; <")
    assert stack[-1] == 9


def test_star_map():
    stack = run_vyxal("¨£ε", inputs=[[1, 2, 3], [4, 6, 8]])
    assert stack[-1] == [3, 4, 5]


def test_shuffle():
    stack = run_vyxal("Þ℅", inputs=[[1, 2, 3, 4]])
    assert sorted(stack[-1]) == [1, 2, 3, 4]

    stack = run_vyxal("Þ℅", inputs=[LazyList([1, 2, 3, 4])])
    assert sorted(stack[-1]) == [1, 2, 3, 4]


def test_group_by_function():
    stack = run_vyxal("2 7 2 2 45 6 8 4 2 5 8 3 3 6 2 6 9 54 4 W ⁽∷ ġ")
    assert stack[-1] == [
        [2, 2, 2, 6, 8, 4, 2, 8, 6, 2, 6, 54, 4],
        [7, 45, 5, 3, 3, 9],
    ]

    stack = run_vyxal("`Vyxal Testing Initiative` ⁽A ġ")
    assert stack[-1] == [
        [
            "V",
            "y",
            "x",
            "l",
            " ",
            "T",
            "s",
            "t",
            "n",
            "g",
            " ",
            "n",
            "t",
            "t",
            "v",
        ],
        ["a", "e", "i", "I", "i", "i", "a", "i", "e"],
    ]


def test_group_by_function_ordered():
    stack = run_vyxal("2 7 2 2 45 6 8 4 2 5 8 3 3 6 2 6 9 54 4 W ⁽∷ Ḋ")
    assert stack[-1] == [
        [2],
        [7],
        [2, 2],
        [45],
        [6, 8, 4, 2],
        [5],
        [8],
        [3, 3],
        [6, 2, 6],
        [9],
        [54, 4],
    ]

    stack = run_vyxal("`Vyxal Testing Initiative` ⁽A Ḋ")
    assert stack[-1] == [
        "Vyx",
        "a",
        "l T",
        "e",
        "st",
        "i",
        "ng ",
        "I",
        "n",
        "i",
        "t",
        "ia",
        "t",
        "i",
        "v",
        "e",
    ]


def test_overlapping_groups_modifier():
    stack = run_vyxal("¨p+", inputs=[[1, 2, 3, 4, 5]])
    assert stack[-1] == [3, 5, 7, 9]

    stack = run_vyxal("¨p+", inputs=[[]])
    assert stack[-1] == []


def test_cycle():
    stack = run_vyxal("4Þċ")
    assert stack[-1][:6] == [1, 2, 3, 4, 1, 2]

    stack = run_vyxal("`abc`Þċ")
    assert stack[-1][:4] == ["a", "b", "c", "a"]

    stack = run_vyxal("543fÞċ")
    assert stack[-1][:6] == [5, 4, 3, 5, 4, 3]


def test_infinite_length_range():
    stack = run_vyxal("Þ∞ ż")
    assert stack[-1][:10] == [1, 2, 3, 4, 5, 6, 7, 8, 9, 10]

    stack = run_vyxal("Þ∞ ẏ")
    assert stack[-1][:10] == [0, 1, 2, 3, 4, 5, 6, 7, 8, 9]


def test_find_infinite_list():
    stack = run_vyxal("ÞF 34 ḟ")
    assert stack[-1] == 8


def test_spliton_infinite_list():
    stack = run_vyxal("Þ∞ 6 % 5 €")

    assert stack[-1][:2] == [[1, 2, 3, 4], [0, 1, 2, 3, 4]]


def test_canvas():
    stack = run_vyxal("ka 1357f 555443322f ø^")
    assert stack[-1] == (
        "    e    \n"
        "   d f   \n"
        "  c s g  \n"
        " b r t h \n"
        "a q y u i\n"
        " p x v j \n"
        "  o w k  \n"
        "   n l   \n"
        "    m    "
    )


def test_generators():
    stack = run_vyxal('1 1" ⁽+ d Ḟ')
    assert stack[-1][:7] == [1, 1, 2, 3, 5, 8, 13]

    stack = run_vyxal('1 1" ⁽+ Ḟ')
    assert stack[-1][:7] == [1, 1, 2, 4, 8, 16, 32]

    stack = run_vyxal('1 1" ⁽d Ḟ')
    assert stack[-1][:7] == [1, 1, 2, 4, 8, 16, 32]


def test_coords_deepmap():
    stack = run_vyxal("λh; ÞZ", inputs=[[1, 2, [3, [4, [3]]]]])
    assert stack[-1] == [0, 1, [2, [2, [2]]]]

<<<<<<< HEAD

def test_zip_lambda():
    stack = run_vyxal("¨Z+;", inputs=[[1, 2, 3], [7, 8, 9]])
    assert stack[-1] == [8, 10, 12]
=======
    stack = run_vyxal("λh; €", inputs=[[1, 2, [3, [4, [3]]]]])
    assert stack[-1] == [0, 1, [2, [2, [2]]]]
>>>>>>> 85acc753
<|MERGE_RESOLUTION|>--- conflicted
+++ resolved
@@ -665,12 +665,9 @@
     stack = run_vyxal("λh; ÞZ", inputs=[[1, 2, [3, [4, [3]]]]])
     assert stack[-1] == [0, 1, [2, [2, [2]]]]
 
-<<<<<<< HEAD
+    stack = run_vyxal("λh; €", inputs=[[1, 2, [3, [4, [3]]]]])
+    assert stack[-1] == [0, 1, [2, [2, [2]]]]
 
 def test_zip_lambda():
     stack = run_vyxal("¨Z+;", inputs=[[1, 2, 3], [7, 8, 9]])
-    assert stack[-1] == [8, 10, 12]
-=======
-    stack = run_vyxal("λh; €", inputs=[[1, 2, [3, [4, [3]]]]])
-    assert stack[-1] == [0, 1, [2, [2, [2]]]]
->>>>>>> 85acc753
+    assert stack[-1] == [8, 10, 12]