"""
This file is for testing specific elements that can't go in elements.yaml
"""

import os
import sys
import sympy

THIS_FOLDER = os.path.dirname(os.path.abspath(__file__)) + "/.."
sys.path.insert(1, THIS_FOLDER)

from vyxal.transpile import *
from vyxal.elements import *
from vyxal.context import Context
from vyxal.helpers import *
from vyxal.LazyList import *


def run_vyxal(vy_code, inputs=[], *, debug=False):
    stack = list(map(vyxalify, inputs))
    ctx = Context()
    ctx.stacks.append(stack)

    py_code = transpile(vy_code)
    if debug:
        print(py_code)
    exec(py_code)

    ctx.stacks.pop()
    return stack


def test_vertical_mirror():
    """Test øṁ"""
    # Join these on newlines into one string and check if the result
    # is as expected
    tests = [
        ("abc", "abccba"),
        ("aj38asd#f|", "aj38asd#f||f#dsa83ja"),
        ("ಠ_ಠ¯\\_(ツ)_/¯", "ಠ_ಠ¯\\_(ツ)_/¯¯/_)ツ(_\\¯ಠ_ಠ"),
        ("><>", "><>><>"),
    ]

    input_str = "\n".join(test[0] for test in tests)
    expected = "\n".join(test[1] for test in tests)

    stack = run_vyxal("øṁ", [input_str])

    actual = stack[-1]
    assert actual == expected


def test_sort_by():
    """Test µ"""

    stack = run_vyxal("314 µ;", [])
    assert stack[-1] == [1, 3, 4]

    stack = run_vyxal("59104 µ;", [])
    assert stack[-1] == [0, 1, 4, 5, 9]


def test_cumulative_reduce():
    """Test ɖ"""

    stack = run_vyxal("12345 ɖ+")
    assert stack[-1] == [1, 3, 6, 10, 15]

    stack = run_vyxal("34212 ɖ-")
    assert stack[-1] == [3, -1, -3, -4, -6]


def test_map_lambda_as_element():
    """Test that a map lambda is held as a single element"""
    stack = run_vyxal("⁽ƛ1+;M", inputs=[[[1, 2], [3, 4]]])
    assert stack[-1] == [[2, 3], [4, 5]]


def test_vectorise_map_lambda():
    """Test that a map lambda can be vectorised"""
    stack = run_vyxal("vƛ30∴;", inputs=[[[34, 1324, 23], [45, 3]]])
    assert simplify(stack[-1]) == [[34, 1324, 30], [45, 30]]


def test_deep_flatten_inf_list():
    """Test that an infinite list can be fully flattened"""
    stack = run_vyxal("⁽› 1 5 r w Ḟ f")
    assert simplify(stack[:10][0][:10]) == [1, 2, 3, 4, 2, 3, 4, 5, 3, 4]


def test_overdot_X_function_overload():
    stack = run_vyxal("4λ2ḭ;Ẋ")
    assert stack[-1] == 0


def test_beheading_infinite_lists():
    stack = run_vyxal("⁽› 1 Ḟ Ḣ")
    assert stack[-1][0:5] == [2, 3, 4, 5, 6]


def test_equal_lazylists():
    assert LazyList(range(10)) == LazyList(range(10))


def test_lessthan_lazylists():
    assert LazyList(range(10)) < LazyList(range(11))
    assert LazyList([4, 5, 6]) < LazyList([6, 7, 8])


def test_greaterthan_lazylists():
    assert LazyList([1, 2, 3]) > LazyList([1, 1])
    assert LazyList(range(11)) > LazyList(range(10))


def test_compare_infinite_lists():
    stack = run_vyxal("Þ∞")
    assert stack[-1] > LazyList([1, 2, 3, 4, 5, 6, 7, 8, 9, 10])
    stack = run_vyxal("Þ∞")
    assert LazyList([2, 3]) > stack[-1]


def test_prefixes_of_infinite_lists():
    stack = run_vyxal("⁽›1Ḟ K")
    assert stack[-1][:3] == [[1], [1, 2], [1, 2, 3]]


def test_cartesian_product_infinite_lists():
    stack = run_vyxal("⁽›1Ḟ :Ẋ")
    assert stack[-1][:7] == [
        [1, 1],
        [1, 2],
        [2, 1],
        [1, 3],
        [2, 2],
        [3, 1],
        [1, 4],
    ]


<<<<<<< HEAD
def test_all_equal_infinite_lists():
    stack = run_vyxal("Þ∞ ≈")
    assert stack[-1] == 0
=======
def test_slice_to_end_infinite_lists():
    stack = run_vyxal("⁽›1Ḟ 20 ȯ")
    assert stack[-1][:5] == [21, 22, 23, 24, 25]


def test_interleave():
    stack = run_vyxal("⁽›1Ḟ ⁽⇧1Ḟ Y")
    assert stack[-1][:6] == [1, 1, 2, 3, 3, 5]
>>>>>>> 88d06c67
<|MERGE_RESOLUTION|>--- conflicted
+++ resolved
@@ -136,18 +136,14 @@
         [1, 4],
     ]
 
-
-<<<<<<< HEAD
 def test_all_equal_infinite_lists():
     stack = run_vyxal("Þ∞ ≈")
     assert stack[-1] == 0
-=======
+
 def test_slice_to_end_infinite_lists():
     stack = run_vyxal("⁽›1Ḟ 20 ȯ")
     assert stack[-1][:5] == [21, 22, 23, 24, 25]
 
-
 def test_interleave():
     stack = run_vyxal("⁽›1Ḟ ⁽⇧1Ḟ Y")
-    assert stack[-1][:6] == [1, 1, 2, 3, 3, 5]
->>>>>>> 88d06c67
+    assert stack[-1][:6] == [1, 1, 2, 3, 3, 5]