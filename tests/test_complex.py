"""
This file is for testing specific elements that can't go in elements.yaml
"""

import os
import sys
import sympy

THIS_FOLDER = os.path.dirname(os.path.abspath(__file__)) + "/.."
sys.path.insert(1, THIS_FOLDER)

from vyxal.transpile import *
from vyxal.elements import *
from vyxal.context import Context
from vyxal.helpers import *
from vyxal.LazyList import *


def run_vyxal(vy_code, inputs=[], *, debug=False):
    stack = list(map(vyxalify, inputs))
    ctx = Context()
    ctx.stacks.append(stack)

    py_code = transpile(vy_code)
    if debug:
        print(py_code)
    exec(py_code)

    ctx.stacks.pop()
    return stack


def test_all_slices_inf():
    stack = run_vyxal("⁽›1Ḟ 4 Þs")
    expected = [[1, 5, 9], [2, 6, 10], [3, 7, 11], [4, 8, 12]]
    assert [slice[:3] for slice in stack[-1][:4]] == expected


def test_combs_without_replace():
    stack = run_vyxal("Þp3ḋ")
    assert stack[-1][:4] == [[2, 3, 5], [2, 3, 7], [2, 5, 7], [3, 5, 7]]


def test_deltas():
    stack = run_vyxal("Þ∞ ¯")
    assert stack[-1][:4] == [1, 1, 1, 1]


def test_vertical_mirror():
    """Test øṁ"""
    # Join these on newlines into one string and check if the result
    # is as expected
    tests = [
        ("abc", "abccba"),
        ("aj38asd#f|", "aj38asd#f||f#dsa83ja"),
        ("ಠ_ಠ¯\\_(ツ)_/¯", "ಠ_ಠ¯\\_(ツ)_/¯¯/_)ツ(_\\¯ಠ_ಠ"),
        ("><>", "><>><>"),
    ]

    input_str = "\n".join(test[0] for test in tests)
    expected = "\n".join(test[1] for test in tests)

    stack = run_vyxal("øṁ", [input_str])

    actual = stack[-1]
    assert actual == expected


def test_sort_by():
    """Test µ"""

    stack = run_vyxal("314 µ;", [])
    assert stack[-1] == [1, 3, 4]

    stack = run_vyxal("59104 µ;", [])
    assert stack[-1] == [0, 1, 4, 5, 9]


def test_list_sort():
    stack = run_vyxal(
        "⟨ ⟨ 9 | 6 | 9 | 6 | 7 ⟩ | ⟨ 7 | 6 | 4 | 1 | 8 ⟩ | ⟨ 4 | 9 | 4 | 3 | 2 ⟩ | ⟨ 7 | 3 | 3 | 6 | 9 ⟩ | ⟨ 2 | 9 | 1 | 2 | 6 ⟩ ⟩ vs s"
    )
    assert simplify(stack[-1]) == [
        [1, 2, 2, 6, 9],
        [1, 4, 6, 7, 8],
        [2, 3, 4, 4, 9],
        [3, 3, 6, 7, 9],
        [6, 6, 7, 9, 9],
    ]


def test_cumulative_reduce():
    """Test ɖ"""

    stack = run_vyxal("12345 ɖ+")
    assert stack[-1] == [1, 3, 6, 10, 15]

    stack = run_vyxal("34212 ɖ-")
    assert stack[-1] == [3, -1, -3, -4, -6]


def test_map_lambda_as_element():
    """Test that a map lambda is held as a single element"""
    stack = run_vyxal("⁽ƛ1+;M", inputs=[[[1, 2], [3, 4]]])
    assert stack[-1] == [[2, 3], [4, 5]]


def test_vectorise_map_lambda():
    """Test that a map lambda can be vectorised"""
    stack = run_vyxal("vƛ30∴;", inputs=[[[34, 1324, 23], [45, 3]]])
    assert simplify(stack[-1]) == [[34, 1324, 30], [45, 30]]


def test_deep_flatten_inf_list():
    """Test that an infinite list can be fully flattened"""
    stack = run_vyxal("⁽› 1 5 r w Ḟ f")
    assert simplify(stack[:10][0][:10]) == [1, 2, 3, 4, 2, 3, 4, 5, 3, 4]


def test_overdot_X_function_overload():
    stack = run_vyxal("4λ2ḭ;Ẋ")
    assert stack[-1] == 0


def test_beheading_infinite_lists():
    stack = run_vyxal("⁽› 1 Ḟ Ḣ")
    assert stack[-1][0:5] == [2, 3, 4, 5, 6]


def test_equal_lazylists():
    assert LazyList(range(10)) == LazyList(range(10))


def test_group_consecutive_inf_lists():
    stack = run_vyxal("⁽› 1 Ḟ ½ ⌊ Ġ")
    assert stack[-1][:3] == [[0], [1, 1], [2, 2]]


def test_lessthan_lazylists():
    assert LazyList(range(10)) < LazyList(range(11))
    assert LazyList([4, 5, 6]) < LazyList([6, 7, 8])


def test_greaterthan_lazylists():
    assert LazyList([1, 2, 3]) > LazyList([1, 1])
    assert LazyList(range(11)) > LazyList(range(10))


def test_a_flag_inputs():
    stack = []
    ctx = Context()
    ctx.stacks.append(stack)
    ctx.inputs = [[[3, 4, 5], 0]]
    ctx.array_inputs = True

    py_code = transpile("? $")
    exec(py_code)

    result = ctx.stacks.pop()
    assert result == [3, [3, 4, 5]]


def test_compare_infinite_lists():
    stack = run_vyxal("Þ∞")
    assert stack[-1] > LazyList([1, 2, 3, 4, 5, 6, 7, 8, 9, 10])
    assert LazyList([2, 3]) > stack[-1]


def test_infinite_list_sublists():
    stack = run_vyxal("⁽›1 Ḟ ÞS")
    assert stack[-1][:5] == [[1], [1, 2], [2], [1, 2, 3], [2, 3]]


def test_prefixes_of_infinite_lists():
    stack = run_vyxal("⁽›1Ḟ K")
    assert stack[-1][:3] == [[1], [1, 2], [1, 2, 3]]


def test_cartesian_product_infinite_lists():
    stack = run_vyxal("⁽›1Ḟ :Ẋ")
    assert stack[-1][:7] == [
        [1, 1],
        [1, 2],
        [2, 1],
        [1, 3],
        [2, 2],
        [3, 1],
        [1, 4],
    ]


def test_ath_infinite_lists():
    stack = run_vyxal("⁽›1Ḟ 4 Ḟ")
    assert stack[-1][:5] == [1, 5, 9, 13, 17]


def test_filter_infinite_lists():
    stack = run_vyxal("⁽›1Ḟ ⁽⇧1Ḟ 3 Ẏ F")
    assert stack[-1][:4] == [2, 4, 6, 7]


def test_all_equal_infinite_lists():
    stack = run_vyxal("Þ∞ ≈")
    assert stack[-1] == 0


def test_increment_until_false():
    stack = run_vyxal("20 λ9%; ∆›")
    assert stack[-1] == 27
    stack = run_vyxal("20 λ50<; ∆›")
    assert stack[-1] == 50


def test_decrement_until_false():
    stack = run_vyxal("20 λ9%; ∆‹")
    assert stack[-1] == 18
    stack = run_vyxal("20 λ10≥;∆‹")
    assert stack[-1] == 9


def test_vectorised_lambda_multiplication():
    stack = run_vyxal("λWL; ⟨3|6|2|3|6|3|5|1⟩ * ƛ6 9 6 9 6 9 6 9 6 9 n†;")
    assert stack[-1] == [3, 6, 2, 3, 6, 3, 5, 1]


def test_powerset_inf():
    stack = run_vyxal("⁽› 1 Ḟ ṗ", debug=True)
    assert stack[-1][:4] == [[], [1], [2], [1, 2]]


def test_shallow_flatten():
    stack = run_vyxal("⁽› 1 5rw Ḟ Þf", debug=True)
    assert stack[-1][:9] == [1, 2, 3, 4, 2, 3, 4, 5, 3]


def test_slice_to_end_infinite_lists():
    stack = run_vyxal("⁽›1Ḟ 20 ȯ")
    assert stack[-1][:5] == [21, 22, 23, 24, 25]


def test_strip_infinite_lists():
    """Ensure that P only strips from the start for infinite lists"""
    stack = run_vyxal("⁽›1Ḟ 1 9 r P")
    assert stack[-1][:4] == [9, 10, 11, 12]


def test_interleave():
    stack = run_vyxal("⁽›1Ḟ ⁽⇧1Ḟ Y")
    assert stack[-1][:6] == [1, 1, 2, 3, 3, 5]


def test_compressed_strings():
    stack = run_vyxal("«×Fṫ«")
    assert stack[-1] == "a hyb"


def test_to_base_digits():
    stack = to_base_digits(64, 2)
    assert stack == [1, 0, 0, 0, 0, 0, 0]


def test_wrap_inf():
    stack = run_vyxal("⁽› 1 Ḟ 3 ẇ")
    assert stack[-1][:3] == [[1, 2, 3], [4, 5, 6], [7, 8, 9]]


def test_apply_to_every_other_inf_list():
    stack = run_vyxal("⁽› 1 Ḟ ⁽› ẇ")
    assert stack[-1][:4] == [1, 3, 3, 5]


def test_max_by_function():
    stack = run_vyxal("`word wordier wordiest` ⌈⁽LÞ↑")
    assert stack[-1] == "wordiest"


def test_min_by_function():
    stack = run_vyxal("`word wordier wordiest` ⌈⁽LÞ↓")
    assert stack[-1] == "word"


def test_map_to_every_second_item():
    stack = run_vyxal("1 10r ‡›I ẇ")
    assert stack[-1] == [1, "   ", 3, "     ", 5, "       ", 7, "         ", 9]

    stack = run_vyxal("1 10r ‡›I Ẇ")
    assert stack[-1] == [
        "  ",
        2,
        "    ",
        4,
        "      ",
        6,
        "        ",
        8,
        "          ",
    ]


def test_bool_input():
    stack = run_vyxal("1+", inputs=[True])
    assert stack == ["True1"]


def test_tilde_monad():
    stack = run_vyxal("⟨ `a*` | `*-` | ` b ` | `` | `+c` | `d` | `()` ⟩ ~Ǎ")
    assert stack[-1][:4] == ["a*", " b ", "+c", "d"]


def test_tilde_dyad():
    stack = run_vyxal("1 2 ~+")
    assert stack == [1, 2, 3]


def test_infinite_integer_partitions():
    stack = run_vyxal("ÞṄ")
    assert stack[-1][:30] == [
        [1],
        [1, 1],
        [2],
        [1, 1, 1],
        [2, 1],
        [3],
        [1, 1, 1, 1],
        [2, 1, 1],
        [3, 1],
        [2, 2],
        [4],
        [1, 1, 1, 1, 1],
        [2, 1, 1, 1],
        [3, 1, 1],
        [2, 2, 1],
        [4, 1],
        [3, 2],
        [5],
        [1, 1, 1, 1, 1, 1],
        [2, 1, 1, 1, 1],
        [3, 1, 1, 1],
        [2, 2, 1, 1],
        [4, 1, 1],
        [3, 2, 1],
        [5, 1],
        [2, 2, 2],
        [4, 2],
        [3, 3],
        [6],
        [1, 1, 1, 1, 1, 1, 1],
    ]


def test_vectorised_nilad():
    stack = run_vyxal("123 f vkd")
    assert stack[-1][:3] == ["0123456789", "0123456789", "0123456789"]


def test_cart_pow_inf():
    stack = run_vyxal("⁽› 1 Ḟ 3 ÞẊ")
    assert stack[-1][:5] == [
        [1, 1, 1],
        [2, 1, 1],
        [1, 2, 1],
        [1, 1, 2],
        [3, 1, 1],
    ]


def test_cart_pow_finite():
    # Make sure cartesian product actually stops with finite lazylists
    stack = run_vyxal("2ÞẊ", inputs=[LazyList(iter([0, 1, 2]))])
    assert stack[-1].listify() == [
        [0, 0],
        [1, 0],
        [0, 1],
        [2, 0],
        [1, 1],
        [0, 2],
        [2, 1],
        [1, 2],
        [2, 2],
    ]


def test_alternating_negations():
    stack = run_vyxal("5 ÞN")
    assert stack[-1][:10] == [5, -5, 5, -5, 5, -5, 5, -5, 5, -5]
    stack = run_vyxal("6 ÞN")
    assert stack[-1][:10] == [6, -6, 6, -6, 6, -6, 6, -6, 6, -6]
    stack = run_vyxal("0 ÞN")
    assert stack[-1][:10] == [0, 0, 0, 0, 0, 0, 0, 0, 0, 0]
    stack = run_vyxal("`Kromer` ÞN")
    assert stack[-1][:10] == [
        "Kromer",
        "kROMER",
        "Kromer",
        "kROMER",
        "Kromer",
        "kROMER",
        "Kromer",
        "kROMER",
        "Kromer",
        "kROMER",
    ]


def test_transpose_inf():
    stack = run_vyxal("Þ∞ ƛÞ∞ +; ∩")
    assert [row[:3] for row in stack[-1][:3]] == [
        [2, 3, 4],
        [3, 4, 5],
        [4, 5, 6],
    ]


def test_function_arity_change():
    stack = run_vyxal("λWL; 6 * 4 4 4 4 4 4 ^†")
    assert stack[-1] == 6
    stack = run_vyxal("λWL; 4 4 4 4 4 4 ^†")
    assert stack[-1] == 1
    stack = run_vyxal("λWL; 7 * 4 4 4 4 4 4 ^†")
    assert stack[-1] == 7


def test_all_multiples():
    stack = run_vyxal("3 ¨*")
    assert stack[-1][:10] == [3, 6, 9, 12, 15, 18, 21, 24, 27, 30]
    stack = run_vyxal("0 ¨*")
    assert stack[-1][:10] == [0, 0, 0, 0, 0, 0, 0, 0, 0, 0]
    stack = run_vyxal("1 ¨*")
    assert stack[-1][:10] == [1, 2, 3, 4, 5, 6, 7, 8, 9, 10]
    stack = run_vyxal("`Kromer` ¨*")
    assert stack[-1][:10] == [
        "Kromer",
        "KromerKromer",
        "KromerKromerKromer",
        "KromerKromerKromerKromer",
        "KromerKromerKromerKromerKromer",
        "KromerKromerKromerKromerKromerKromer",
        "KromerKromerKromerKromerKromerKromerKromer",
        "KromerKromerKromerKromerKromerKromerKromerKromer",
        "KromerKromerKromerKromerKromerKromerKromerKromerKromer",
        "KromerKromerKromerKromerKromerKromerKromerKromerKromerKromer",
    ]


def test_empty_lists():
    stack = run_vyxal("69 ⟨1|2|3|||6⟩")
    assert stack[-1] == [1, 2, 3, 6]
    stack = run_vyxal("69 ⟨⟩")
    assert stack[-1] == []


def test_multiline_comments():
    stack = run_vyxal(
        """
    1 #{
        yeah
        #{
          yeah some nesting
          #{blah
           yeah some real nesting
           }#
           }#
           yeah
           }#
           2
    """
    )
    assert stack == [1, 2]


def test_dyadic_map():
    stack = run_vyxal("⟨4|5|6⟩ ¨2W;")
    assert stack[-1] == [[4, 0], [5, 1], [6, 2]]


def test_triadic_map():
    stack = run_vyxal("⟨4|5|6⟩ ¨3W;")
    assert stack[-1] == [
        [4, 0, [4, 5, 6]],
        [5, 1, [4, 5, 6]],
        [6, 2, [4, 5, 6]],
    ]


def test_dyadic_filter():
    stack = run_vyxal("⟨4|5|6⟩ ¨₂ 0 > $ 6 < ∧ ;")
    assert stack[-1] == [5]


def test_triadic_filter():
    stack = run_vyxal("⟨4|5|6⟩ ¨₃ 5c;")
    assert stack[-1] == [4, 5, 6]
    stack = run_vyxal("⟨4|7|6⟩ ¨₃ 5c;")
    assert stack[-1] == []
    stack = run_vyxal("⟨4|5|6⟩ ¨₃ 5c $ 0 > ∧ $ 6 < ∧;")
    assert stack[-1] == [5]


def test_greater_than_increment_until_false():
    stack = run_vyxal("20 λ9%; >")
    assert stack[-1] == 27
    stack = run_vyxal("20 λ50<; >")
    assert stack[-1] == 50


def test_less_than_decrement_until_false():
    stack = run_vyxal("20 λ9%; <")
    assert stack[-1] == 18
    stack = run_vyxal("20 λ10≥; <")
    assert stack[-1] == 9


def test_star_map():
    stack = run_vyxal("¨£ε", inputs=[[1, 2, 3], [4, 6, 8]])
    assert stack[-1] == [3, 4, 5]


<<<<<<< HEAD
def test_shuffle():
    stack = run_vyxal("Þ℅", inputs=[[1, 2, 3, 4]])
    assert sorted(stack[-1]) == [1, 2, 3, 4]

    stack = run_vyxal("Þ℅", inputs=[LazyList([1, 2, 3, 4])])
    assert sorted(stack[-1]) == [1, 2, 3, 4]
=======
def test_group_by_function():
    stack = run_vyxal("2 7 2 2 45 6 8 4 2 5 8 3 3 6 2 6 9 54 4 W ⁽∷ġ")
    assert stack[-1] == [
        [2, 2, 2, 6, 8, 4, 2, 8, 6, 2, 6, 54, 4],
        [7, 45, 5, 3, 3, 9],
    ]

    stack = run_vyxal("`Vyxal Testing Initiative` ⁽Aġ")
    assert stack[-1] == [
        [
            "V",
            "y",
            "x",
            "l",
            " ",
            "T",
            "s",
            "t",
            "n",
            "g",
            " ",
            "n",
            "t",
            "t",
            "v",
        ],
        ["a", "e", "i", "I", "i", "i", "a", "i", "e"],
    ]
>>>>>>> 92ea4f66
<|MERGE_RESOLUTION|>--- conflicted
+++ resolved
@@ -515,14 +515,13 @@
     assert stack[-1] == [3, 4, 5]
 
 
-<<<<<<< HEAD
 def test_shuffle():
     stack = run_vyxal("Þ℅", inputs=[[1, 2, 3, 4]])
     assert sorted(stack[-1]) == [1, 2, 3, 4]
 
     stack = run_vyxal("Þ℅", inputs=[LazyList([1, 2, 3, 4])])
     assert sorted(stack[-1]) == [1, 2, 3, 4]
-=======
+
 def test_group_by_function():
     stack = run_vyxal("2 7 2 2 45 6 8 4 2 5 8 3 3 6 2 6 9 54 4 W ⁽∷ġ")
     assert stack[-1] == [
@@ -550,5 +549,4 @@
             "v",
         ],
         ["a", "e", "i", "I", "i", "i", "a", "i", "e"],
-    ]
->>>>>>> 92ea4f66
+    ]