"""
This file is for testing specific elements that can't go in elements.yaml
"""

import os
import sys
import sympy

THIS_FOLDER = os.path.dirname(os.path.abspath(__file__)) + "/.."
sys.path.insert(1, THIS_FOLDER)

from vyxal.transpile import *
from vyxal.elements import *
from vyxal.context import Context
from vyxal.helpers import *
from vyxal.LazyList import *


def run_vyxal(vy_code, inputs=[], *, debug=False):
    stack = list(map(vyxalify, inputs))
    ctx = Context()
    ctx.stacks.append(stack)

    py_code = transpile(vy_code)
    if debug:
        print(py_code)
    exec(py_code)

    ctx.stacks.pop()
    return stack


def test_vertical_mirror():
    """Test øṁ"""
    # Join these on newlines into one string and check if the result
    # is as expected
    tests = [
        ("abc", "abccba"),
        ("aj38asd#f|", "aj38asd#f||f#dsa83ja"),
        ("ಠ_ಠ¯\\_(ツ)_/¯", "ಠ_ಠ¯\\_(ツ)_/¯¯/_)ツ(_\\¯ಠ_ಠ"),
        ("><>", "><>><>"),
    ]

    input_str = "\n".join(test[0] for test in tests)
    expected = "\n".join(test[1] for test in tests)

    stack = run_vyxal("øṁ", [input_str])

    actual = stack[-1]
    assert actual == expected


def test_sort_by():
    """Test µ"""

    stack = run_vyxal("314 µ;", [])
    assert stack[-1] == [1, 3, 4]

    stack = run_vyxal("59104 µ;", [])
    assert stack[-1] == [0, 1, 4, 5, 9]


def test_cumulative_reduce():
    """Test ɖ"""

    stack = run_vyxal("12345 ɖ+")
    assert stack[-1] == [1, 3, 6, 10, 15]

    stack = run_vyxal("34212 ɖ-")
    assert stack[-1] == [3, -1, -3, -4, -6]


def test_map_lambda_as_element():
    """Test that a map lambda is held as a single element"""
    stack = run_vyxal("⁽ƛ1+;M", inputs=[[[1, 2], [3, 4]]])
    assert stack[-1] == [[2, 3], [4, 5]]


def test_vectorise_map_lambda():
    """Test that a map lambda can be vectorised"""
    stack = run_vyxal("vƛ30∴;", inputs=[[[34, 1324, 23], [45, 3]]])
    assert simplify(stack[-1]) == [[34, 1324, 30], [45, 30]]


<<<<<<< HEAD
def test_deep_flatten_inf_list():
    """Test that an infinite list can be fully flattened"""
    stack = run_vyxal("⁽› 1 5 r w Ḟ f")
    assert simplify(stack[:10][0][:10]) == [1, 2, 3, 4, 2, 3, 4, 5, 3, 4]
=======
def test_overdot_X_function_overload():
    stack = run_vyxal("4λ2ḭ;Ẋ")
    assert stack[-1] == 0
>>>>>>> f6ac6365
<|MERGE_RESOLUTION|>--- conflicted
+++ resolved
@@ -82,13 +82,11 @@
     assert simplify(stack[-1]) == [[34, 1324, 30], [45, 30]]
 
 
-<<<<<<< HEAD
 def test_deep_flatten_inf_list():
     """Test that an infinite list can be fully flattened"""
     stack = run_vyxal("⁽› 1 5 r w Ḟ f")
     assert simplify(stack[:10][0][:10]) == [1, 2, 3, 4, 2, 3, 4, 5, 3, 4]
-=======
+    
 def test_overdot_X_function_overload():
     stack = run_vyxal("4λ2ḭ;Ẋ")
-    assert stack[-1] == 0
->>>>>>> f6ac6365
+    assert stack[-1] == 0