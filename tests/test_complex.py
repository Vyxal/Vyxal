"""
This file is for testing specific elements that can't go in elements.yaml
"""

import os
import sys
import sympy

THIS_FOLDER = os.path.dirname(os.path.abspath(__file__)) + "/.."
sys.path.insert(1, THIS_FOLDER)

from vyxal.transpile import *
from vyxal.elements import *
from vyxal.context import Context
from vyxal.helpers import *
from vyxal.LazyList import *


def run_vyxal(vy_code, inputs=[], *, debug=False):
    stack = list(map(vyxalify, inputs))
    ctx = Context()
    ctx.stacks.append(stack)

    py_code = transpile(vy_code)
    if debug:
        print(py_code)
    exec(py_code)

    ctx.stacks.pop()
    return stack


def test_vertical_mirror():
    """Test øṁ"""
    # Join these on newlines into one string and check if the result
    # is as expected
    tests = [
        ("abc", "abccba"),
        ("aj38asd#f|", "aj38asd#f||f#dsa83ja"),
        ("ಠ_ಠ¯\\_(ツ)_/¯", "ಠ_ಠ¯\\_(ツ)_/¯¯/_)ツ(_\\¯ಠ_ಠ"),
        ("><>", "><>><>"),
    ]

    input_str = "\n".join(test[0] for test in tests)
    expected = "\n".join(test[1] for test in tests)

    stack = run_vyxal("øṁ", [input_str])

    actual = stack[-1]
    assert actual == expected


def test_sort_by():
    """Test µ"""

    stack = run_vyxal("314 µ;", [])
    assert stack[-1] == [1, 3, 4]

    stack = run_vyxal("59104 µ;", [])
    assert stack[-1] == [0, 1, 4, 5, 9]


def test_list_sort():
    stack = run_vyxal("⟨ ⟨ 9 | 6 | 9 | 6 | 7 ⟩ | ⟨ 7 | 6 | 4 | 1 | 8 ⟩ | ⟨ 4 | 9 | 4 | 3 | 2 ⟩ | ⟨ 7 | 3 | 3 | 6 | 9 ⟩ | ⟨ 2 | 9 | 1 | 2 | 6 ⟩ ⟩ vs s")
    assert simplify(stack[-1]) == [[1, 2, 2, 6, 9], [1, 4, 6, 7, 8], [2, 3, 4, 4, 9], [3, 3, 6, 7, 9], [6, 6, 7, 9, 9]]

def test_cumulative_reduce():
    """Test ɖ"""

    stack = run_vyxal("12345 ɖ+")
    assert stack[-1] == [1, 3, 6, 10, 15]

    stack = run_vyxal("34212 ɖ-")
    assert stack[-1] == [3, -1, -3, -4, -6]


def test_map_lambda_as_element():
    """Test that a map lambda is held as a single element"""
    stack = run_vyxal("⁽ƛ1+;M", inputs=[[[1, 2], [3, 4]]])
    assert stack[-1] == [[2, 3], [4, 5]]


def test_vectorise_map_lambda():
    """Test that a map lambda can be vectorised"""
    stack = run_vyxal("vƛ30∴;", inputs=[[[34, 1324, 23], [45, 3]]])
    assert simplify(stack[-1]) == [[34, 1324, 30], [45, 30]]


def test_deep_flatten_inf_list():
    """Test that an infinite list can be fully flattened"""
    stack = run_vyxal("⁽› 1 5 r w Ḟ f")
    assert simplify(stack[:10][0][:10]) == [1, 2, 3, 4, 2, 3, 4, 5, 3, 4]


def test_overdot_X_function_overload():
    stack = run_vyxal("4λ2ḭ;Ẋ")
    assert stack[-1] == 0


def test_beheading_infinite_lists():
    stack = run_vyxal("⁽› 1 Ḟ Ḣ")
    assert stack[-1][0:5] == [2, 3, 4, 5, 6]


def test_equal_lazylists():
    assert LazyList(range(10)) == LazyList(range(10))


def test_lessthan_lazylists():
    assert LazyList(range(10)) < LazyList(range(11))
    assert LazyList([4, 5, 6]) < LazyList([6, 7, 8])


def test_greaterthan_lazylists():
    assert LazyList([1, 2, 3]) > LazyList([1, 1])
    assert LazyList(range(11)) > LazyList(range(10))


def test_compare_infinite_lists():
    stack = run_vyxal("Þ∞")
    assert stack[-1] > LazyList([1, 2, 3, 4, 5, 6, 7, 8, 9, 10])
<<<<<<< HEAD
    assert LazyList([2, 3]) > stack[-1]
=======
    stack = run_vyxal("Þ∞")
    assert LazyList([2, 3]) > stack[-1]


def test_infinite_list_sublists():
    stack = run_vyxal("⁽›1 Ḟ ÞS")
    assert stack[-1][:5] == [[1], [1, 2], [2], [1, 2, 3], [2, 3]]


def test_prefixes_of_infinite_lists():
    stack = run_vyxal("⁽›1Ḟ K")
    assert stack[-1][:3] == [[1], [1, 2], [1, 2, 3]]


def test_cartesian_product_infinite_lists():
    stack = run_vyxal("⁽›1Ḟ :Ẋ")
    assert stack[-1][:7] == [
        [1, 1],
        [1, 2],
        [2, 1],
        [1, 3],
        [2, 2],
        [3, 1],
        [1, 4],
    ]


def test_ath_infinite_lists():
    stack = run_vyxal("⁽›1Ḟ 4 Ḟ")
    assert stack[-1][:5] == [1, 5, 9, 13, 17]


def test_filter_infinite_lists():
    stack = run_vyxal("⁽›1Ḟ ⁽⇧1Ḟ 3 Ẏ F")
    assert stack[-1][:4] == [2, 4, 6, 7]


def test_all_equal_infinite_lists():
    stack = run_vyxal("Þ∞ ≈")
    assert stack[-1] == 0


def test_slice_to_end_infinite_lists():
    stack = run_vyxal("⁽›1Ḟ 20 ȯ")
    assert stack[-1][:5] == [21, 22, 23, 24, 25]


def test_interleave():
    stack = run_vyxal("⁽›1Ḟ ⁽⇧1Ḟ Y")
    assert stack[-1][:6] == [1, 1, 2, 3, 3, 5]
>>>>>>> f9cd997e
<|MERGE_RESOLUTION|>--- conflicted
+++ resolved
@@ -64,6 +64,7 @@
     stack = run_vyxal("⟨ ⟨ 9 | 6 | 9 | 6 | 7 ⟩ | ⟨ 7 | 6 | 4 | 1 | 8 ⟩ | ⟨ 4 | 9 | 4 | 3 | 2 ⟩ | ⟨ 7 | 3 | 3 | 6 | 9 ⟩ | ⟨ 2 | 9 | 1 | 2 | 6 ⟩ ⟩ vs s")
     assert simplify(stack[-1]) == [[1, 2, 2, 6, 9], [1, 4, 6, 7, 8], [2, 3, 4, 4, 9], [3, 3, 6, 7, 9], [6, 6, 7, 9, 9]]
 
+    
 def test_cumulative_reduce():
     """Test ɖ"""
 
@@ -119,10 +120,6 @@
 def test_compare_infinite_lists():
     stack = run_vyxal("Þ∞")
     assert stack[-1] > LazyList([1, 2, 3, 4, 5, 6, 7, 8, 9, 10])
-<<<<<<< HEAD
-    assert LazyList([2, 3]) > stack[-1]
-=======
-    stack = run_vyxal("Þ∞")
     assert LazyList([2, 3]) > stack[-1]
 
 
@@ -171,5 +168,4 @@
 
 def test_interleave():
     stack = run_vyxal("⁽›1Ḟ ⁽⇧1Ḟ Y")
-    assert stack[-1][:6] == [1, 1, 2, 3, 3, 5]
->>>>>>> f9cd997e
+    assert stack[-1][:6] == [1, 1, 2, 3, 3, 5]