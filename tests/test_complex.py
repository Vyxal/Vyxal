"""
This file is for testing specific elements that can't go in elements.yaml
"""

import os
import sys
import sympy

THIS_FOLDER = os.path.dirname(os.path.abspath(__file__)) + "/.."
sys.path.insert(1, THIS_FOLDER)

from vyxal.transpile import *
from vyxal.elements import *
from vyxal.context import Context, TranspilationOptions
from vyxal.helpers import *
from vyxal.LazyList import *


def run_vyxal(vy_code, inputs=[], *, debug=False):
    stack = list(map(vyxalify, inputs))
    ctx = Context()
    ctx.stacks.append(stack)

    py_code = transpile(vy_code)
    if debug:
        print(py_code)
    exec(py_code)

    ctx.stacks.pop()
    return stack


def test_all_slices_inf():
    stack = run_vyxal("⁽›1Ḟ 4 Þs")
    expected = [[1, 5, 9], [2, 6, 10], [3, 7, 11], [4, 8, 12]]
    assert [slice[:3] for slice in stack[-1][:4]] == expected


def test_combs_without_replace():
    stack = run_vyxal("Þp3ḋ")
    assert stack[-1][:4] == [[2, 3, 5], [2, 3, 7], [2, 5, 7], [3, 5, 7]]


def test_deltas():
    stack = run_vyxal("Þ∞ ¯")
    assert stack[-1][:4] == [1, 1, 1, 1]


def test_vertical_mirror():
    """Test øṁ"""
    # Join these on newlines into one string and check if the result
    # is as expected
    tests = [
        ("abc", "abccba"),
        ("aj38asd#f|", "aj38asd#f||f#dsa83ja"),
        ("ಠ_ಠ¯\\_(ツ)_/¯", "ಠ_ಠ¯\\_(ツ)_/¯¯/_)ツ(_\\¯ಠ_ಠ"),
        ("><>", "><>><>"),
    ]

    input_str = "\n".join(test[0] for test in tests)
    expected = "\n".join(test[1] for test in tests)

    stack = run_vyxal("øṁ", [input_str])

    actual = stack[-1]
    assert actual == expected


def test_sort_by():
    """Test µ"""

    stack = run_vyxal("314 µ;", [])
    assert stack[-1] == [1, 3, 4]

    stack = run_vyxal("59104 µ;", [])
    assert stack[-1] == [0, 1, 4, 5, 9]


def test_list_sort():
    stack = run_vyxal(
        "⟨ ⟨ 9 | 6 | 9 | 6 | 7 ⟩ | ⟨ 7 | 6 | 4 | 1 | 8 ⟩ | ⟨ 4 | 9 | 4 | 3 | 2 ⟩ | ⟨ 7 | 3 | 3 | 6 | 9 ⟩ | ⟨ 2 | 9 | 1 | 2 | 6 ⟩ ⟩ vs s"
    )
    assert simplify(stack[-1]) == [
        [1, 2, 2, 6, 9],
        [1, 4, 6, 7, 8],
        [2, 3, 4, 4, 9],
        [3, 3, 6, 7, 9],
        [6, 6, 7, 9, 9],
    ]


def test_cumulative_reduce():
    """Test ɖ"""

    stack = run_vyxal("12345 ɖ+")
    assert stack[-1] == [1, 3, 6, 10, 15]

    stack = run_vyxal("34212 ɖ-")
    assert stack[-1] == [3, -1, -3, -4, -6]


def test_map_lambda_as_element():
    """Test that a map lambda is held as a single element"""
    stack = run_vyxal("⁽ƛ1+;M", inputs=[[[1, 2], [3, 4]]])
    assert stack[-1] == [[2, 3], [4, 5]]


def test_vectorise_map_lambda():
    """Test that a map lambda can be vectorised"""
    stack = run_vyxal("vƛ30∴;", inputs=[[[34, 1324, 23], [45, 3]]])
    assert simplify(stack[-1]) == [[34, 1324, 30], [45, 30]]


def test_deep_flatten_inf_list():
    """Test that an infinite list can be fully flattened"""
    stack = run_vyxal("⁽› 1 5 r w Ḟ f")
    assert simplify(stack[:10][0][:10]) == [1, 2, 3, 4, 2, 3, 4, 5, 3, 4]


def test_overdot_X_function_overload():
    stack = run_vyxal("4λ2ḭ;Ẋ")
    assert stack[-1] == 0


def test_exec():
    stack = run_vyxal("`1 2 +`Ė")
    assert stack[-1] == 3
    stack = run_vyxal("4£\¥Ė")
    assert stack[-1] == 4


def test_beheading_infinite_lists():
    stack = run_vyxal("⁽› 1 Ḟ Ḣ")
    assert stack[-1][0:5] == [2, 3, 4, 5, 6]


def test_equal_lazylists():
    assert LazyList(range(10)) == LazyList(range(10))


def test_group_consecutive_inf_lists():
    stack = run_vyxal("⁽› 1 Ḟ ½ ⌊ Ġ")
    assert stack[-1][:3] == [[0], [1, 1], [2, 2]]


def test_lessthan_lazylists():
    assert LazyList(range(10)) < LazyList(range(11))
    assert LazyList([4, 5, 6]) < LazyList([6, 7, 8])


def test_greaterthan_lazylists():
    assert LazyList([1, 2, 3]) > LazyList([1, 1])
    assert LazyList(range(11)) > LazyList(range(10))


def test_a_flag_inputs():
    stack = []
    ctx = Context()
    ctx.stacks.append(stack)
    ctx.inputs = [[[3, 4, 5], 0]]
    ctx.array_inputs = True

    py_code = transpile("? $")
    exec(py_code)

    result = ctx.stacks.pop()
    assert result == [3, [3, 4, 5]]


def test_lift_infinite_list():
    # I think the tests might hang if this breaks... But other tests do that too so who cares
    stack = run_vyxal("Þ∞ Þż")
    stack2 = run_vyxal("Þ∞ Þ∞ *")
    assert stack[-1][:20] == stack2[-1][:20]


def test_compare_infinite_lists():
    stack = run_vyxal("Þ∞")
    assert stack[-1] > LazyList([1, 2, 3, 4, 5, 6, 7, 8, 9, 10])
    assert LazyList([2, 3]) > stack[-1]


def test_infinite_list_sublists():
    stack = run_vyxal("⁽›1 Ḟ ÞS")
    assert stack[-1][:5] == [[1], [1, 2], [2], [1, 2, 3], [2, 3]]


def test_prefixes_of_infinite_lists():
    stack = run_vyxal("⁽›1Ḟ K")
    assert stack[-1][:3] == [[1], [1, 2], [1, 2, 3]]


def test_cartesian_product_infinite_lists():
    stack = run_vyxal("⁽›1Ḟ :Ẋ")
    assert stack[-1][:7] == [
        [1, 1],
        [1, 2],
        [2, 1],
        [1, 3],
        [2, 2],
        [3, 1],
        [1, 4],
    ]


def test_ath_infinite_lists():
    stack = run_vyxal("⁽›1Ḟ 4 Ḟ")
    assert stack[-1][:5] == [1, 5, 9, 13, 17]


def test_filter_infinite_lists():
    stack = run_vyxal("⁽›1Ḟ ⁽⇧1Ḟ 3 Ẏ F")
    assert stack[-1][:4] == [2, 4, 6, 7]


def test_all_equal_infinite_lists():
    stack = run_vyxal("Þ∞ ≈")
    assert stack[-1] == 0


def test_increment_until_false():
    stack = run_vyxal("20 λ9%; ∆›")
    assert stack[-1] == 27
    stack = run_vyxal("20 λ50<; ∆›")
    assert stack[-1] == 50


def test_decrement_until_false():
    stack = run_vyxal("20 λ9%; ∆‹")
    assert stack[-1] == 18
    stack = run_vyxal("20 λ10≥;∆‹")
    assert stack[-1] == 9


def test_vectorised_lambda_multiplication():
    stack = run_vyxal("λWL; ⟨3|6|2|3|6|3|5|1⟩ * ƛ6 9 6 9 6 9 6 9 6 9 n†;")
    assert stack[-1] == [3, 6, 2, 3, 6, 3, 5, 1]


def test_powerset_inf():
    stack = run_vyxal("⁽› 1 Ḟ ṗ", debug=True)
    assert stack[-1][:4] == [[], [1], [2], [1, 2]]


def test_shallow_flatten():
    stack = run_vyxal("⁽› 1 5rw Ḟ Þf", debug=True)
    assert stack[-1][:9] == [1, 2, 3, 4, 2, 3, 4, 5, 3]


def test_unicode_strings():
    stack = []
    ctx = Context()
    ctx.stacks.append(stack)
    ctx.utf8strings = True

    options = TranspilationOptions()
    options.utf8strings = True

    py_code = transpile("`≠→ḟ`", options)
    exec(py_code)

    result = ctx.stacks.pop()
    assert result == ["∑"]


def test_slice_to_end_infinite_lists():
    stack = run_vyxal("⁽›1Ḟ 20 ȯ")
    assert stack[-1][:5] == [21, 22, 23, 24, 25]


def test_strip_infinite_lists():
    """Ensure that P only strips from the start for infinite lists"""
    stack = run_vyxal("⁽›1Ḟ 1 9 r P")
    assert stack[-1][:4] == [9, 10, 11, 12]


def test_interleave():
    stack = run_vyxal("⁽›1Ḟ ⁽⇧1Ḟ Y")
    assert stack[-1][:6] == [1, 1, 2, 3, 3, 5]


def test_compressed_strings():
    stack = run_vyxal("«×Fṫ«")
    assert stack[-1] == "a hyb"


def test_to_base_digits():
    stack = to_base_digits(64, 2)
    assert stack == [1, 0, 0, 0, 0, 0, 0]


def test_wrap_inf():
    stack = run_vyxal("⁽› 1 Ḟ 3 ẇ")
    assert stack[-1][:3] == [[1, 2, 3], [4, 5, 6], [7, 8, 9]]


def test_apply_to_every_other_inf_list():
    stack = run_vyxal("⁽› 1 Ḟ ⁽› ẇ")
    assert stack[-1][:4] == [1, 3, 3, 5]


def test_max_by_function():
    stack = run_vyxal("`word wordier wordiest` ⌈⁽LÞ↑")
    assert stack[-1] == "wordiest"


def test_min_by_function():
    stack = run_vyxal("`word wordier wordiest` ⌈⁽LÞ↓")
    assert stack[-1] == "word"


def test_map_to_every_second_item():
    stack = run_vyxal("1 10r ‡›I ẇ")
    assert stack[-1] == [1, "   ", 3, "     ", 5, "       ", 7, "         ", 9]

    stack = run_vyxal("1 10r ‡›I Ẇ")
    assert stack[-1] == [
        "  ",
        2,
        "    ",
        4,
        "      ",
        6,
        "        ",
        8,
        "          ",
    ]


def test_bool_input():
    stack = run_vyxal("1+", inputs=[True])
    assert stack == ["True1"]


def test_tilde_monad():
    stack = run_vyxal("⟨ `a*` | `*-` | ` b ` | `` | `+c` | `d` | `()` ⟩ ~Ǎ")
    assert stack[-1][:4] == ["a*", " b ", "+c", "d"]


def test_tilde_dyad():
    stack = run_vyxal("1 2 ~+")
    assert stack == [1, 2, 3]


def test_infinite_integer_partitions():
    stack = run_vyxal("ÞṄ")
    assert stack[-1][:30] == [
        [1],
        [1, 1],
        [2],
        [1, 1, 1],
        [2, 1],
        [3],
        [1, 1, 1, 1],
        [2, 1, 1],
        [3, 1],
        [2, 2],
        [4],
        [1, 1, 1, 1, 1],
        [2, 1, 1, 1],
        [3, 1, 1],
        [2, 2, 1],
        [4, 1],
        [3, 2],
        [5],
        [1, 1, 1, 1, 1, 1],
        [2, 1, 1, 1, 1],
        [3, 1, 1, 1],
        [2, 2, 1, 1],
        [4, 1, 1],
        [3, 2, 1],
        [5, 1],
        [2, 2, 2],
        [4, 2],
        [3, 3],
        [6],
        [1, 1, 1, 1, 1, 1, 1],
    ]


def test_vectorised_nilad():
    stack = run_vyxal("123 f vkd")
    assert stack[-1][:3] == ["0123456789", "0123456789", "0123456789"]


def test_cart_pow_inf():
    stack = run_vyxal("⁽› 1 Ḟ 3 ÞẊ")
    assert stack[-1][:5] == [
        [1, 1, 1],
        [2, 1, 1],
        [1, 2, 1],
        [1, 1, 2],
        [3, 1, 1],
    ]


def test_cart_pow_finite():
    # Make sure cartesian product actually stops with finite lazylists
    stack = run_vyxal("2ÞẊ", inputs=[LazyList(iter([0, 1, 2]))])
    assert stack[-1].listify() == [
        [0, 0],
        [1, 0],
        [0, 1],
        [2, 0],
        [1, 1],
        [0, 2],
        [2, 1],
        [1, 2],
        [2, 2],
    ]


def test_alternating_negations():
    stack = run_vyxal("5 ÞN")
    assert stack[-1][:10] == [5, -5, 5, -5, 5, -5, 5, -5, 5, -5]
    stack = run_vyxal("6 ÞN")
    assert stack[-1][:10] == [6, -6, 6, -6, 6, -6, 6, -6, 6, -6]
    stack = run_vyxal("0 ÞN")
    assert stack[-1][:10] == [0, 0, 0, 0, 0, 0, 0, 0, 0, 0]
    stack = run_vyxal("`Kromer` ÞN")
    assert stack[-1][:10] == [
        "Kromer",
        "kROMER",
        "Kromer",
        "kROMER",
        "Kromer",
        "kROMER",
        "Kromer",
        "kROMER",
        "Kromer",
        "kROMER",
    ]


def test_transpose_inf():
    stack = run_vyxal("Þ∞ ƛÞ∞ +; ∩")
    assert [row[:3] for row in stack[-1][:3]] == [
        [2, 3, 4],
        [3, 4, 5],
        [4, 5, 6],
    ]


def test_function_arity_change():
    stack = run_vyxal("λWL; 6 * 4 4 4 4 4 4 ^†")
    assert stack[-1] == 6
    stack = run_vyxal("λWL; 4 4 4 4 4 4 ^†")
    assert stack[-1] == 1
    stack = run_vyxal("λWL; 7 * 4 4 4 4 4 4 ^†")
    assert stack[-1] == 7


def test_all_multiples():
    stack = run_vyxal("3 ¨*")
    assert stack[-1][:10] == [3, 6, 9, 12, 15, 18, 21, 24, 27, 30]
    stack = run_vyxal("0 ¨*")
    assert stack[-1][:10] == [0, 0, 0, 0, 0, 0, 0, 0, 0, 0]
    stack = run_vyxal("1 ¨*")
    assert stack[-1][:10] == [1, 2, 3, 4, 5, 6, 7, 8, 9, 10]
    stack = run_vyxal("`Kromer` ¨*")
    assert stack[-1][:10] == [
        "Kromer",
        "KromerKromer",
        "KromerKromerKromer",
        "KromerKromerKromerKromer",
        "KromerKromerKromerKromerKromer",
        "KromerKromerKromerKromerKromerKromer",
        "KromerKromerKromerKromerKromerKromerKromer",
        "KromerKromerKromerKromerKromerKromerKromerKromer",
        "KromerKromerKromerKromerKromerKromerKromerKromerKromer",
        "KromerKromerKromerKromerKromerKromerKromerKromerKromerKromer",
    ]


def test_empty_lists():
    stack = run_vyxal("69 ⟨1|2|3|||6⟩")
    assert stack[-1] == [1, 2, 3, 6]
    stack = run_vyxal("69 ⟨⟩")
    assert stack[-1] == []


def test_multiline_comments():
    stack = run_vyxal(
        """
    1 #{
        yeah
        #{
          yeah some nesting
          #{blah
           yeah some real nesting
           }#
           }#
           yeah
           }#
           2
    """
    )
    assert stack == [1, 2]


def test_dyadic_map():
    stack = run_vyxal("⟨4|5|6⟩ ¨2W;")
    assert stack[-1] == [[4, 0], [5, 1], [6, 2]]


def test_triadic_map():
    stack = run_vyxal("⟨4|5|6⟩ ¨3W;")
    assert stack[-1] == [
        [4, 0, [4, 5, 6]],
        [5, 1, [4, 5, 6]],
        [6, 2, [4, 5, 6]],
    ]


def test_dyadic_filter():
    stack = run_vyxal("⟨4|5|6⟩ ¨₂ 0 > $ 6 < ∧ ;")
    assert stack[-1] == [5]


def test_triadic_filter():
    stack = run_vyxal("⟨4|5|6⟩ ¨₃ 5c;")
    assert stack[-1] == [4, 5, 6]
    stack = run_vyxal("⟨4|7|6⟩ ¨₃ 5c;")
    assert stack[-1] == []
    stack = run_vyxal("⟨4|5|6⟩ ¨₃ 5c $ 0 > ∧ $ 6 < ∧;")
    assert stack[-1] == [5]


def test_greater_than_increment_until_false():
    stack = run_vyxal("20 λ9%; >")
    assert stack[-1] == 27
    stack = run_vyxal("20 λ50<; >")
    assert stack[-1] == 50


def test_less_than_decrement_until_false():
    stack = run_vyxal("20 λ9%; <")
    assert stack[-1] == 18
    stack = run_vyxal("20 λ10≥; <")
    assert stack[-1] == 9


def test_star_map():
    stack = run_vyxal("¨£ε", inputs=[[1, 2, 3], [4, 6, 8]])
    assert stack[-1] == [3, 4, 5]


def test_shuffle():
    stack = run_vyxal("Þ℅", inputs=[[1, 2, 3, 4]])
    assert sorted(stack[-1]) == [1, 2, 3, 4]

    stack = run_vyxal("Þ℅", inputs=[LazyList([1, 2, 3, 4])])
    assert sorted(stack[-1]) == [1, 2, 3, 4]


def test_first_integer_where_condition():
    stack = run_vyxal("λ*16=n0<*;N")
    assert stack[-1] == -4
    stack = run_vyxal("λ*16=;N")
    assert stack[-1] == 4


def test_group_by_function():
    stack = run_vyxal("2 7 2 2 45 6 8 4 2 5 8 3 3 6 2 6 9 54 4 W ⁽∷ ġ")
    assert stack[-1] == [
        [2, 2, 2, 6, 8, 4, 2, 8, 6, 2, 6, 54, 4],
        [7, 45, 5, 3, 3, 9],
    ]

    stack = run_vyxal("`Vyxal Testing Initiative` ⁽A ġ")
    assert stack[-1] == [
        [
            "V",
            "y",
            "x",
            "l",
            " ",
            "T",
            "s",
            "t",
            "n",
            "g",
            " ",
            "n",
            "t",
            "t",
            "v",
        ],
        ["a", "e", "i", "I", "i", "i", "a", "i", "e"],
    ]


def test_group_by_function_ordered():
    stack = run_vyxal("2 7 2 2 45 6 8 4 2 5 8 3 3 6 2 6 9 54 4 W ⁽∷ Ḋ")
    assert stack[-1] == [
        [2],
        [7],
        [2, 2],
        [45],
        [6, 8, 4, 2],
        [5],
        [8],
        [3, 3],
        [6, 2, 6],
        [9],
        [54, 4],
    ]

    stack = run_vyxal("`Vyxal Testing Initiative` ⁽A Ḋ")
    assert stack[-1] == [
        "Vyx",
        "a",
        "l T",
        "e",
        "st",
        "i",
        "ng ",
        "I",
        "n",
        "i",
        "t",
        "ia",
        "t",
        "i",
        "v",
        "e",
    ]


def test_overlapping_groups_modifier():
    stack = run_vyxal("¨p+", inputs=[[1, 2, 3, 4, 5]])
    assert stack[-1] == [3, 5, 7, 9]

    stack = run_vyxal("¨p+", inputs=[[]])
    assert stack[-1] == []


def test_cycle():
    stack = run_vyxal("4Þċ")
    assert stack[-1][:6] == [1, 2, 3, 4, 1, 2]

    stack = run_vyxal("`abc`Þċ")
    assert stack[-1][:4] == ["a", "b", "c", "a"]

    stack = run_vyxal("543fÞċ")
    assert stack[-1][:6] == [5, 4, 3, 5, 4, 3]


def test_infinite_length_range():
    stack = run_vyxal("Þ∞ ż")
    assert stack[-1][:10] == [1, 2, 3, 4, 5, 6, 7, 8, 9, 10]

    stack = run_vyxal("Þ∞ ẏ")
    assert stack[-1][:10] == [0, 1, 2, 3, 4, 5, 6, 7, 8, 9]


def test_find_infinite_list():
    stack = run_vyxal("ÞF 34 ḟ")
    assert stack[-1] == 8


def test_spliton_infinite_list():
    stack = run_vyxal("Þ∞ 6 % 5 €")

    assert stack[-1][:2] == [[1, 2, 3, 4], [0, 1, 2, 3, 4]]


def test_first_item_where_function_truthy():
    stack = run_vyxal("⟨1|`beans`|⟨1|2|3|4|5⟩|232⟩ λ⌊⁼n4¨>*;c")
    assert stack[-1] == 232

    stack = run_vyxal("⟨1|`beans`|⟨1|2|3|4|5⟩|232⟩ λ⌊≠;c")
    assert stack[-1] == "beans"


def test_canvas():
    stack = run_vyxal("ka 1357f 555443322f ø^")
    assert stack[-1] == (
        "    e    \n"
        "   d f   \n"
        "  c s g  \n"
        " b r t h \n"
        "a q y u i\n"
        " p x v j \n"
        "  o w k  \n"
        "   n l   \n"
        "    m    "
    )


def test_string_interop():
    stack = run_vyxal("1 2 `hello Π world Π`")
    assert stack[-1] == "hello 2 world 1"


def test_conditional_execute_modifier():
    stack = run_vyxal("12 19 1 ß%")
    assert stack[-1] == 12

    stack = run_vyxal("12 19 0 ß%")
    assert stack[-1] == 19

    stack = run_vyxal("12 19 1 ßd")
    assert stack[-1] == 38

    stack = run_vyxal("12 19 0 ßd")
    assert stack[-1] == 19

    stack = run_vyxal("`abc` 1 ßy")
    assert stack[-1] == "b"

    stack = run_vyxal("2 3 4 ß_")
    assert stack[-1] == 2

    stack = run_vyxal("2 3 4 ß$")
    assert stack[-1] == 2


def test_generators():
    stack = run_vyxal('1 1" ⁽+ d Ḟ')
    assert stack[-1][:7] == [1, 1, 2, 3, 5, 8, 13]

    stack = run_vyxal('1 1" ⁽+ Ḟ')
    assert stack[-1][:7] == [1, 1, 2, 4, 8, 16, 32]

    stack = run_vyxal("⁽d Ḟ", inputs=[LazyList([1, 1])])
    assert stack[-1][:7] == [1, 1, 2, 4, 8, 16, 32]


def test_first_index_where_item_truthy():
    stack = run_vyxal("⟨1|`beans`|⟨1|2|3|4|5⟩|232⟩ λ⌊⁼n4¨>*;Ǒ")
    assert stack[-1] == 3

    stack = run_vyxal("⟨1|`beans`|⟨1|2|3|4|5⟩|232⟩ λ⌊≠;Ǒ")
    assert stack[-1] == 1

    stack = run_vyxal("Þ∞ λ1+3%0=; Ǒ")
    assert stack[-1] == 1


def test_coords_deepmap():
    stack = run_vyxal("λh; ÞZ", inputs=[[1, 2, [3, [4, [3]]]]])
    assert stack[-1] == [0, 1, [2, [2, [2]]]]

    stack = run_vyxal("λh; €", inputs=[[1, 2, [3, [4, [3]]]]])
    assert stack[-1] == [0, 1, [2, [2, [2]]]]


def test_zip_lambda():
    stack = run_vyxal("¨Z+;", inputs=[[1, 2, 3], [7, 8, 9]])
    assert stack[-1] == [8, 10, 12]


def test_if_modifier():
    stack = run_vyxal("6 2 0 ¨i/-")
    assert stack[-1] == 4

    stack = run_vyxal("6 2 2 ¨i/-")
    assert stack[-1] == 3


def test_infinite_all_integers():
    stack = run_vyxal("Þn 20 Ẏ")
    assert stack[-1] == [
        0,
        1,
        -1,
        2,
        -2,
        3,
        -3,
        4,
        -4,
        5,
        -5,
        6,
        -6,
        7,
        -7,
        8,
        -8,
        9,
        -9,
        10,
    ]


def test_dyadic_modifier_monadically():
    stack = run_vyxal("3 ₍d")
    assert stack[-1] == [6, 3]


def test_vectorized_recursion():
    stack = run_vyxal("λ⅛-[vx];†¾", inputs=[[[1, 2], 3, [2, 3]]])
    assert stack[-1] == [[[1, 2], 3, [2, 3]], [1, 2], 1, 2, 3, [2, 3], 2, 3]


def test_take_while():
    stack = run_vyxal("λ2%0=;Ẏ", inputs=[[2, 4, 8, 0, 6, 3, 4, 8, 5, 7]])
    assert stack[-1] == [2, 4, 8, 0, 6]

    stack = run_vyxal("Þ∞λ7<;Ẏ")
    assert stack[-1] == [1, 2, 3, 4, 5, 6]


def test_multidimensional_truthy_indices_infinite():
    stack = run_vyxal("⟨⟨1|0|1|1|0⟩|1|⟨0|1|0⟩⟩ Þċ ÞT 20Ẏ")
    assert stack[-1] == [
        [0, 0],
        [0, 2],
        [0, 3],
        [1],
        [2, 1],
        [3, 0],
        [3, 2],
        [3, 3],
        [4],
        [5, 1],
        [6, 0],
        [6, 2],
        [6, 3],
        [7],
        [8, 1],
        [9, 0],
        [9, 2],
        [9, 3],
        [10],
        [11, 1],
    ]


def test_take_while():
    stack = run_vyxal("λ2%0=;Ẏ", inputs=[[2, 4, 8, 0, 6, 3, 4, 8, 5, 7]])
    assert stack[-1] == [2, 4, 8, 0, 6]

    stack = run_vyxal("Þ∞λ7<;Ẏ")
    assert stack[-1] == [1, 2, 3, 4, 5, 6]


def test_find_indices_infinite():
    stack = run_vyxal("Þ∞ λ2%0=; ḟ")
    assert stack[-1][:10] == [1, 3, 5, 7, 9, 11, 13, 15, 17, 19]


def test_drop_while():
    stack = run_vyxal("λ0=; ƈ", inputs=[[0, 0, 0, 0, 1, 2, 0, 3]])
    assert stack[-1] == [1, 2, 0, 3]


def test_if_modifier():
    stack = run_vyxal("1 5 1 ¨i$_ W")
    assert stack[-1] == [5, 1]

    stack = run_vyxal("1 5 0 ¨i$_ W")
    assert stack[-1] == [1]


<<<<<<< HEAD
def test_set_intersect():
    stack = run_vyxal("Þ∞:↔")
    assert stack[-1][:10] == [1, 2, 3, 4, 5, 6, 7, 8, 9, 10]

    stack = run_vyxal("Þ∞dÞ∞3*↔")
    assert stack[-1][:4] == [6, 12, 18, 24]
=======
def test_nested_modifier_arity():
    stack = run_vyxal("vv+", inputs=[[1, 2, 3, 4], [1, 2, 3, 4]])
    assert stack[-1] == [[2, 3, 4, 5], [3, 4, 5, 6], [4, 5, 6, 7], [5, 6, 7, 8]]

    stack = run_vyxal("3 2 ₍+₍-*")
    assert stack[-1] == [5, [1, 6]]


def test_override_inputs():
    stack = run_vyxal("23f¨S??□¨R?W")
    assert stack[-1] == [2, 3, [2, 3], 0]
>>>>>>> f63259f5
<|MERGE_RESOLUTION|>--- conflicted
+++ resolved
@@ -855,14 +855,14 @@
     assert stack[-1] == [1]
 
 
-<<<<<<< HEAD
 def test_set_intersect():
     stack = run_vyxal("Þ∞:↔")
     assert stack[-1][:10] == [1, 2, 3, 4, 5, 6, 7, 8, 9, 10]
 
     stack = run_vyxal("Þ∞dÞ∞3*↔")
     assert stack[-1][:4] == [6, 12, 18, 24]
-=======
+
+
 def test_nested_modifier_arity():
     stack = run_vyxal("vv+", inputs=[[1, 2, 3, 4], [1, 2, 3, 4]])
     assert stack[-1] == [[2, 3, 4, 5], [3, 4, 5, 6], [4, 5, 6, 7], [5, 6, 7, 8]]
@@ -873,5 +873,4 @@
 
 def test_override_inputs():
     stack = run_vyxal("23f¨S??□¨R?W")
-    assert stack[-1] == [2, 3, [2, 3], 0]
->>>>>>> f63259f5
+    assert stack[-1] == [2, 3, [2, 3], 0]