"""
This file is for testing specific elements that can't go in elements.yaml
"""

import os
import sys
import sympy

THIS_FOLDER = os.path.dirname(os.path.abspath(__file__)) + "/.."
sys.path.insert(1, THIS_FOLDER)

from vyxal.transpile import *
from vyxal.elements import *
from vyxal.context import Context
from vyxal.helpers import *
from vyxal.LazyList import *


def run_vyxal(vy_code, inputs=[], *, debug=False):
    stack = list(map(vyxalify, inputs))
    ctx = Context()
    ctx.stacks.append(stack)

    py_code = transpile(vy_code)
    if debug:
        print(py_code)
    exec(py_code)

    ctx.stacks.pop()
    return stack


def test_vertical_mirror():
    """Test øṁ"""
    # Join these on newlines into one string and check if the result
    # is as expected
    tests = [
        ("abc", "abccba"),
        ("aj38asd#f|", "aj38asd#f||f#dsa83ja"),
        ("ಠ_ಠ¯\\_(ツ)_/¯", "ಠ_ಠ¯\\_(ツ)_/¯¯/_)ツ(_\\¯ಠ_ಠ"),
        ("><>", "><>><>"),
    ]

    input_str = "\n".join(test[0] for test in tests)
    expected = "\n".join(test[1] for test in tests)

    stack = run_vyxal("øṁ", [input_str])

    actual = stack[-1]
    assert actual == expected


def test_sort_by():
    """Test µ"""

    stack = run_vyxal("314 µ;", [])
    assert stack[-1] == [1, 3, 4]

    stack = run_vyxal("59104 µ;", [])
    assert stack[-1] == [0, 1, 4, 5, 9]


def test_cumulative_reduce():
    """Test ɖ"""

    stack = run_vyxal("12345 ɖ+")
    assert stack[-1] == [1, 3, 6, 10, 15]

    stack = run_vyxal("34212 ɖ-")
    assert stack[-1] == [3, -1, -3, -4, -6]


def test_map_lambda_as_element():
    """Test that a map lambda is held as a single element"""
    stack = run_vyxal("⁽ƛ1+;M", inputs=[[[1, 2], [3, 4]]])
    assert stack[-1] == [[2, 3], [4, 5]]


def test_vectorise_map_lambda():
    """Test that a map lambda can be vectorised"""
    stack = run_vyxal("vƛ30∴;", inputs=[[[34, 1324, 23], [45, 3]]])
    assert simplify(stack[-1]) == [[34, 1324, 30], [45, 30]]


def test_deep_flatten_inf_list():
    """Test that an infinite list can be fully flattened"""
    stack = run_vyxal("⁽› 1 5 r w Ḟ f")
    assert simplify(stack[:10][0][:10]) == [1, 2, 3, 4, 2, 3, 4, 5, 3, 4]


def test_overdot_X_function_overload():
    stack = run_vyxal("4λ2ḭ;Ẋ")
    assert stack[-1] == 0


def test_beheading_infinite_lists():
    stack = run_vyxal("⁽› 1 Ḟ Ḣ")
    assert stack[-1][0:5] == [2, 3, 4, 5, 6]


def test_equal_lazylists():
    assert LazyList(range(10)) == LazyList(range(10))


def test_lessthan_lazylists():
    assert LazyList(range(10)) < LazyList(range(11))
    assert LazyList([4, 5, 6]) < LazyList([6, 7, 8])


def test_greaterthan_lazylists():
    assert LazyList([1, 2, 3]) > LazyList([1, 1])
    assert LazyList(range(11)) > LazyList(range(10))


def test_compare_infinite_lists():
    stack = run_vyxal("Þ∞")
    assert stack[-1] > LazyList([1, 2, 3, 4, 5, 6, 7, 8, 9, 10])
    stack = run_vyxal("Þ∞")
    assert LazyList([2, 3]) > stack[-1]


<<<<<<< HEAD
def test_infinite_list_sublists():
    stack = run_vyxal("⁽›1 Ḟ ÞS")
    assert stack[-1][:5] == [[1], [1, 2], [2], [1, 2, 3], [2, 3]]
=======
def test_prefixes_of_infinite_lists():
    stack = run_vyxal("⁽›1Ḟ K")
    assert stack[-1][:3] == [[1], [1, 2], [1, 2, 3]]
>>>>>>> 5118d7fe


def test_cartesian_product_infinite_lists():
    stack = run_vyxal("⁽›1Ḟ :Ẋ")
    assert stack[-1][:7] == [
        [1, 1],
        [1, 2],
        [2, 1],
        [1, 3],
        [2, 2],
        [3, 1],
        [1, 4],
    ]


def test_filter_infinite_lists():
    stack = run_vyxal("⁽›1Ḟ ⁽⇧1Ḟ 3 Ẏ F")
    assert stack[-1][:4] == [2, 4, 6, 7]


def test_all_equal_infinite_lists():
    stack = run_vyxal("Þ∞ ≈")
    assert stack[-1] == 0


def test_slice_to_end_infinite_lists():
    stack = run_vyxal("⁽›1Ḟ 20 ȯ")
    assert stack[-1][:5] == [21, 22, 23, 24, 25]


def test_interleave():
    stack = run_vyxal("⁽›1Ḟ ⁽⇧1Ḟ Y")
    assert stack[-1][:6] == [1, 1, 2, 3, 3, 5]<|MERGE_RESOLUTION|>--- conflicted
+++ resolved
@@ -119,17 +119,16 @@
     assert LazyList([2, 3]) > stack[-1]
 
 
-<<<<<<< HEAD
 def test_infinite_list_sublists():
     stack = run_vyxal("⁽›1 Ḟ ÞS")
     assert stack[-1][:5] == [[1], [1, 2], [2], [1, 2, 3], [2, 3]]
-=======
+
+    
 def test_prefixes_of_infinite_lists():
     stack = run_vyxal("⁽›1Ḟ K")
     assert stack[-1][:3] == [[1], [1, 2], [1, 2, 3]]
->>>>>>> 5118d7fe
 
-
+    
 def test_cartesian_product_infinite_lists():
     stack = run_vyxal("⁽›1Ḟ :Ẋ")
     assert stack[-1][:7] == [
