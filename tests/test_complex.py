"""
This file is for testing specific elements that can't go in elements.yaml
"""

import os
import sys
import sympy

THIS_FOLDER = os.path.dirname(os.path.abspath(__file__)) + "/.."
sys.path.insert(1, THIS_FOLDER)

from vyxal.transpile import *
from vyxal.elements import *
from vyxal.context import Context, TranspilationOptions
from vyxal.helpers import *
from vyxal.LazyList import *


def run_vyxal(vy_code, inputs=[], *, debug=False):
    stack = list(map(vyxalify, inputs))
    ctx = Context()
    ctx.stacks.append(stack)

    py_code = transpile(vy_code)
    if debug:
        print(py_code)
    exec(py_code)

    ctx.stacks.pop()
    return stack


def test_all_slices_inf():
    stack = run_vyxal("⁽›1Ḟ 4 Þs")
    expected = [[1, 5, 9], [2, 6, 10], [3, 7, 11], [4, 8, 12]]
    assert [slice[:3] for slice in stack[-1][:4]] == expected


def test_combs_without_replace():
    stack = run_vyxal("Þp3ḋ")
    assert stack[-1][:4] == [[2, 3, 5], [2, 3, 7], [2, 5, 7], [3, 5, 7]]


def test_deltas():
    stack = run_vyxal("Þ∞ ¯")
    assert stack[-1][:4] == [1, 1, 1, 1]


def test_inf_non_negative():
    stack = run_vyxal("Þ:")
    assert stack[-1][:5] == [0, 1, 2, 3, 4]


def test_vertical_mirror():
    """Test øṁ"""
    # Join these on newlines into one string and check if the result
    # is as expected
    tests = [
        ("abc", "abccba"),
        ("aj38asd#f|", "aj38asd#f||f#dsa83ja"),
        ("ಠ_ಠ¯\\_(ツ)_/¯", "ಠ_ಠ¯\\_(ツ)_/¯¯/_)ツ(_\\¯ಠ_ಠ"),
        ("><>", "><>><>"),
    ]

    input_str = "\n".join(test[0] for test in tests)
    expected = "\n".join(test[1] for test in tests)

    stack = run_vyxal("øṁ", [input_str])

    actual = stack[-1]
    assert actual == expected


def test_sort_by():
    """Test µ"""

    stack = run_vyxal("314 µ;", [])
    assert stack[-1] == [1, 3, 4]

    stack = run_vyxal("59104 µ;", [])
    assert stack[-1] == [0, 1, 4, 5, 9]


def test_list_sort():
    stack = run_vyxal(
        "⟨ ⟨ 9 | 6 | 9 | 6 | 7 ⟩ | ⟨ 7 | 6 | 4 | 1 | 8 ⟩ | ⟨ 4 | 9 | 4 | 3 | 2 ⟩ | ⟨ 7 | 3 | 3 | 6 | 9 ⟩ | ⟨ 2 | 9 | 1 | 2 | 6 ⟩ ⟩ vs s"
    )
    assert simplify(stack[-1]) == [
        [1, 2, 2, 6, 9],
        [1, 4, 6, 7, 8],
        [2, 3, 4, 4, 9],
        [3, 3, 6, 7, 9],
        [6, 6, 7, 9, 9],
    ]


def test_cumulative_reduce():
    """Test ɖ"""

    stack = run_vyxal("12345 ɖ+")
    assert stack[-1] == [1, 3, 6, 10, 15]

    stack = run_vyxal("34212 ɖ-")
    assert stack[-1] == [3, -1, -3, -4, -6]


def test_map_lambda_as_element():
    """Test that a map lambda is held as a single element"""
    stack = run_vyxal("⁽ƛ1+;M", inputs=[[[1, 2], [3, 4]]])
    assert stack[-1] == [[2, 3], [4, 5]]


def test_vectorise_map_lambda():
    """Test that a map lambda can be vectorised"""
    stack = run_vyxal("vƛ30∴;", inputs=[[[34, 1324, 23], [45, 3]]])
    assert simplify(stack[-1]) == [[34, 1324, 30], [45, 30]]


def test_deep_flatten_inf_list():
    """Test that an infinite list can be fully flattened"""
    stack = run_vyxal("⁽› 1 5 r w Ḟ f")
    assert simplify(stack[:10][0][:10]) == [1, 2, 3, 4, 2, 3, 4, 5, 3, 4]


def test_overdot_X_function_overload():
    stack = run_vyxal("4λ2ḭ;Ẋ")
    assert stack[-1] == 0


def test_exec():
    stack = run_vyxal("`1 2 +`Ė")
    assert stack[-1] == 3
    stack = run_vyxal("4£\¥Ė")
    assert stack[-1] == 4


def test_beheading_infinite_lists():
    stack = run_vyxal("⁽› 1 Ḟ Ḣ")
    assert stack[-1][0:5] == [2, 3, 4, 5, 6]


def test_equal_lazylists():
    assert LazyList(range(10)) == LazyList(range(10))


def test_group_consecutive_inf_lists():
    stack = run_vyxal("⁽› 1 Ḟ ½ ⌊ Ġ")
    assert stack[-1][:3] == [[0], [1, 1], [2, 2]]


def test_lessthan_lazylists():
    assert LazyList(range(10)) < LazyList(range(11))
    assert LazyList([4, 5, 6]) < LazyList([6, 7, 8])


def test_greaterthan_lazylists():
    assert LazyList([1, 2, 3]) > LazyList([1, 1])
    assert LazyList(range(11)) > LazyList(range(10))


def test_a_flag_inputs():
    stack = []
    ctx = Context()
    ctx.stacks.append(stack)
    ctx.inputs = [[[3, 4, 5], 0]]
    ctx.array_inputs = True

    py_code = transpile("? $")
    exec(py_code)

    result = ctx.stacks.pop()
    assert result == [3, [3, 4, 5]]


def test_lift_infinite_list():
    # I think the tests might hang if this breaks... But other tests do that too so who cares
    stack = run_vyxal("Þ∞ Þż")
    stack2 = run_vyxal("Þ∞ Þ∞ *")
    assert stack[-1][:20] == stack2[-1][:20]


def test_compare_infinite_lists():
    stack = run_vyxal("Þ∞")
    assert stack[-1] > LazyList([1, 2, 3, 4, 5, 6, 7, 8, 9, 10])
    assert LazyList([2, 3]) > stack[-1]


def test_infinite_list_sublists():
    stack = run_vyxal("⁽›1 Ḟ ÞS")
    assert stack[-1][:5] == [[1], [1, 2], [2], [1, 2, 3], [2, 3]]


def test_prefixes_of_infinite_lists():
    stack = run_vyxal("⁽›1Ḟ K")
    assert stack[-1][:3] == [[1], [1, 2], [1, 2, 3]]


def test_cartesian_product_infinite_lists():
    stack = run_vyxal("⁽›1Ḟ :Ẋ")
    assert stack[-1][:7] == [
        [1, 1],
        [1, 2],
        [2, 1],
        [1, 3],
        [2, 2],
        [3, 1],
        [1, 4],
    ]


def test_ath_infinite_lists():
    stack = run_vyxal("⁽›1Ḟ 4 Ḟ")
    assert stack[-1][:5] == [1, 5, 9, 13, 17]


def test_filter_infinite_lists():
    stack = run_vyxal("⁽›1Ḟ ⁽⇧1Ḟ 3 Ẏ F")
    assert stack[-1][:4] == [2, 4, 6, 7]


def test_all_equal_infinite_lists():
    stack = run_vyxal("Þ∞ ≈")
    assert stack[-1] == 0


def test_increment_until_false():
    stack = run_vyxal("20 λ9%; ∆›")
    assert stack[-1] == 27
    stack = run_vyxal("20 λ50<; ∆›")
    assert stack[-1] == 50


def test_decrement_until_false():
    stack = run_vyxal("20 λ9%; ∆‹")
    assert stack[-1] == 18
    stack = run_vyxal("20 λ10≥;∆‹")
    assert stack[-1] == 9


def test_vectorised_lambda_multiplication():
    stack = run_vyxal("λWL; ⟨3|6|2|3|6|3|5|1⟩ * ƛ6 9 6 9 6 9 6 9 6 9 n†;")
    assert stack[-1] == [3, 6, 2, 3, 6, 3, 5, 1]


def test_powerset_inf():
    stack = run_vyxal("⁽› 1 Ḟ ṗ", debug=True)
    assert stack[-1][:4] == [[], [1], [2], [1, 2]]


def test_shallow_flatten():
    stack = run_vyxal("⁽› 1 5rw Ḟ Þf", debug=True)
    assert stack[-1][:9] == [1, 2, 3, 4, 2, 3, 4, 5, 3]


def test_unicode_strings():
    stack = []
    ctx = Context()
    ctx.stacks.append(stack)
    ctx.utf8strings = True

    options = TranspilationOptions()
    options.utf8strings = True

    py_code = transpile("`≠→ḟ`", options)
    exec(py_code)

    result = ctx.stacks.pop()
    assert result == ["∑"]


def test_slice_to_end_infinite_lists():
    stack = run_vyxal("⁽›1Ḟ 20 ȯ")
    assert stack[-1][:5] == [21, 22, 23, 24, 25]


def test_strip_infinite_lists():
    """Ensure that P only strips from the start for infinite lists"""
    stack = run_vyxal("⁽›1Ḟ 1 9 r P")
    assert stack[-1][:4] == [9, 10, 11, 12]


def test_interleave():
    stack = run_vyxal("⁽›1Ḟ ⁽⇧1Ḟ Y")
    assert stack[-1][:6] == [1, 1, 2, 3, 3, 5]


def test_compressed_strings():
    stack = run_vyxal("«×Fṫ«")
    assert stack[-1] == "a hyb"


def test_to_base_digits():
    stack = to_base_digits(64, 2)
    assert stack == [1, 0, 0, 0, 0, 0, 0]


def test_wrap_inf():
    stack = run_vyxal("⁽› 1 Ḟ 3 ẇ")
    assert stack[-1][:3] == [[1, 2, 3], [4, 5, 6], [7, 8, 9]]


def test_apply_to_every_other_inf_list():
    stack = run_vyxal("⁽› 1 Ḟ ⁽› ẇ")
    assert stack[-1][:4] == [1, 3, 3, 5]


def test_max_by_function():
    stack = run_vyxal("`word wordier wordiest` ⌈⁽LÞ↑")
    assert stack[-1] == "wordiest"


def test_min_by_function():
    stack = run_vyxal("`word wordier wordiest` ⌈⁽LÞ↓")
    assert stack[-1] == "word"


def test_map_to_every_second_item():
    stack = run_vyxal("1 10r ‡›I ẇ")
    assert stack[-1] == [1, "   ", 3, "     ", 5, "       ", 7, "         ", 9]

    stack = run_vyxal("1 10r ‡›I Ẇ")
    assert stack[-1] == [
        "  ",
        2,
        "    ",
        4,
        "      ",
        6,
        "        ",
        8,
        "          ",
    ]


def test_bool_input():
    stack = run_vyxal("1+", inputs=[True])
    assert stack == ["True1"]


def test_tilde_monad():
    stack = run_vyxal("⟨ `a*` | `*-` | ` b ` | `` | `+c` | `d` | `()` ⟩ ~Ǎ")
    assert stack[-1][:4] == ["a*", " b ", "+c", "d"]


def test_tilde_dyad():
    stack = run_vyxal("1 2 ~+")
    assert stack == [1, 2, 3]


def test_infinite_integer_partitions():
    stack = run_vyxal("ÞṄ")
    assert stack[-1][:30] == [
        [1],
        [1, 1],
        [2],
        [1, 1, 1],
        [2, 1],
        [3],
        [1, 1, 1, 1],
        [2, 1, 1],
        [3, 1],
        [2, 2],
        [4],
        [1, 1, 1, 1, 1],
        [2, 1, 1, 1],
        [3, 1, 1],
        [2, 2, 1],
        [4, 1],
        [3, 2],
        [5],
        [1, 1, 1, 1, 1, 1],
        [2, 1, 1, 1, 1],
        [3, 1, 1, 1],
        [2, 2, 1, 1],
        [4, 1, 1],
        [3, 2, 1],
        [5, 1],
        [2, 2, 2],
        [4, 2],
        [3, 3],
        [6],
        [1, 1, 1, 1, 1, 1, 1],
    ]


def test_vectorised_nilad():
    stack = run_vyxal("123 f vkd")
    assert stack[-1][:3] == ["0123456789", "0123456789", "0123456789"]


def test_cart_pow_inf():
    stack = run_vyxal("⁽› 1 Ḟ 3 ÞẊ")
    assert stack[-1][:5] == [
        [1, 1, 1],
        [2, 1, 1],
        [1, 2, 1],
        [1, 1, 2],
        [3, 1, 1],
    ]


def test_cart_pow_finite():
    # Make sure cartesian product actually stops with finite lazylists
    stack = run_vyxal("2ÞẊ", inputs=[LazyList(iter([0, 1, 2]))])
    assert stack[-1].listify() == [
        [0, 0],
        [1, 0],
        [0, 1],
        [2, 0],
        [1, 1],
        [0, 2],
        [2, 1],
        [1, 2],
        [2, 2],
    ]


def test_alternating_negations():
    stack = run_vyxal("5 ÞN")
    assert stack[-1][:10] == [5, -5, 5, -5, 5, -5, 5, -5, 5, -5]
    stack = run_vyxal("6 ÞN")
    assert stack[-1][:10] == [6, -6, 6, -6, 6, -6, 6, -6, 6, -6]
    stack = run_vyxal("0 ÞN")
    assert stack[-1][:10] == [0, 0, 0, 0, 0, 0, 0, 0, 0, 0]
    stack = run_vyxal("`Kromer` ÞN")
    assert stack[-1][:10] == [
        "Kromer",
        "kROMER",
        "Kromer",
        "kROMER",
        "Kromer",
        "kROMER",
        "Kromer",
        "kROMER",
        "Kromer",
        "kROMER",
    ]


def test_transpose_inf():
    stack = run_vyxal("Þ∞ ƛÞ∞ +; ∩")
    assert [row[:3] for row in stack[-1][:3]] == [
        [2, 3, 4],
        [3, 4, 5],
        [4, 5, 6],
    ]


def test_function_arity_change():
    stack = run_vyxal("λWL; 6 * 4 4 4 4 4 4 ^†")
    assert stack[-1] == 6
    stack = run_vyxal("λWL; 4 4 4 4 4 4 ^†")
    assert stack[-1] == 1
    stack = run_vyxal("λWL; 7 * 4 4 4 4 4 4 ^†")
    assert stack[-1] == 7


def test_all_multiples():
    stack = run_vyxal("3 ¨*")
    assert stack[-1][:10] == [3, 6, 9, 12, 15, 18, 21, 24, 27, 30]
    stack = run_vyxal("0 ¨*")
    assert stack[-1][:10] == [0, 0, 0, 0, 0, 0, 0, 0, 0, 0]
    stack = run_vyxal("1 ¨*")
    assert stack[-1][:10] == [1, 2, 3, 4, 5, 6, 7, 8, 9, 10]
    stack = run_vyxal("`Kromer` ¨*")
    assert stack[-1][:10] == [
        "Kromer",
        "KromerKromer",
        "KromerKromerKromer",
        "KromerKromerKromerKromer",
        "KromerKromerKromerKromerKromer",
        "KromerKromerKromerKromerKromerKromer",
        "KromerKromerKromerKromerKromerKromerKromer",
        "KromerKromerKromerKromerKromerKromerKromerKromer",
        "KromerKromerKromerKromerKromerKromerKromerKromerKromer",
        "KromerKromerKromerKromerKromerKromerKromerKromerKromerKromer",
    ]


def test_empty_lists():
    stack = run_vyxal("69 ⟨1|2|3|||6⟩")
    assert stack[-1] == [1, 2, 3, 6]
    stack = run_vyxal("69 ⟨⟩")
    assert stack[-1] == []


def test_multiline_comments():
    stack = run_vyxal(
        """
    1 #{
        yeah
        #{
          yeah some nesting
          #{blah
           yeah some real nesting
           }#
           }#
           yeah
           }#
           2
    """
    )
    assert stack == [1, 2]


def test_dyadic_map():
    stack = run_vyxal("⟨4|5|6⟩ ¨2W;")
    assert stack[-1] == [[4, 0], [5, 1], [6, 2]]


def test_triadic_map():
    stack = run_vyxal("⟨4|5|6⟩ ¨3W;")
    assert stack[-1] == [
        [4, 0, [4, 5, 6]],
        [5, 1, [4, 5, 6]],
        [6, 2, [4, 5, 6]],
    ]


def test_dyadic_filter():
    stack = run_vyxal("⟨4|5|6⟩ ¨₂ 0 > $ 6 < ∧ ;")
    assert stack[-1] == [5]


def test_triadic_filter():
    stack = run_vyxal("⟨4|5|6⟩ ¨₃ 5c;")
    assert stack[-1] == [4, 5, 6]
    stack = run_vyxal("⟨4|7|6⟩ ¨₃ 5c;")
    assert stack[-1] == []
    stack = run_vyxal("⟨4|5|6⟩ ¨₃ 5c $ 0 > ∧ $ 6 < ∧;")
    assert stack[-1] == [5]


def test_greater_than_increment_until_false():
    stack = run_vyxal("20 λ9%; >")
    assert stack[-1] == 27
    stack = run_vyxal("20 λ50<; >")
    assert stack[-1] == 50


def test_less_than_decrement_until_false():
    stack = run_vyxal("20 λ9%; <")
    assert stack[-1] == 18
    stack = run_vyxal("20 λ10≥; <")
    assert stack[-1] == 9


def test_star_map():
    stack = run_vyxal("¨£ε", inputs=[[1, 2, 3], [4, 6, 8]])
    assert stack[-1] == [3, 4, 5]


def test_shuffle():
    stack = run_vyxal("Þ℅", inputs=[[1, 2, 3, 4]])
    assert sorted(stack[-1]) == [1, 2, 3, 4]

    stack = run_vyxal("Þ℅", inputs=[LazyList([1, 2, 3, 4])])
    assert sorted(stack[-1]) == [1, 2, 3, 4]


def test_first_integer_where_condition():
    stack = run_vyxal("λ*16=n0<*;N")
    assert stack[-1] == -4
    stack = run_vyxal("λ*16=;N")
    assert stack[-1] == 4


def test_group_by_function():
    stack = run_vyxal("2 7 2 2 45 6 8 4 2 5 8 3 3 6 2 6 9 54 4 W ⁽∷ ġ")
    assert stack[-1] == [
        [2, 2, 2, 6, 8, 4, 2, 8, 6, 2, 6, 54, 4],
        [7, 45, 5, 3, 3, 9],
    ]

    stack = run_vyxal("`Vyxal Testing Initiative` ⁽A ġ")
    assert stack[-1] == [
        [
            "V",
            "y",
            "x",
            "l",
            " ",
            "T",
            "s",
            "t",
            "n",
            "g",
            " ",
            "n",
            "t",
            "t",
            "v",
        ],
        ["a", "e", "i", "I", "i", "i", "a", "i", "e"],
    ]


def test_group_by_function_ordered():
    stack = run_vyxal("2 7 2 2 45 6 8 4 2 5 8 3 3 6 2 6 9 54 4 W ⁽∷ Ḋ")
    assert stack[-1] == [
        [2],
        [7],
        [2, 2],
        [45],
        [6, 8, 4, 2],
        [5],
        [8],
        [3, 3],
        [6, 2, 6],
        [9],
        [54, 4],
    ]

    stack = run_vyxal("`Vyxal Testing Initiative` ⁽A Ḋ")
    assert stack[-1] == [
        "Vyx",
        "a",
        "l T",
        "e",
        "st",
        "i",
        "ng ",
        "I",
        "n",
        "i",
        "t",
        "ia",
        "t",
        "i",
        "v",
        "e",
    ]


def test_overlapping_groups_modifier():
    stack = run_vyxal("¨p+", inputs=[[1, 2, 3, 4, 5]])
    assert stack[-1] == [3, 5, 7, 9]

    stack = run_vyxal("¨p+", inputs=[[]])
    assert stack[-1] == []


def test_cycle():
    stack = run_vyxal("4Þċ")
    assert stack[-1][:6] == [1, 2, 3, 4, 1, 2]

    stack = run_vyxal("`abc`Þċ")
    assert stack[-1][:4] == ["a", "b", "c", "a"]

    stack = run_vyxal("543fÞċ")
    assert stack[-1][:6] == [5, 4, 3, 5, 4, 3]


def test_infinite_length_range():
    stack = run_vyxal("Þ∞ ż")
    assert stack[-1][:10] == [1, 2, 3, 4, 5, 6, 7, 8, 9, 10]

    stack = run_vyxal("Þ∞ ẏ")
    assert stack[-1][:10] == [0, 1, 2, 3, 4, 5, 6, 7, 8, 9]


def test_find_infinite_list():
    stack = run_vyxal("ÞF 34 ḟ")
    assert stack[-1] == 8


def test_spliton_infinite_list():
    stack = run_vyxal("Þ∞ 6 % 5 €")

    assert stack[-1][:2] == [[1, 2, 3, 4], [0, 1, 2, 3, 4]]


def test_first_item_where_function_truthy():
    stack = run_vyxal("⟨1|`beans`|⟨1|2|3|4|5⟩|232⟩ λ⌊⁼n4¨>*;c")
    assert stack[-1] == 232

    stack = run_vyxal("⟨1|`beans`|⟨1|2|3|4|5⟩|232⟩ λ⌊≠;c")
    assert stack[-1] == "beans"


def test_canvas():
    stack = run_vyxal("ka 1357f 555443322f ø^")
    assert stack[-1] == (
        "    e    \n"
        "   d f   \n"
        "  c s g  \n"
        " b r t h \n"
        "a q y u i\n"
        " p x v j \n"
        "  o w k  \n"
        "   n l   \n"
        "    m    "
    )


def test_string_interop():
    stack = run_vyxal("1 2 `hello Π world Π`")
    assert stack[-1] == "hello 2 world 1"


def test_conditional_execute_modifier():
    stack = run_vyxal("12 19 1 ß%")
    assert stack[-1] == 12

    stack = run_vyxal("12 19 0 ß%")
    assert stack[-1] == 19

    stack = run_vyxal("12 19 1 ßd")
    assert stack[-1] == 38

    stack = run_vyxal("12 19 0 ßd")
    assert stack[-1] == 19

    stack = run_vyxal("`abc` 1 ßy")
    assert stack[-1] == "b"

    stack = run_vyxal("2 3 4 ß_")
    assert stack[-1] == 2

    stack = run_vyxal("2 3 4 ß$")
    assert stack[-1] == 2


def test_generators():
    stack = run_vyxal('1 1" ⁽+ d Ḟ')
    assert stack[-1][:7] == [1, 1, 2, 3, 5, 8, 13]

    stack = run_vyxal('1 1" ⁽+ Ḟ')
    assert stack[-1][:7] == [1, 1, 2, 4, 8, 16, 32]

    stack = run_vyxal("⁽d Ḟ", inputs=[LazyList([1, 1])])
    assert stack[-1][:7] == [1, 1, 2, 4, 8, 16, 32]


def test_first_index_where_item_truthy():
    stack = run_vyxal("⟨1|`beans`|⟨1|2|3|4|5⟩|232⟩ λ⌊⁼n4¨>*;Ǒ")
    assert stack[-1] == 3

    stack = run_vyxal("⟨1|`beans`|⟨1|2|3|4|5⟩|232⟩ λ⌊≠;Ǒ")
    assert stack[-1] == 1

    stack = run_vyxal("Þ∞ λ1+3%0=; Ǒ")
    assert stack[-1] == 1


def test_coords_deepmap():
    stack = run_vyxal("λh; ÞZ", inputs=[[1, 2, [3, [4, [3]]]]])
    assert stack[-1] == [0, 1, [2, [2, [2]]]]

    stack = run_vyxal("λh; €", inputs=[[1, 2, [3, [4, [3]]]]])
    assert stack[-1] == [0, 1, [2, [2, [2]]]]


def test_zip_lambda():
    stack = run_vyxal("¨Z+;", inputs=[[1, 2, 3], [7, 8, 9]])
    assert stack[-1] == [8, 10, 12]


def test_if_modifier():
    stack = run_vyxal("6 2 0 ¨i/-")
    assert stack[-1] == 4

    stack = run_vyxal("6 2 2 ¨i/-")
    assert stack[-1] == 3


def test_infinite_all_integers():
    stack = run_vyxal("Þn 20 Ẏ")
    assert stack[-1] == [
        0,
        1,
        -1,
        2,
        -2,
        3,
        -3,
        4,
        -4,
        5,
        -5,
        6,
        -6,
        7,
        -7,
        8,
        -8,
        9,
        -9,
        10,
    ]


def test_dyadic_modifier_monadically():
    stack = run_vyxal("3 ₍d")
    assert stack[-1] == [6, 3]


def test_vectorized_recursion():
    stack = run_vyxal("λ⅛-[vx];†¾", inputs=[[[1, 2], 3, [2, 3]]])
    assert stack[-1] == [[[1, 2], 3, [2, 3]], [1, 2], 1, 2, 3, [2, 3], 2, 3]


def test_take_while():
    stack = run_vyxal("λ2%0=;Ẏ", inputs=[[2, 4, 8, 0, 6, 3, 4, 8, 5, 7]])
    assert stack[-1] == [2, 4, 8, 0, 6]

    stack = run_vyxal("Þ∞λ7<;Ẏ")
    assert stack[-1] == [1, 2, 3, 4, 5, 6]


def test_multidimensional_truthy_indices_infinite():
    stack = run_vyxal("⟨⟨1|0|1|1|0⟩|1|⟨0|1|0⟩⟩ Þċ ÞT 20Ẏ")
    assert stack[-1] == [
        [0, 0],
        [0, 2],
        [0, 3],
        [1],
        [2, 1],
        [3, 0],
        [3, 2],
        [3, 3],
        [4],
        [5, 1],
        [6, 0],
        [6, 2],
        [6, 3],
        [7],
        [8, 1],
        [9, 0],
        [9, 2],
        [9, 3],
        [10],
        [11, 1],
    ]


def test_take_while():
    stack = run_vyxal("λ2%0=;Ẏ", inputs=[[2, 4, 8, 0, 6, 3, 4, 8, 5, 7]])
    assert stack[-1] == [2, 4, 8, 0, 6]

    stack = run_vyxal("Þ∞λ7<;Ẏ")
    assert stack[-1] == [1, 2, 3, 4, 5, 6]


def test_find_indices_infinite():
    stack = run_vyxal("Þ∞ λ2%0=; ḟ")
    assert stack[-1][:10] == [1, 3, 5, 7, 9, 11, 13, 15, 17, 19]


def test_drop_while():
    stack = run_vyxal("λ0=; ƈ", inputs=[[0, 0, 0, 0, 1, 2, 0, 3]])
    assert stack[-1] == [1, 2, 0, 3]


def test_if_modifier():
    stack = run_vyxal("1 5 1 ¨i$_ W")
    assert stack[-1] == [5, 1]

    stack = run_vyxal("1 5 0 ¨i$_ W")
    assert stack[-1] == [1]


def test_set_intersect():
    stack = run_vyxal("Þ∞:↔")
    assert stack[-1][:10] == [1, 2, 3, 4, 5, 6, 7, 8, 9, 10]

    stack = run_vyxal("Þ∞dÞ∞3*↔")
    assert stack[-1][:4] == [6, 12, 18, 24]


def test_nested_modifier_arity():
    stack = run_vyxal("vv+", inputs=[[1, 2, 3, 4], [1, 2, 3, 4]])
    assert stack[-1] == [[2, 3, 4, 5], [3, 4, 5, 6], [4, 5, 6, 7], [5, 6, 7, 8]]

    stack = run_vyxal("3 2 ₍+₍-*")
    assert stack[-1] == [5, [1, 6]]


def test_override_inputs():
    stack = run_vyxal("23f¨S??□¨R?W")
    assert stack[-1] == [2, 3, [2, 3], 0]


def test_context_var_while():
    stack = run_vyxal("`abcd`({X}n⅛)¾")
    assert stack[-1] == ["a", "b", "c", "d"]


def test_close_multiple_structs():
    stack = run_vyxal("λ0[2|3(n⅛;†¾")
    assert stack[-1] == [1, 2, 3]


def test_close_all_structs():
    stack = run_vyxal("1[0[2|3(n⅛[[0(}9W")
    assert stack[-1] == [9]


def test_adjacent_filter():
    stack = run_vyxal("λ;Ż", inputs=[[0, 0, 1, 2, 3, 0, 4, 5, 0]])
    assert stack[-1] == [[1, 2, 3], [4, 5]]

    stack = run_vyxal("λ;Ż", inputs=[[1, [2], 3, [], 0, 1, 2]])
    assert stack[-1] == [[1, [2], 3], [1, 2]]


def test_multiple_lists_assign():
    stack = run_vyxal("`hello`130f`hel`fȦ")
    assert stack[-1] == "lhleo"


def test_maximums_by():
    stack = run_vyxal("λ∆l⌊;O", inputs=[[1, 2, 3, 4, 5, 6, 7, 8, 9, 10, 11]])
    assert stack[-1] == [8, 9, 10, 11]


def test_minimums_by():
    stack = run_vyxal("λ∆l⌊;P", inputs=[[2, 3, 4, 5, 6, 7, 8, 9, 10, 11]])
    assert stack[-1] == [2, 3]


def test_complex_numbers():
    stack = run_vyxal("°2")
    assert stack[-1] == 2 * sympy.I


<<<<<<< HEAD
def test_right_vectorize():
    stack = run_vyxal("¨V-", inputs=[[6, 7, 8, 9, 10], [1, 2, 3, 4, 5]])
    assert stack[-1] == [
        [5, 6, 7, 8, 9],
        [4, 5, 6, 7, 8],
        [3, 4, 5, 6, 7],
        [2, 3, 4, 5, 6],
        [1, 2, 3, 4, 5],
=======
def test_all_powers():
    stack = run_vyxal("4 ¨e")
    assert stack[-1][:8] == [4, 16, 64, 256, 1024, 4096, 16384, 65536]

    stack = run_vyxal("¨²")
    assert stack[-1][:8] == [2, 4, 8, 16, 32, 64, 128, 256]


    stack = run_vyxal("¨₀")
    assert stack[-1][:8] == [
        10,
        100,
        1000,
        10000,
        100000,
        1000000,
        10000000,
        100000000,
>>>>>>> 0f491d3f
    ]<|MERGE_RESOLUTION|>--- conflicted
+++ resolved
@@ -924,7 +924,6 @@
     assert stack[-1] == 2 * sympy.I
 
 
-<<<<<<< HEAD
 def test_right_vectorize():
     stack = run_vyxal("¨V-", inputs=[[6, 7, 8, 9, 10], [1, 2, 3, 4, 5]])
     assert stack[-1] == [
@@ -933,7 +932,6 @@
         [3, 4, 5, 6, 7],
         [2, 3, 4, 5, 6],
         [1, 2, 3, 4, 5],
-=======
 def test_all_powers():
     stack = run_vyxal("4 ¨e")
     assert stack[-1][:8] == [4, 16, 64, 256, 1024, 4096, 16384, 65536]
@@ -952,5 +950,4 @@
         1000000,
         10000000,
         100000000,
->>>>>>> 0f491d3f
     ]