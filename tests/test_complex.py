"""
This file is for testing specific elements that can't go in elements.yaml
"""

import os
import sys
import sympy

THIS_FOLDER = os.path.dirname(os.path.abspath(__file__)) + "/.."
sys.path.insert(1, THIS_FOLDER)

from vyxal.transpile import *
from vyxal.elements import *
from vyxal.context import Context
from vyxal.helpers import *
from vyxal.LazyList import *


def run_vyxal(vy_code, inputs=[], *, debug=False):
    stack = list(map(vyxalify, inputs))
    ctx = Context()
    ctx.stacks.append(stack)

    py_code = transpile(vy_code)
    if debug:
        print(py_code)
    exec(py_code)

    ctx.stacks.pop()
    return stack


def test_vertical_mirror():
    """Test øṁ"""
    # Join these on newlines into one string and check if the result
    # is as expected
    tests = [
        ("abc", "abccba"),
        ("aj38asd#f|", "aj38asd#f||f#dsa83ja"),
        ("ಠ_ಠ¯\\_(ツ)_/¯", "ಠ_ಠ¯\\_(ツ)_/¯¯/_)ツ(_\\¯ಠ_ಠ"),
        ("><>", "><>><>"),
    ]

    input_str = "\n".join(test[0] for test in tests)
    expected = "\n".join(test[1] for test in tests)

    stack = run_vyxal("øṁ", [input_str])

    actual = stack[-1]
    assert actual == expected


def test_sort_by():
    """Test µ"""

    stack = run_vyxal("314 µ;", [])
    assert stack[-1] == [1, 3, 4]

    stack = run_vyxal("59104 µ;", [])
    assert stack[-1] == [0, 1, 4, 5, 9]


def test_cumulative_reduce():
    """Test ɖ"""

    stack = run_vyxal("12345 ɖ+")
    assert stack[-1] == [1, 3, 6, 10, 15]

    stack = run_vyxal("34212 ɖ-")
    assert stack[-1] == [3, -1, -3, -4, -6]


def test_map_lambda_as_element():
    """Test that a map lambda is held as a single element"""
    stack = run_vyxal("⁽ƛ1+;M", inputs=[[[1, 2], [3, 4]]])
    assert stack[-1] == [[2, 3], [4, 5]]


def test_vectorise_map_lambda():
    """Test that a map lambda can be vectorised"""
    stack = run_vyxal("vƛ30∴;", inputs=[[[34, 1324, 23], [45, 3]]])
    assert simplify(stack[-1]) == [[34, 1324, 30], [45, 30]]


def test_deep_flatten_inf_list():
    """Test that an infinite list can be fully flattened"""
    stack = run_vyxal("⁽› 1 5 r w Ḟ f")
    assert simplify(stack[:10][0][:10]) == [1, 2, 3, 4, 2, 3, 4, 5, 3, 4]


def test_overdot_X_function_overload():
    stack = run_vyxal("4λ2ḭ;Ẋ")
    assert stack[-1] == 0


def test_beheading_infinite_lists():
    stack = run_vyxal("⁽› 1 Ḟ Ḣ")
    assert stack[-1][0:5] == [2, 3, 4, 5, 6]


def test_equal_lazylists():
    assert LazyList(range(10)) == LazyList(range(10))


def test_lessthan_lazylists():
    assert LazyList(range(10)) < LazyList(range(11))
    assert LazyList([4, 5, 6]) < LazyList([6, 7, 8])


def test_greaterthan_lazylists():
    assert LazyList([1, 2, 3]) > LazyList([1, 1])
    assert LazyList(range(11)) > LazyList(range(10))


def test_compare_infinite_lists():
    stack = run_vyxal("Þ∞")
    assert stack[-1] > LazyList([1, 2, 3, 4, 5, 6, 7, 8, 9, 10])
    stack = run_vyxal("Þ∞")
    assert LazyList([2, 3]) > stack[-1]


def test_infinite_list_sublists():
    stack = run_vyxal("⁽›1 Ḟ ÞS")
    assert stack[-1][:5] == [[1], [1, 2], [2], [1, 2, 3], [2, 3]]


def test_prefixes_of_infinite_lists():
    stack = run_vyxal("⁽›1Ḟ K")
    assert stack[-1][:3] == [[1], [1, 2], [1, 2, 3]]


def test_cartesian_product_infinite_lists():
    stack = run_vyxal("⁽›1Ḟ :Ẋ")
    assert stack[-1][:7] == [
        [1, 1],
        [1, 2],
        [2, 1],
        [1, 3],
        [2, 2],
        [3, 1],
        [1, 4],
    ]


<<<<<<< HEAD
def test_ath_infinite_lists():
    stack = run_vyxal("⁽›1Ḟ 4 Ḟ")
    assert stack[-1][:5] == [1, 5, 9, 13, 17]
=======
def test_filter_infinite_lists():
    stack = run_vyxal("⁽›1Ḟ ⁽⇧1Ḟ 3 Ẏ F")
    assert stack[-1][:4] == [2, 4, 6, 7]


def test_all_equal_infinite_lists():
    stack = run_vyxal("Þ∞ ≈")
    assert stack[-1] == 0


def test_slice_to_end_infinite_lists():
    stack = run_vyxal("⁽›1Ḟ 20 ȯ")
    assert stack[-1][:5] == [21, 22, 23, 24, 25]


def test_interleave():
    stack = run_vyxal("⁽›1Ḟ ⁽⇧1Ḟ Y")
    assert stack[-1][:6] == [1, 1, 2, 3, 3, 5]
>>>>>>> a28a39b7
<|MERGE_RESOLUTION|>--- conflicted
+++ resolved
@@ -142,11 +142,11 @@
     ]
 
 
-<<<<<<< HEAD
 def test_ath_infinite_lists():
     stack = run_vyxal("⁽›1Ḟ 4 Ḟ")
     assert stack[-1][:5] == [1, 5, 9, 13, 17]
-=======
+
+
 def test_filter_infinite_lists():
     stack = run_vyxal("⁽›1Ḟ ⁽⇧1Ḟ 3 Ẏ F")
     assert stack[-1][:4] == [2, 4, 6, 7]
@@ -164,5 +164,4 @@
 
 def test_interleave():
     stack = run_vyxal("⁽›1Ḟ ⁽⇧1Ḟ Y")
-    assert stack[-1][:6] == [1, 1, 2, 3, 3, 5]
->>>>>>> a28a39b7
+    assert stack[-1][:6] == [1, 1, 2, 3, 3, 5]