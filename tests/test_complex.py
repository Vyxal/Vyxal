"""
This file is for testing specific elements that can't go in elements.yaml
"""

import os
import sys
import sympy

THIS_FOLDER = os.path.dirname(os.path.abspath(__file__)) + "/.."
sys.path.insert(1, THIS_FOLDER)

from vyxal.transpile import *
from vyxal.elements import *
from vyxal.context import Context
from vyxal.helpers import *
from vyxal.LazyList import *


def run_vyxal(vy_code, inputs=[], *, debug=False):
    stack = list(map(vyxalify, inputs))
    ctx = Context()
    ctx.stacks.append(stack)

    py_code = transpile(vy_code)
    if debug:
        print(py_code)
    exec(py_code)

    ctx.stacks.pop()
    return stack


def test_all_slices_inf():
    stack = run_vyxal("⁽›1Ḟ 4 Þs")
    expected = [[1, 5, 9], [2, 6, 10], [3, 7, 11], [4, 8, 12]]
    assert [slice[:3] for slice in stack[-1][:4]] == expected


def test_combs_without_replace():
    stack = run_vyxal("Þp3ḋ")
    assert stack[-1][:4] == [[2, 3, 5], [2, 3, 7], [2, 5, 7], [3, 5, 7]]


def test_deltas():
    stack = run_vyxal("Þ∞ ¯")
    assert stack[-1][:4] == [1, 1, 1, 1]


def test_vertical_mirror():
    """Test øṁ"""
    # Join these on newlines into one string and check if the result
    # is as expected
    tests = [
        ("abc", "abccba"),
        ("aj38asd#f|", "aj38asd#f||f#dsa83ja"),
        ("ಠ_ಠ¯\\_(ツ)_/¯", "ಠ_ಠ¯\\_(ツ)_/¯¯/_)ツ(_\\¯ಠ_ಠ"),
        ("><>", "><>><>"),
    ]

    input_str = "\n".join(test[0] for test in tests)
    expected = "\n".join(test[1] for test in tests)

    stack = run_vyxal("øṁ", [input_str])

    actual = stack[-1]
    assert actual == expected


def test_sort_by():
    """Test µ"""

    stack = run_vyxal("314 µ;", [])
    assert stack[-1] == [1, 3, 4]

    stack = run_vyxal("59104 µ;", [])
    assert stack[-1] == [0, 1, 4, 5, 9]


def test_list_sort():
    stack = run_vyxal(
        "⟨ ⟨ 9 | 6 | 9 | 6 | 7 ⟩ | ⟨ 7 | 6 | 4 | 1 | 8 ⟩ | ⟨ 4 | 9 | 4 | 3 | 2 ⟩ | ⟨ 7 | 3 | 3 | 6 | 9 ⟩ | ⟨ 2 | 9 | 1 | 2 | 6 ⟩ ⟩ vs s"
    )
    assert simplify(stack[-1]) == [
        [1, 2, 2, 6, 9],
        [1, 4, 6, 7, 8],
        [2, 3, 4, 4, 9],
        [3, 3, 6, 7, 9],
        [6, 6, 7, 9, 9],
    ]


def test_cumulative_reduce():
    """Test ɖ"""

    stack = run_vyxal("12345 ɖ+")
    assert stack[-1] == [1, 3, 6, 10, 15]

    stack = run_vyxal("34212 ɖ-")
    assert stack[-1] == [3, -1, -3, -4, -6]


def test_map_lambda_as_element():
    """Test that a map lambda is held as a single element"""
    stack = run_vyxal("⁽ƛ1+;M", inputs=[[[1, 2], [3, 4]]])
    assert stack[-1] == [[2, 3], [4, 5]]


def test_vectorise_map_lambda():
    """Test that a map lambda can be vectorised"""
    stack = run_vyxal("vƛ30∴;", inputs=[[[34, 1324, 23], [45, 3]]])
    assert simplify(stack[-1]) == [[34, 1324, 30], [45, 30]]


def test_deep_flatten_inf_list():
    """Test that an infinite list can be fully flattened"""
    stack = run_vyxal("⁽› 1 5 r w Ḟ f")
    assert simplify(stack[:10][0][:10]) == [1, 2, 3, 4, 2, 3, 4, 5, 3, 4]


def test_overdot_X_function_overload():
    stack = run_vyxal("4λ2ḭ;Ẋ")
    assert stack[-1] == 0


def test_beheading_infinite_lists():
    stack = run_vyxal("⁽› 1 Ḟ Ḣ")
    assert stack[-1][0:5] == [2, 3, 4, 5, 6]


def test_equal_lazylists():
    assert LazyList(range(10)) == LazyList(range(10))


def test_group_consecutive_inf_lists():
    stack = run_vyxal("⁽› 1 Ḟ ½ ⌊ Ġ")
    assert stack[-1][:3] == [[0], [1, 1], [2, 2]]


def test_lessthan_lazylists():
    assert LazyList(range(10)) < LazyList(range(11))
    assert LazyList([4, 5, 6]) < LazyList([6, 7, 8])


def test_greaterthan_lazylists():
    assert LazyList([1, 2, 3]) > LazyList([1, 1])
    assert LazyList(range(11)) > LazyList(range(10))


def test_compare_infinite_lists():
    stack = run_vyxal("Þ∞")
    assert stack[-1] > LazyList([1, 2, 3, 4, 5, 6, 7, 8, 9, 10])
    assert LazyList([2, 3]) > stack[-1]


def test_infinite_list_sublists():
    stack = run_vyxal("⁽›1 Ḟ ÞS")
    assert stack[-1][:5] == [[1], [1, 2], [2], [1, 2, 3], [2, 3]]


def test_prefixes_of_infinite_lists():
    stack = run_vyxal("⁽›1Ḟ K")
    assert stack[-1][:3] == [[1], [1, 2], [1, 2, 3]]


def test_cartesian_product_infinite_lists():
    stack = run_vyxal("⁽›1Ḟ :Ẋ")
    assert stack[-1][:7] == [
        [1, 1],
        [1, 2],
        [2, 1],
        [1, 3],
        [2, 2],
        [3, 1],
        [1, 4],
    ]


def test_ath_infinite_lists():
    stack = run_vyxal("⁽›1Ḟ 4 Ḟ")
    assert stack[-1][:5] == [1, 5, 9, 13, 17]


def test_filter_infinite_lists():
    stack = run_vyxal("⁽›1Ḟ ⁽⇧1Ḟ 3 Ẏ F")
    assert stack[-1][:4] == [2, 4, 6, 7]


def test_all_equal_infinite_lists():
    stack = run_vyxal("Þ∞ ≈")
    assert stack[-1] == 0


def test_powerset_inf():
    stack = run_vyxal("⁽› 1 Ḟ ṗ", debug=True)
    assert stack[-1][:4] == [[], [1], [2], [1, 2]]


def test_shallow_flatten():
    stack = run_vyxal("⁽› 1 5rw Ḟ Þf", debug=True)
    assert stack[-1][:9] == [1, 2, 3, 4, 2, 3, 4, 5, 3]


def test_slice_to_end_infinite_lists():
    stack = run_vyxal("⁽›1Ḟ 20 ȯ")
    assert stack[-1][:5] == [21, 22, 23, 24, 25]


def test_strip_infinite_lists():
    """Ensure that P only strips from the start for infinite lists"""
    stack = run_vyxal("⁽›1Ḟ 1 9 r P")
    assert stack[-1][:4] == [9, 10, 11, 12]


def test_interleave():
    stack = run_vyxal("⁽›1Ḟ ⁽⇧1Ḟ Y")
    assert stack[-1][:6] == [1, 1, 2, 3, 3, 5]


def test_compressed_strings():
    stack = run_vyxal("«×Fṫ«")
    assert stack[-1] == "a hyb"


def test_to_base_digits():
    stack = to_base_digits(64, 2)
    assert stack == [1, 0, 0, 0, 0, 0, 0]


def test_wrap_inf():
    stack = run_vyxal("⁽› 1 Ḟ 3 ẇ")
    assert stack[-1][:3] == [[1, 2, 3], [4, 5, 6], [7, 8, 9]]


def test_apply_to_every_other_inf_list():
    stack = run_vyxal("⁽› 1 Ḟ ⁽› ẇ")
    assert stack[-1][:4] == [1, 3, 3, 5]


def test_max_by_function():
    stack = run_vyxal("`word wordier wordiest` ⌈⁽LÞ↑")
    assert stack[-1] == "wordiest"


def test_min_by_function():
    stack = run_vyxal("`word wordier wordiest` ⌈⁽LÞ↓")
    assert stack[-1] == "word"


def test_map_to_every_second_item():
    stack = run_vyxal("1 10r ‡›I ẇ")
    assert stack[-1] == [1, "   ", 3, "     ", 5, "       ", 7, "         ", 9]

    stack = run_vyxal("1 10r ‡›I Ẇ")
    assert stack[-1] == [
        "  ",
        2,
        "    ",
        4,
        "      ",
        6,
        "        ",
        8,
        "          ",
    ]


def test_bool_input():
    stack = run_vyxal("1+", inputs=[True])
    assert stack == ["True1"]


def test_tilde_monad():
    stack = run_vyxal("⟨ `a*` | `*-` | ` b ` | `` | `+c` | `d` | `()` ⟩ ~Ǎ")
    assert stack[-1][:4] == ["a*", " b ", "+c", "d"]


def test_tilde_dyad():
    stack = run_vyxal("1 2 ~+")
    assert stack == [1, 2, 3]


def test_vectorised_nilad():
    stack = run_vyxal("123 f vkd")
    assert stack[-1][:3] == ["0123456789", "0123456789", "0123456789"]


<<<<<<< HEAD
def test_cart_pow_inf():
    stack = run_vyxal("⁽› 1 Ḟ 3 ÞẊ")
    assert stack[-1][:5] == [
        [1, 1, 1],
        [2, 1, 1],
        [1, 2, 1],
        [1, 1, 2],
        [3, 1, 1],
    ]


def test_cart_pow_finite():
    # Make sure cartesian product actually stops with finite lazylists
    stack = run_vyxal("2ÞẊ", inputs=[LazyList(iter([0, 1, 2]))])
    assert stack[-1].listify() == [
        [0, 0],
        [1, 0],
        [0, 1],
        [2, 0],
        [1, 1],
        [0, 2],
        [2, 1],
        [1, 2],
        [2, 2],
=======
def test_transpose_inf():
    stack = run_vyxal("Þ∞ ƛÞ∞ +; ∩")
    assert [row[:3] for row in stack[-1][:3]] == [
        [2, 3, 4],
        [3, 4, 5],
        [4, 5, 6],
>>>>>>> e0b591b3
    ]<|MERGE_RESOLUTION|>--- conflicted
+++ resolved
@@ -284,7 +284,6 @@
     assert stack[-1][:3] == ["0123456789", "0123456789", "0123456789"]
 
 
-<<<<<<< HEAD
 def test_cart_pow_inf():
     stack = run_vyxal("⁽› 1 Ḟ 3 ÞẊ")
     assert stack[-1][:5] == [
@@ -309,12 +308,13 @@
         [2, 1],
         [1, 2],
         [2, 2],
-=======
+    ]
+
+
 def test_transpose_inf():
     stack = run_vyxal("Þ∞ ƛÞ∞ +; ∩")
     assert [row[:3] for row in stack[-1][:3]] == [
         [2, 3, 4],
         [3, 4, 5],
         [4, 5, 6],
->>>>>>> e0b591b3
     ]