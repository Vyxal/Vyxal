"""
This file is for testing specific elements that can't go in elements.yaml
"""

import os
import sys
import sympy

THIS_FOLDER = os.path.dirname(os.path.abspath(__file__)) + "/.."
sys.path.insert(1, THIS_FOLDER)

from vyxal.transpile import *
from vyxal.elements import *
from vyxal.context import Context
from vyxal.helpers import *
from vyxal.LazyList import *


def run_vyxal(vy_code, inputs=[], *, debug=False):
    stack = list(map(vyxalify, inputs))
    ctx = Context()
    ctx.stacks.append(stack)

    py_code = transpile(vy_code)
    if debug:
        print(py_code)
    exec(py_code)

    ctx.stacks.pop()
    return stack


def test_all_slices_inf():
    stack = run_vyxal("⁽›1Ḟ 4 Þs")
    expected = [[1, 5, 9], [2, 6, 10], [3, 7, 11], [4, 8, 12]]
    assert [slice[:3] for slice in stack[-1][:4]] == expected


def test_combs_without_replace():
    stack = run_vyxal("Þp3ḋ")
    assert stack[-1][:4] == [[2, 3, 5], [2, 3, 7], [2, 5, 7], [3, 5, 7]]


def test_deltas():
    stack = run_vyxal("Þ∞ ¯")
    assert stack[-1][:4] == [1, 1, 1, 1]


def test_vertical_mirror():
    """Test øṁ"""
    # Join these on newlines into one string and check if the result
    # is as expected
    tests = [
        ("abc", "abccba"),
        ("aj38asd#f|", "aj38asd#f||f#dsa83ja"),
        ("ಠ_ಠ¯\\_(ツ)_/¯", "ಠ_ಠ¯\\_(ツ)_/¯¯/_)ツ(_\\¯ಠ_ಠ"),
        ("><>", "><>><>"),
    ]

    input_str = "\n".join(test[0] for test in tests)
    expected = "\n".join(test[1] for test in tests)

    stack = run_vyxal("øṁ", [input_str])

    actual = stack[-1]
    assert actual == expected


def test_sort_by():
    """Test µ"""

    stack = run_vyxal("314 µ;", [])
    assert stack[-1] == [1, 3, 4]

    stack = run_vyxal("59104 µ;", [])
    assert stack[-1] == [0, 1, 4, 5, 9]


def test_list_sort():
    stack = run_vyxal(
        "⟨ ⟨ 9 | 6 | 9 | 6 | 7 ⟩ | ⟨ 7 | 6 | 4 | 1 | 8 ⟩ | ⟨ 4 | 9 | 4 | 3 | 2 ⟩ | ⟨ 7 | 3 | 3 | 6 | 9 ⟩ | ⟨ 2 | 9 | 1 | 2 | 6 ⟩ ⟩ vs s"
    )
    assert simplify(stack[-1]) == [
        [1, 2, 2, 6, 9],
        [1, 4, 6, 7, 8],
        [2, 3, 4, 4, 9],
        [3, 3, 6, 7, 9],
        [6, 6, 7, 9, 9],
    ]


def test_cumulative_reduce():
    """Test ɖ"""

    stack = run_vyxal("12345 ɖ+")
    assert stack[-1] == [1, 3, 6, 10, 15]

    stack = run_vyxal("34212 ɖ-")
    assert stack[-1] == [3, -1, -3, -4, -6]


def test_map_lambda_as_element():
    """Test that a map lambda is held as a single element"""
    stack = run_vyxal("⁽ƛ1+;M", inputs=[[[1, 2], [3, 4]]])
    assert stack[-1] == [[2, 3], [4, 5]]


def test_vectorise_map_lambda():
    """Test that a map lambda can be vectorised"""
    stack = run_vyxal("vƛ30∴;", inputs=[[[34, 1324, 23], [45, 3]]])
    assert simplify(stack[-1]) == [[34, 1324, 30], [45, 30]]


def test_deep_flatten_inf_list():
    """Test that an infinite list can be fully flattened"""
    stack = run_vyxal("⁽› 1 5 r w Ḟ f")
    assert simplify(stack[:10][0][:10]) == [1, 2, 3, 4, 2, 3, 4, 5, 3, 4]


def test_overdot_X_function_overload():
    stack = run_vyxal("4λ2ḭ;Ẋ")
    assert stack[-1] == 0


def test_beheading_infinite_lists():
    stack = run_vyxal("⁽› 1 Ḟ Ḣ")
    assert stack[-1][0:5] == [2, 3, 4, 5, 6]


def test_equal_lazylists():
    assert LazyList(range(10)) == LazyList(range(10))


def test_group_consecutive_inf_lists():
    stack = run_vyxal("⁽› 1 Ḟ ½ ⌊ Ġ")
    assert stack[-1][:3] == [[0], [1, 1], [2, 2]]


def test_lessthan_lazylists():
    assert LazyList(range(10)) < LazyList(range(11))
    assert LazyList([4, 5, 6]) < LazyList([6, 7, 8])


def test_greaterthan_lazylists():
    assert LazyList([1, 2, 3]) > LazyList([1, 1])
    assert LazyList(range(11)) > LazyList(range(10))


def test_a_flag_inputs():
    stack = []
    ctx = Context()
    ctx.stacks.append(stack)
    ctx.inputs = [[[3, 4, 5], 0]]
    ctx.array_inputs = True

    py_code = transpile("? $")
    exec(py_code)

    result = ctx.stacks.pop()
    assert result == [3, [3, 4, 5]]


def test_lift_infinite_list():
    # I think the tests might hang if this breaks... But other tests do that too so who cares
    stack = run_vyxal("Þ∞ Þż")
    stack2 = run_vyxal("Þ∞ Þ∞ *")
    assert stack[-1][:20] == stack2[-1][:20]


def test_compare_infinite_lists():
    stack = run_vyxal("Þ∞")
    assert stack[-1] > LazyList([1, 2, 3, 4, 5, 6, 7, 8, 9, 10])
    assert LazyList([2, 3]) > stack[-1]


def test_infinite_list_sublists():
    stack = run_vyxal("⁽›1 Ḟ ÞS")
    assert stack[-1][:5] == [[1], [1, 2], [2], [1, 2, 3], [2, 3]]


def test_prefixes_of_infinite_lists():
    stack = run_vyxal("⁽›1Ḟ K")
    assert stack[-1][:3] == [[1], [1, 2], [1, 2, 3]]


def test_cartesian_product_infinite_lists():
    stack = run_vyxal("⁽›1Ḟ :Ẋ")
    assert stack[-1][:7] == [
        [1, 1],
        [1, 2],
        [2, 1],
        [1, 3],
        [2, 2],
        [3, 1],
        [1, 4],
    ]


def test_ath_infinite_lists():
    stack = run_vyxal("⁽›1Ḟ 4 Ḟ")
    assert stack[-1][:5] == [1, 5, 9, 13, 17]


def test_filter_infinite_lists():
    stack = run_vyxal("⁽›1Ḟ ⁽⇧1Ḟ 3 Ẏ F")
    assert stack[-1][:4] == [2, 4, 6, 7]


def test_all_equal_infinite_lists():
    stack = run_vyxal("Þ∞ ≈")
    assert stack[-1] == 0


def test_increment_until_false():
    stack = run_vyxal("20 λ9%; ∆›")
    assert stack[-1] == 27
    stack = run_vyxal("20 λ50<; ∆›")
    assert stack[-1] == 50


def test_decrement_until_false():
    stack = run_vyxal("20 λ9%; ∆‹")
    assert stack[-1] == 18
    stack = run_vyxal("20 λ10≥;∆‹")
    assert stack[-1] == 9


def test_vectorised_lambda_multiplication():
    stack = run_vyxal("λWL; ⟨3|6|2|3|6|3|5|1⟩ * ƛ6 9 6 9 6 9 6 9 6 9 n†;")
    assert stack[-1] == [3, 6, 2, 3, 6, 3, 5, 1]


def test_powerset_inf():
    stack = run_vyxal("⁽› 1 Ḟ ṗ", debug=True)
    assert stack[-1][:4] == [[], [1], [2], [1, 2]]


def test_shallow_flatten():
    stack = run_vyxal("⁽› 1 5rw Ḟ Þf", debug=True)
    assert stack[-1][:9] == [1, 2, 3, 4, 2, 3, 4, 5, 3]


def test_unicode_strings():
    stack = []
    ctx = Context()
    ctx.stacks.append(stack)
    ctx.utf8strings = True

    options = TranspilationOptions()
    options.utf8strings = True

    py_code = transpile("`≠→ḟ`", options)
    exec(py_code)

    result = ctx.stacks.pop()
    assert result == ["∑"]


def test_slice_to_end_infinite_lists():
    stack = run_vyxal("⁽›1Ḟ 20 ȯ")
    assert stack[-1][:5] == [21, 22, 23, 24, 25]


def test_strip_infinite_lists():
    """Ensure that P only strips from the start for infinite lists"""
    stack = run_vyxal("⁽›1Ḟ 1 9 r P")
    assert stack[-1][:4] == [9, 10, 11, 12]


def test_interleave():
    stack = run_vyxal("⁽›1Ḟ ⁽⇧1Ḟ Y")
    assert stack[-1][:6] == [1, 1, 2, 3, 3, 5]


def test_compressed_strings():
    stack = run_vyxal("«×Fṫ«")
    assert stack[-1] == "a hyb"


def test_to_base_digits():
    stack = to_base_digits(64, 2)
    assert stack == [1, 0, 0, 0, 0, 0, 0]


def test_wrap_inf():
    stack = run_vyxal("⁽› 1 Ḟ 3 ẇ")
    assert stack[-1][:3] == [[1, 2, 3], [4, 5, 6], [7, 8, 9]]


def test_apply_to_every_other_inf_list():
    stack = run_vyxal("⁽› 1 Ḟ ⁽› ẇ")
    assert stack[-1][:4] == [1, 3, 3, 5]


def test_max_by_function():
    stack = run_vyxal("`word wordier wordiest` ⌈⁽LÞ↑")
    assert stack[-1] == "wordiest"


def test_min_by_function():
    stack = run_vyxal("`word wordier wordiest` ⌈⁽LÞ↓")
    assert stack[-1] == "word"


def test_map_to_every_second_item():
    stack = run_vyxal("1 10r ‡›I ẇ")
    assert stack[-1] == [1, "   ", 3, "     ", 5, "       ", 7, "         ", 9]

    stack = run_vyxal("1 10r ‡›I Ẇ")
    assert stack[-1] == [
        "  ",
        2,
        "    ",
        4,
        "      ",
        6,
        "        ",
        8,
        "          ",
    ]


def test_bool_input():
    stack = run_vyxal("1+", inputs=[True])
    assert stack == ["True1"]


def test_tilde_monad():
    stack = run_vyxal("⟨ `a*` | `*-` | ` b ` | `` | `+c` | `d` | `()` ⟩ ~Ǎ")
    assert stack[-1][:4] == ["a*", " b ", "+c", "d"]


def test_tilde_dyad():
    stack = run_vyxal("1 2 ~+")
    assert stack == [1, 2, 3]


def test_infinite_integer_partitions():
    stack = run_vyxal("ÞṄ")
    assert stack[-1][:30] == [
        [1],
        [1, 1],
        [2],
        [1, 1, 1],
        [2, 1],
        [3],
        [1, 1, 1, 1],
        [2, 1, 1],
        [3, 1],
        [2, 2],
        [4],
        [1, 1, 1, 1, 1],
        [2, 1, 1, 1],
        [3, 1, 1],
        [2, 2, 1],
        [4, 1],
        [3, 2],
        [5],
        [1, 1, 1, 1, 1, 1],
        [2, 1, 1, 1, 1],
        [3, 1, 1, 1],
        [2, 2, 1, 1],
        [4, 1, 1],
        [3, 2, 1],
        [5, 1],
        [2, 2, 2],
        [4, 2],
        [3, 3],
        [6],
        [1, 1, 1, 1, 1, 1, 1],
    ]


def test_vectorised_nilad():
    stack = run_vyxal("123 f vkd")
    assert stack[-1][:3] == ["0123456789", "0123456789", "0123456789"]


def test_cart_pow_inf():
    stack = run_vyxal("⁽› 1 Ḟ 3 ÞẊ")
    assert stack[-1][:5] == [
        [1, 1, 1],
        [2, 1, 1],
        [1, 2, 1],
        [1, 1, 2],
        [3, 1, 1],
    ]


def test_cart_pow_finite():
    # Make sure cartesian product actually stops with finite lazylists
    stack = run_vyxal("2ÞẊ", inputs=[LazyList(iter([0, 1, 2]))])
    assert stack[-1].listify() == [
        [0, 0],
        [1, 0],
        [0, 1],
        [2, 0],
        [1, 1],
        [0, 2],
        [2, 1],
        [1, 2],
        [2, 2],
    ]


def test_alternating_negations():
    stack = run_vyxal("5 ÞN")
    assert stack[-1][:10] == [5, -5, 5, -5, 5, -5, 5, -5, 5, -5]
    stack = run_vyxal("6 ÞN")
    assert stack[-1][:10] == [6, -6, 6, -6, 6, -6, 6, -6, 6, -6]
    stack = run_vyxal("0 ÞN")
    assert stack[-1][:10] == [0, 0, 0, 0, 0, 0, 0, 0, 0, 0]
    stack = run_vyxal("`Kromer` ÞN")
    assert stack[-1][:10] == [
        "Kromer",
        "kROMER",
        "Kromer",
        "kROMER",
        "Kromer",
        "kROMER",
        "Kromer",
        "kROMER",
        "Kromer",
        "kROMER",
    ]


def test_transpose_inf():
    stack = run_vyxal("Þ∞ ƛÞ∞ +; ∩")
    assert [row[:3] for row in stack[-1][:3]] == [
        [2, 3, 4],
        [3, 4, 5],
        [4, 5, 6],
    ]


def test_function_arity_change():
    stack = run_vyxal("λWL; 6 * 4 4 4 4 4 4 ^†")
    assert stack[-1] == 6
    stack = run_vyxal("λWL; 4 4 4 4 4 4 ^†")
    assert stack[-1] == 1
    stack = run_vyxal("λWL; 7 * 4 4 4 4 4 4 ^†")
    assert stack[-1] == 7


def test_all_multiples():
    stack = run_vyxal("3 ¨*")
    assert stack[-1][:10] == [3, 6, 9, 12, 15, 18, 21, 24, 27, 30]
    stack = run_vyxal("0 ¨*")
    assert stack[-1][:10] == [0, 0, 0, 0, 0, 0, 0, 0, 0, 0]
    stack = run_vyxal("1 ¨*")
    assert stack[-1][:10] == [1, 2, 3, 4, 5, 6, 7, 8, 9, 10]
    stack = run_vyxal("`Kromer` ¨*")
    assert stack[-1][:10] == [
        "Kromer",
        "KromerKromer",
        "KromerKromerKromer",
        "KromerKromerKromerKromer",
        "KromerKromerKromerKromerKromer",
        "KromerKromerKromerKromerKromerKromer",
        "KromerKromerKromerKromerKromerKromerKromer",
        "KromerKromerKromerKromerKromerKromerKromerKromer",
        "KromerKromerKromerKromerKromerKromerKromerKromerKromer",
        "KromerKromerKromerKromerKromerKromerKromerKromerKromerKromer",
    ]


def test_empty_lists():
    stack = run_vyxal("69 ⟨1|2|3|||6⟩")
    assert stack[-1] == [1, 2, 3, 6]
    stack = run_vyxal("69 ⟨⟩")
    assert stack[-1] == []


def test_multiline_comments():
    stack = run_vyxal(
        """
    1 #{
        yeah
        #{
          yeah some nesting
          #{blah
           yeah some real nesting
           }#
           }#
           yeah
           }#
           2
    """
    )
    assert stack == [1, 2]


def test_dyadic_map():
    stack = run_vyxal("⟨4|5|6⟩ ¨2W;")
    assert stack[-1] == [[4, 0], [5, 1], [6, 2]]


def test_triadic_map():
    stack = run_vyxal("⟨4|5|6⟩ ¨3W;")
    assert stack[-1] == [
        [4, 0, [4, 5, 6]],
        [5, 1, [4, 5, 6]],
        [6, 2, [4, 5, 6]],
    ]


def test_dyadic_filter():
    stack = run_vyxal("⟨4|5|6⟩ ¨₂ 0 > $ 6 < ∧ ;")
    assert stack[-1] == [5]


def test_triadic_filter():
    stack = run_vyxal("⟨4|5|6⟩ ¨₃ 5c;")
    assert stack[-1] == [4, 5, 6]
    stack = run_vyxal("⟨4|7|6⟩ ¨₃ 5c;")
    assert stack[-1] == []
    stack = run_vyxal("⟨4|5|6⟩ ¨₃ 5c $ 0 > ∧ $ 6 < ∧;")
    assert stack[-1] == [5]


def test_greater_than_increment_until_false():
    stack = run_vyxal("20 λ9%; >")
    assert stack[-1] == 27
    stack = run_vyxal("20 λ50<; >")
    assert stack[-1] == 50


def test_less_than_decrement_until_false():
    stack = run_vyxal("20 λ9%; <")
    assert stack[-1] == 18
    stack = run_vyxal("20 λ10≥; <")
    assert stack[-1] == 9


def test_star_map():
    stack = run_vyxal("¨£ε", inputs=[[1, 2, 3], [4, 6, 8]])
    assert stack[-1] == [3, 4, 5]


def test_shuffle():
    stack = run_vyxal("Þ℅", inputs=[[1, 2, 3, 4]])
    assert sorted(stack[-1]) == [1, 2, 3, 4]

    stack = run_vyxal("Þ℅", inputs=[LazyList([1, 2, 3, 4])])
    assert sorted(stack[-1]) == [1, 2, 3, 4]


def test_first_integer_where_condition():
    stack = run_vyxal("λ*16=n0<*;N")
    assert stack[-1] == -4
    stack = run_vyxal("λ*16=;N")
    assert stack[-1] == 4


def test_group_by_function():
    stack = run_vyxal("2 7 2 2 45 6 8 4 2 5 8 3 3 6 2 6 9 54 4 W ⁽∷ ġ")
    assert stack[-1] == [
        [2, 2, 2, 6, 8, 4, 2, 8, 6, 2, 6, 54, 4],
        [7, 45, 5, 3, 3, 9],
    ]

    stack = run_vyxal("`Vyxal Testing Initiative` ⁽A ġ")
    assert stack[-1] == [
        [
            "V",
            "y",
            "x",
            "l",
            " ",
            "T",
            "s",
            "t",
            "n",
            "g",
            " ",
            "n",
            "t",
            "t",
            "v",
        ],
        ["a", "e", "i", "I", "i", "i", "a", "i", "e"],
    ]


def test_group_by_function_ordered():
    stack = run_vyxal("2 7 2 2 45 6 8 4 2 5 8 3 3 6 2 6 9 54 4 W ⁽∷ Ḋ")
    assert stack[-1] == [
        [2],
        [7],
        [2, 2],
        [45],
        [6, 8, 4, 2],
        [5],
        [8],
        [3, 3],
        [6, 2, 6],
        [9],
        [54, 4],
    ]

    stack = run_vyxal("`Vyxal Testing Initiative` ⁽A Ḋ")
    assert stack[-1] == [
        "Vyx",
        "a",
        "l T",
        "e",
        "st",
        "i",
        "ng ",
        "I",
        "n",
        "i",
        "t",
        "ia",
        "t",
        "i",
        "v",
        "e",
    ]


def test_overlapping_groups_modifier():
    stack = run_vyxal("¨p+", inputs=[[1, 2, 3, 4, 5]])
    assert stack[-1] == [3, 5, 7, 9]

    stack = run_vyxal("¨p+", inputs=[[]])
    assert stack[-1] == []


def test_cycle():
    stack = run_vyxal("4Þċ")
    assert stack[-1][:6] == [1, 2, 3, 4, 1, 2]

    stack = run_vyxal("`abc`Þċ")
    assert stack[-1][:4] == ["a", "b", "c", "a"]

    stack = run_vyxal("543fÞċ")
    assert stack[-1][:6] == [5, 4, 3, 5, 4, 3]


def test_infinite_length_range():
    stack = run_vyxal("Þ∞ ż")
    assert stack[-1][:10] == [1, 2, 3, 4, 5, 6, 7, 8, 9, 10]

    stack = run_vyxal("Þ∞ ẏ")
    assert stack[-1][:10] == [0, 1, 2, 3, 4, 5, 6, 7, 8, 9]


def test_find_infinite_list():
    stack = run_vyxal("ÞF 34 ḟ")
    assert stack[-1] == 8


def test_spliton_infinite_list():
    stack = run_vyxal("Þ∞ 6 % 5 €")

    assert stack[-1][:2] == [[1, 2, 3, 4], [0, 1, 2, 3, 4]]


def test_first_item_where_function_truthy():
    stack = run_vyxal("⟨1|`beans`|⟨1|2|3|4|5⟩|232⟩ λ⌊⁼n4¨>*;c")
    assert stack[-1] == 232

    stack = run_vyxal("⟨1|`beans`|⟨1|2|3|4|5⟩|232⟩ λ⌊≠;c")
    assert stack[-1] == "beans"


def test_canvas():
    stack = run_vyxal("ka 1357f 555443322f ø^")
    assert stack[-1] == (
        "    e    \n"
        "   d f   \n"
        "  c s g  \n"
        " b r t h \n"
        "a q y u i\n"
        " p x v j \n"
        "  o w k  \n"
        "   n l   \n"
        "    m    "
    )


def test_string_interop():
    stack = run_vyxal("1 2 `hello Π world Π`")
    assert stack[-1] == "hello 2 world 1"


def test_conditional_execute_modifier():
    stack = run_vyxal("12 19 1 ß%")
    assert stack[-1] == 12

    stack = run_vyxal("12 19 0 ß%")
    assert stack[-1] == 19

    stack = run_vyxal("12 19 1 ßd")
    assert stack[-1] == 38

    stack = run_vyxal("12 19 0 ßd")
    assert stack[-1] == 19


def test_generators():
    stack = run_vyxal('1 1" ⁽+ d Ḟ')
    assert stack[-1][:7] == [1, 1, 2, 3, 5, 8, 13]

    stack = run_vyxal('1 1" ⁽+ Ḟ')
    assert stack[-1][:7] == [1, 1, 2, 4, 8, 16, 32]

    stack = run_vyxal('1 1" ⁽d Ḟ')
    assert stack[-1][:7] == [1, 1, 2, 4, 8, 16, 32]


def test_first_index_where_item_truthy():
    stack = run_vyxal("⟨1|`beans`|⟨1|2|3|4|5⟩|232⟩ λ⌊⁼n4¨>*;Ǒ")
    assert stack[-1] == 3

    stack = run_vyxal("⟨1|`beans`|⟨1|2|3|4|5⟩|232⟩ λ⌊≠;Ǒ")
    assert stack[-1] == 1


def test_coords_deepmap():
    stack = run_vyxal("λh; ÞZ", inputs=[[1, 2, [3, [4, [3]]]]])
    assert stack[-1] == [0, 1, [2, [2, [2]]]]

    stack = run_vyxal("λh; €", inputs=[[1, 2, [3, [4, [3]]]]])
    assert stack[-1] == [0, 1, [2, [2, [2]]]]


def test_zip_lambda():
    stack = run_vyxal("¨Z+;", inputs=[[1, 2, 3], [7, 8, 9]])
    assert stack[-1] == [8, 10, 12]


def test_if_modifier():
    stack = run_vyxal("6 2 0 ¨i/-")
    assert stack[-1] == 4

    stack = run_vyxal("6 2 2 ¨i/-")
    assert stack[-1] == 3


def test_infinite_all_integers():
    stack = run_vyxal("Þn 20 Ẏ")
    assert stack[-1] == [
        0,
        1,
        -1,
        2,
        -2,
        3,
        -3,
        4,
        -4,
        5,
        -5,
        6,
        -6,
        7,
        -7,
        8,
        -8,
        9,
        -9,
        10,
    ]


def test_dyadic_modifier_monadically():
    stack = run_vyxal("3 ₍d")
    assert stack[-1] == [6, 3]


def test_vectorized_recursion():
    stack = run_vyxal("λ⅛-[vx];†¾", inputs=[[[1, 2], 3, [2, 3]]])
    assert stack[-1] == [[[1, 2], 3, [2, 3]], [1, 2], 1, 2, 3, [2, 3], 2, 3]


<<<<<<< HEAD
def test_take_while():
    stack = run_vyxal("λ2%0=;Ẏ", inputs=[[2, 4, 8, 0, 6, 3, 4, 8, 5, 7]])
    assert stack[-1] == [2, 4, 8, 0, 6]

    stack = run_vyxal("Þ∞λ7<;Ẏ")
    assert stack[-1] == [1, 2, 3, 4, 5, 6]
=======
def test_multidimensional_truthy_indices_infinite():
    stack = run_vyxal("⟨⟨1|0|1|1|0⟩|1|⟨0|1|0⟩⟩ Þċ ÞT 20Ẏ")
    assert stack[-1] == [
        [0, 0],
        [0, 2],
        [0, 3],
        [1],
        [2, 1],
        [3, 0],
        [3, 2],
        [3, 3],
        [4],
        [5, 1],
        [6, 0],
        [6, 2],
        [6, 3],
        [7],
        [8, 1],
        [9, 0],
        [9, 2],
        [9, 3],
        [10],
        [11, 1],
    ]
>>>>>>> 294e96dd
<|MERGE_RESOLUTION|>--- conflicted
+++ resolved
@@ -776,14 +776,14 @@
     assert stack[-1] == [[[1, 2], 3, [2, 3]], [1, 2], 1, 2, 3, [2, 3], 2, 3]
 
 
-<<<<<<< HEAD
 def test_take_while():
     stack = run_vyxal("λ2%0=;Ẏ", inputs=[[2, 4, 8, 0, 6, 3, 4, 8, 5, 7]])
     assert stack[-1] == [2, 4, 8, 0, 6]
 
     stack = run_vyxal("Þ∞λ7<;Ẏ")
     assert stack[-1] == [1, 2, 3, 4, 5, 6]
-=======
+
+
 def test_multidimensional_truthy_indices_infinite():
     stack = run_vyxal("⟨⟨1|0|1|1|0⟩|1|⟨0|1|0⟩⟩ Þċ ÞT 20Ẏ")
     assert stack[-1] == [
@@ -807,5 +807,4 @@
         [9, 3],
         [10],
         [11, 1],
-    ]
->>>>>>> 294e96dd
+    ]