--- conflicted
+++ resolved
@@ -137,12 +137,11 @@
     ]
 
 
-<<<<<<< HEAD
+
 def test_slice_to_end_infinite_lists():
     stack = run_vyxal("⁽›1Ḟ 20 ȯ")
     assert stack[-1][:5] == [21, 22, 23, 24, 25]
-=======
+
 def test_interleave():
     stack = run_vyxal("⁽›1Ḟ ⁽⇧1Ḟ Y")
     assert stack[-1][:6] == [1, 1, 2, 3, 3, 5]
->>>>>>> 1fc676b1
