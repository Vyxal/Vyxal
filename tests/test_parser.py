from ast import Break
import os
import sys

THIS_FOLDER = os.path.dirname(os.path.abspath(__file__)) + "/.."
sys.path.insert(1, THIS_FOLDER)

from vyxal.lexer import *
from vyxal.parse import *
from vyxal.structure import *


def fully_parse(program: str) -> list[Structure]:
    """
    Essentially, wrap tokenise(program) in parse

    Parameters
    ----------

    program : str
        The program to tokenise and then parse

    Returns
    -------

    list[Structure]
        Quite literally parse(tokenise(program))
    """
    return parse(tokenise(program))  # see what I mean?


def test_basic():
    assert str(fully_parse("1 1+")) == str(
        [
            GenericStatement([Token(TokenType.NUMBER, "1")]),
            GenericStatement([Token(TokenType.NUMBER, "1")]),
            GenericStatement([Token(TokenType.GENERAL, "+")]),
        ]
    )

    assert str(fully_parse("`Hello, World!`")) == str(
        [GenericStatement([Token(TokenType.STRING, "Hello, World!")])]
    )


def test_fizzbuzz():
    assert str(fully_parse("₁ƛ₍₃₅kF½*∑∴")) == str(
        [
            GenericStatement([Token(TokenType.GENERAL, "₁")]),
            LambdaMap(
                [
                    DyadicModifier(
                        "₍",
                        GenericStatement([Token(TokenType.GENERAL, "₃")]),
                        GenericStatement([Token(TokenType.GENERAL, "₅")]),
                    ),
                    GenericStatement([Token(TokenType.GENERAL, "kF")]),
                    GenericStatement([Token(TokenType.GENERAL, "½")]),
                    GenericStatement([Token(TokenType.GENERAL, "*")]),
                    GenericStatement([Token(TokenType.GENERAL, "∑")]),
                    GenericStatement([Token(TokenType.GENERAL, "∴")]),
                ]
            ),
        ]
    )


def test_modifiers():
    assert str(fully_parse("⁽*r")) == str(
        [
            Lambda(
                "default", [GenericStatement([Token(TokenType.GENERAL, "*")])]
            ),
            GenericStatement([Token(TokenType.GENERAL, "r")]),
        ]
    )

    assert str(fully_parse("vv+")) == str(
        [
            MonadicModifier(
                "v",
                MonadicModifier(
                    "v", GenericStatement([Token(TokenType.GENERAL, "+")])
                ),
            )
        ]
    )

    assert str(fully_parse("‡₌*ġḭd†")) == str(
        [
            Lambda(
                "default",
                [
                    DyadicModifier(
                        "₌",
                        GenericStatement([Token(TokenType.GENERAL, "*")]),
                        GenericStatement([Token(TokenType.GENERAL, "ġ")]),
                    ),
                    GenericStatement([Token(TokenType.GENERAL, "ḭ")]),
                ],
            ),
            GenericStatement([Token(TokenType.GENERAL, "d")]),
            GenericStatement([Token(TokenType.GENERAL, "†")]),
        ]
    )


def test_structures():
    assert str(fully_parse("[1 1+|`nice`")) == str(
        [
            IfStatement(
                [
                    GenericStatement([Token(TokenType.NUMBER, "1")]),
                    GenericStatement([Token(TokenType.NUMBER, "1")]),
                    GenericStatement([Token(TokenType.GENERAL, "+")]),
                ],
                [GenericStatement([Token(TokenType.STRING, "nice")])],
            )
        ]
    )

    assert str(fully_parse("1 10r(i|n2*,")) == str(
        [
            GenericStatement([Token(TokenType.NUMBER, "1")]),
            GenericStatement([Token(TokenType.NUMBER, "10")]),
            GenericStatement([Token(TokenType.GENERAL, "r")]),
            ForLoop(
                ["i"],
                [
                    GenericStatement([Token(TokenType.GENERAL, "n")]),
                    GenericStatement([Token(TokenType.NUMBER, "2")]),
                    GenericStatement([Token(TokenType.GENERAL, "*")]),
                    GenericStatement([Token(TokenType.GENERAL, ",")]),
                ],
            ),
        ]
    )

    assert str(fully_parse("@triple:1|3*;")) == str(
        [
            FunctionDef(
                "triple",
                ["1"],
                [
                    GenericStatement([Token(TokenType.NUMBER, "3")]),
                    GenericStatement([Token(TokenType.GENERAL, "*")]),
                ],
            )
        ]
    )

    assert str(fully_parse("(code‛|c")) == str(
        [
            ForLoop(
                [],
                [
                    GenericStatement([Token(TokenType.GENERAL, "c")]),
                    GenericStatement([Token(TokenType.GENERAL, "o")]),
                    GenericStatement([Token(TokenType.GENERAL, "d")]),
                    GenericStatement([Token(TokenType.GENERAL, "e")]),
                    GenericStatement([Token(TokenType.STRING, "|c")]),
                ],
            )
        ]
    )


def test_modifiers_in_char_literals():
    assert str(fully_parse("\\&")) == str(
        [GenericStatement([Token(TokenType.CHARACTER, "&")])]
    )


def test_branch_literals_in_structures():
    assert str(fully_parse("(`|`,")) == str(
        [
            ForLoop(
                [],
                [
                    GenericStatement([Token(TokenType.STRING, "|")]),
                    GenericStatement([Token(TokenType.GENERAL, ",")]),
                ],
            )
        ]
    )

    assert str(fully_parse("[\\|,")) == str(
        [
            IfStatement(
                [
                    GenericStatement([Token(TokenType.CHARACTER, "|")]),
                    GenericStatement([Token(TokenType.GENERAL, ",")]),
                ],
            )
        ]
    )


def test_break_works_good_with_modifiers():
    assert str(fully_parse("vX")) == str(
        [MonadicModifier("v", BreakStatement(None))]
    )

    assert str(fully_parse("₌XX")) == str(
        [DyadicModifier("₌", BreakStatement(None), BreakStatement(None))]
    )

    assert str(fully_parse("≬3dX")) == str(
        [
            Lambda(
                "default",
                [
                    GenericStatement([Token(TokenType.NUMBER, "3")]),
                    GenericStatement([Token(TokenType.GENERAL, "d")]),
                    BreakStatement(None),
                ],
            )
        ]
    )


def test_break_works_good_with_modifiers():
    assert str(fully_parse("vx")) == str(
        [MonadicModifier("v", RecurseStatement(structure.GenericStatement))]
    )

    assert str(fully_parse("₌xx")) == str(
        [
            DyadicModifier(
                "₌",
                RecurseStatement(structure.GenericStatement),
                RecurseStatement(structure.GenericStatement),
            )
        ]
    )

    assert str(fully_parse("≬3dx")) == str(
        [
            Lambda(
                "default",
                [
                    GenericStatement([Token(TokenType.NUMBER, "3")]),
                    GenericStatement([Token(TokenType.GENERAL, "d")]),
                    RecurseStatement(structure.GenericStatement),
                ],
            )
        ]
    )


def test_lambda_to_newline():

    g = str(fully_parse("++)"))
    h = str(
        [
            Lambda(
                "default",
                [
                    GenericStatement([Token(TokenType.GENERAL, "+")]),
                    GenericStatement([Token(TokenType.GENERAL, "+")]),
                ],
            )
        ]
    )

<<<<<<< HEAD

def test_recursion_and_break_has_parent_after_a_modifier():
    assert str(fully_parse("λf[vḢx")) == str(
        [
            Lambda(
                "default",
                [
                    GenericStatement([Token(TokenType.GENERAL, "f")]),
                    IfStatement(
                        [
                            MonadicModifier(
                                "v",
                                GenericStatement(
                                    [Token(TokenType.GENERAL, "Ḣ")]
                                ),
                            ),
                            RecurseStatement(structure.Lambda),
                        ]
                    ),
                ],
            )
        ]
    )
=======
    assert g == h

    g = str(fully_parse("₁\n₍₃₅)M"))
    h = str(
        [
            GenericStatement([Token(TokenType.GENERAL, "₁")]),
            GenericStatement([Token(TokenType.GENERAL, "\n")]),
            Lambda(
                "default",
                [
                    DyadicModifier(
                        "₍",
                        GenericStatement([Token(TokenType.GENERAL, "₃")]),
                        GenericStatement([Token(TokenType.GENERAL, "₅")]),
                    )
                ],
            ),
            GenericStatement([Token(TokenType.GENERAL, "M")]),
        ]
    )
    print(g, "|", h)
    assert g == h
>>>>>>> cc95bab3
<|MERGE_RESOLUTION|>--- conflicted
+++ resolved
@@ -263,31 +263,6 @@
         ]
     )
 
-<<<<<<< HEAD
-
-def test_recursion_and_break_has_parent_after_a_modifier():
-    assert str(fully_parse("λf[vḢx")) == str(
-        [
-            Lambda(
-                "default",
-                [
-                    GenericStatement([Token(TokenType.GENERAL, "f")]),
-                    IfStatement(
-                        [
-                            MonadicModifier(
-                                "v",
-                                GenericStatement(
-                                    [Token(TokenType.GENERAL, "Ḣ")]
-                                ),
-                            ),
-                            RecurseStatement(structure.Lambda),
-                        ]
-                    ),
-                ],
-            )
-        ]
-    )
-=======
     assert g == h
 
     g = str(fully_parse("₁\n₍₃₅)M"))
@@ -308,6 +283,27 @@
             GenericStatement([Token(TokenType.GENERAL, "M")]),
         ]
     )
-    print(g, "|", h)
     assert g == h
->>>>>>> cc95bab3
+
+def test_recursion_and_break_has_parent_after_a_modifier():
+  assert str(fully_parse("λf[vḢx")) == str(
+      [
+          Lambda(
+              "default",
+              [
+                  GenericStatement([Token(TokenType.GENERAL, "f")]),
+                  IfStatement(
+                      [
+                          MonadicModifier(
+                              "v",
+                              GenericStatement(
+                                  [Token(TokenType.GENERAL, "Ḣ")]
+                              ),
+                          ),
+                          RecurseStatement(structure.Lambda),
+                      ]
+                  ),
+              ],
+          )
+      ]
+  )