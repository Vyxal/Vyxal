--- conflicted
+++ resolved
@@ -145,9 +145,6 @@
 .idea
 tests/test_log.txt
 tests/test_extras.py
-<<<<<<< HEAD
 .vscode
-=======
 
-temp.vy
->>>>>>> 0e587ac8
+temp.vy