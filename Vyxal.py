# Python modules
import copy
from datetime import date
from datetime import datetime as dt
import functools
import hashlib
import itertools
import math
import random
import string
import time
import urllib.request
import warnings
import base64
import os
import sys
import secrets

# Vyxal modules
import commands
import encoding
import utilities
import VyParse
import words

# Pipped modules

THIS_FOLDER = os.path.dirname(os.path.abspath(__file__)) + "/.."
sys.path.insert(1, THIS_FOLDER)


try:
    import numpy
    import regex
    import sympy
    import pwn
except:
    import os
    os.system("pip3 install -r requirements.txt --quiet --disable-pip-version-check")
    import numpy
    import regex
    import sympy
    import pwn

# Generic type constants
Number = "NUMBER"
Iterable = "ITERABLE"
Function = type(lambda: None)

Python_Generator = type(i for i in(0,)) # https://chat.stackexchange.com/transcript/message/57555979#57555979

NEWLINE = "\n"
ONE_TWO_EIGHT_KB = 1024000

# Execution variables
context_level = 0
context_values = [0]
global_stack = []
input_level = 0
inputs = []
input_values = {0: [inputs, 0]} # input_level: [source, input_index]
last_popped = []
keg_mode = False
number_iterable = list
raw_strings = False
online_version = False
output = ""
printed = False
register = 0
retain_items = False
reverse_args = False
safe_mode = False # You may want to have safe evaluation but not be online.
stack = []
this_function = lambda x: VY_print(stack) or x

MAP_START = 1
MAP_OFFSET = 1
_join = False
_vertical_join = False
use_encoding = False
FIRST_100_FACTORIALS = (0x1,0x1,0x2,0x6,0x18,0x78,0x2d0,0x13b0,0x9d80,0x58980,0x375f00,0x2611500,0x1c8cfc00,0x17328cc00,0x144c3b2800,0x13077775800,
0x130777758000,0x1437eeecd8000,0x16beecca730000,0x1b02b9306890000,0x21c3677c82b40000,0x2c5077d36b8c40000,0x3ceea4c2b3e0d80000,0x57970cd7e2933680000,
0x83629343d3dcd1c00000,0xcd4a0619fb0907bc00000,0x14d9849ea37eeac91800000,0x232f0fcbb3e62c3358800000,0x3d925ba47ad2cd59dae000000,0x6f99461a1e9e1432dcb6000000,
0xd13f6370f96865df5dd54000000,0x1956ad0aae33a4560c5cd2c000000,0x32ad5a155c6748ac18b9a580000000,0x688589cc0e9505e2f2fee5580000000,
0xde1bc4d19efcac82445da75b00000000,0x1e5dcbe8a8bc8b95cf58cde17100000000,0x44530acb7ba83a111287cf3b3e400000000,0x9e0008f68df506477ada0f38fff400000000,
0x1774015499125eee9c3c5e4275fe3800000000,0x392ac33e351cc7659cd325c1ff9ba8800000000,0x8eeae81b84c7f27e080fde64ff05254000000000,
0x16e39f2c684405d62f4a8a9e2cd7d2f74000000000,0x3c1581d491b28f523c23abdf35b689c908000000000,0xa179cceb478fe12d019fdde7e05a924c458000000000,
0x1bc0ef38704cbab3bc477a23da8f91251bf20000000000,0x4e0ea0cebbd7cd1981890784d6b3c8385e98a0000000000,0xe06a0e525c0c6da95469f59de944dfa20ff6cc0000000000,
0x293378a11ee64822167f7417fdd3a50ec0ee4f740000000000,0x7b9a69e35cb2d866437e5c47f97aef2c42caee5c00000000000,
0x17a88e4484be3b6b92eb2fa9c6c087c778c8d79f9c00000000000,0x49eebc961ed279b02b1ef4f28d19a84f5973a1d2c7800000000000,
0xeba8f91e823ee3e18972acc521c1c87ced2093cfdbe800000000000,0x2fde529a3274c649cfeb4b180adb5cb9602a9e0638ab2000000000000,
0x9e90719ec722d0d480bb68bfa3f6a3260e8d2b749bb6da000000000000,0x217277f77e01580cd32788186c96066a0711c72a98d891fc000000000000,
0x72f97c62c1249eac15d7e3d3f543b60c784d1ca26d6875d24000000000000,0x192693359a4002b5a4c739d65da6cfd2ba50de4387eed9c5fe0000000000000,
0x59996c6ef58409a71b05be0bada2445eb7c017d09442e7d158e0000000000000,0x144cc291239fea2fdc1f4d0ea556c37d75a18565419728856e22c0000000000000,
0x4adb0d77335daf907bb36c2601aff0dea1c39be561dd656c0620240000000000000,0x118b5727f009f525dcfe0d58e8653c742de9d889c2efe3c5516f88700000000000000,
0x42e33c484325f6a05a8892e2f601f67aef0b898d373294604679382b00000000000000,0x10330899804331bad5ed1392f79479b1c5e4cb50335e3fef51115b9a6a00000000000000,
0x3fc8f1dc690893cfaa557d12aed89f2bfb34e08bca431bbe4f3458b001600000000000000,0xff23c771a4224f3ea955f44abb627cafecd3822f290c6ef93cd162c0058000000000000000,
0x40c815a3daacb61ee8fed306f99401a8ab21b40df96c282d48712a12c1658000000000000000,0x10b395943e6086f3f811b267cc58286d7c1eb06b9a4de25bacad2cd8d5dc2b0000000000000000,
0x45f0025cc534351d9eca1b12a7b1294a77c082c2962623dfe3152bcbff89f410000000000000000,
0x1293c0a0a461de1bde2daf30f48b0ef7c7cf22bbafe2218778519fa22fe0a4d440000000000000000,
0x501d2eb4c4e60dd82e2503831e97b08c8dad45c9667f309836e0006b6e78c6d3540000000000000000,
0x15e7fac56dd6e7c91c9e1ef5da5d7a466ebd61151206c7499f01401d6035065dc8f80000000000000000,
0x613568cc1769a48c6efda962f8fece988b685ecd7ffe1456b1958c825aeb4c402bcc80000000000000000,
0x1b5705796695b6477f3757a3d607aa1ae7355aa9cbff75b861f20f84a9922d720c518400000000000000000,
0x7cbd08f9e40b0fa6346c7fdb8082f81abee36da6b2bd89193ee066cd45aaef585833ea400000000000000000,
0x240ea4983beb32860b275cf57325dbb7bb2dbdb22faac9a14c2cddb75623692f897f01b6800000000000000000,
0xa904a38998de7cd4544883be8bc175ed3d6669333f70912415124f4b63c5fd0ed48358077800000000000000000,
0x322d608cd9620d0f0905871c917d6f026e3a673b36d56b16b6416f8a619ec7206716fe2237a000000000000000000,
0xf17a60a5d627ded85b6a9a397c2ba63bb27910ccf7e3135d4d1ae8c9f5cc1e4bf01ea704abb2000000000000000000,
0x49934972874025e5ebda7afd83d54ca63060e31e73872fe66d7e32ed88e4313b232956e36c503c000000000000000000,
0x16b473aa57bccbb1f3c86bf43baed2a748ede61665a6b7c81bc9f1b74d3e6b313fd9c1d02e6cc284000000000000000000,
0x71864253b6affa79c2ea1bc52a6a1d446ca57e6ffc4196e88af1b894823817f63f40c910e81fcc940000000000000000000,
0x23eb7afc7ccdae4086ac12c9626b9342a6605d016ed0c0bf93f67b66fd33bf94ea037f9e59720fbad40000000000000000000,
0xb816d64dff9e1d0ab231e048186752b594addca757eddbd5d64f386fd1a935db2f51ee0b8a68909d7e80000000000000000000,
0x3baf677b49e0436a77c62bb75fe97fd0df345e8a41821e46547baf4c40f9dc761057902dbddfe6e3100380000000000000000000,
0x13958df4743d961eef4d06582b789df0893d2f055d7eb1ef13b895850551fc56bd5cbb4f024d77c281412600000000000000000000,
0x680a8222a9872d84574931b466f0c70dd91509cc80b1114618c49a52ac438c8ccdfca313bc3b8c394eaa19e00000000000000000000,
0x22f387b7a4f3694a755296b29a94e2dea6ed114ab33b7bcd8c520bd7c5deb1374d32dec8a13c011b406d24b1400000000000000000000,
0xbe0c31f690eb8c84ddf1136b2889919aaba90e062e93712daafe206543eae39cb3c49b62ecb646042e517783cc00000000000000000000,
0x4154312cc1d0f84dac4adeacd5ef4a0d2b021cd22002aee7b2c75b22cf58be3dddcb956a015ea8116fec01154e2000000000000000000000,
0x16b645188f61a65300e6076a166030be93f3bc050d20eece8d274eaf1a15da23821bc6f1da79e86e0fe90c6068292000000000000000000000,
0x7fc144aa26854792e50de9b4bddd1230003b019c69d93f49d9fd1a98f2baeb07bbdc3f106cedbb6b197ee59e49e754000000000000000000000,
0x2d69b3687bb16071376bf2133f7d95771014f99299a0397f407cf8745e48718bbfc74a6ad6b8819f12101b9f44453adc000000000000000000000,
0x1051fc798c73bea8afeacafeead121b6c9c789b0af3594a9bb2ce949d1e208ce38eb9ebe652a4e952a7dc9ed3c88e12710000000000000000000000,
0x5edc8b828060c4347e84bbe9b4df93f674d7d052fa67701a8ff50bfd13f1d32eaad98ab2ac05e8c306fb25b2efdb9cb30d0000000000000000000000,
0x22d4fb39eb23880b4674bcffd06a18547ee73e7e77f1fb29c0dbfa66ed52cb8b22bbe0ed9b2a2b779c9037d7b412a389bec60000000000000000000000,
0xced093a7e422f7c2f255222ee575f075b17d030ee82cc347e91a1ec3211b988a1e3b8782c94a621631984b90bd2eab01dcb7a0000000000000000000000,
0x4d8e375ef58d1ce91adfecd1960c3a2c228ee1259710c93af769cb892c6a5933cb5652d10b7be4c852991c5646f18020b2c4dc00000000000000000000000,
0x1d62e2fafb0a77f4532ed8bb69daa20ab918234f3e3d5c3f57bf161ef9d44bcca00bb5613559f1afe74c03bcb0e1818c63bc975c00000000000000000000000,
0xb3fdae4141a01eb87d7eef7be85b2081adb3d8455d37d503f972677dba3450455447b6f366c6e85568b196e3bb65397be2e31f13800000000000000000000000,
0x459b1a633c60ebe15888169ceadb3d92262c8ca2d30c976089773e059f023b0acf97bbc020beebd9077cad5a1178253ae8bdd5048a800000000000000000000000,
0x1b30964ec395dc24069528d54bbda40d16e966ef9a70eb21b5b2943a321cdf10391745570cca9420c6ecb3b72ed2ee8b02ea2735c61a000000000000000000000000)

FIRST_100_FACTORIALS = dict(enumerate(FIRST_100_FACTORIALS))

# Helper classes
class Comparitors:
    EQUALS = 0
    LESS_THAN = 1
    GREATER_THAN = 2
    NOT_EQUALS = 3
    LESS_THAN_EQUALS = 4
    GREATER_THAN_EQUALS = 5
class Generator:
    def __init__(self, raw_generator, limit=-1, initial=[], condition=None, is_numeric_sequence=False):
        self.next_index = 0
        self.end_reached = False
        self.is_numeric_sequence = is_numeric_sequence
        self.do_print = True
        if "__name__" in dir(raw_generator) and type(raw_generator) != Python_Generator:
            if raw_generator.__name__.startswith("FN_") or raw_generator.__name__.startswith("_lambda"):
                # User defined function
                def gen():
                    generated = initial
                    factor = len(initial)
                    for item in initial:
                        yield item
                    while True:
                        if len(generated) >= (limit + factor) and limit > 0:
                            break
                        else:
                            ret = raw_generator(generated[::-1], arity=len(generated))
                            generated.append(ret[-1])
                            yield ret[-1]
                self.gen = gen()
            else:
                def gen():
                    index = 0
                    while True:
                        yield raw_generator(index)
                        index += 1
                self.gen = gen()
        else:
            def niceify(item):
                t_item = VY_type(item)
                if t_item not in [Generator, list, Number, str]:
                    return list(item)
                return item
            self.gen = map(niceify, raw_generator)
        self.generated = []
    def __contains__(self, item):
        if self.is_numeric_sequence:
            if item in self.generated:
                return True
            temp = next(self)
            while temp <= item:
                temp = next(self)
            return item in self.generated
        else:
            for temp in self:
                if item == temp: return True
            return False
    def __getitem__(self, position):
        if type(position) is slice:
            ret = []
            stop = position.stop or self.__len__()
            start = position.start or 0

            if start < 0 or stop < 0:
                self.generated += list(self.gen)
                return self.generated[position]
            if stop < 0:
                stop = self.__len__() - position.stop - 2

            if position.step and position.step < 0:
                start, stop = stop, start
                stop -= 1
                start -= 1
            # print(start, stop, position.step or 1)
            for i in range(start, stop, position.step or 1):
                ret.append(self.__getitem__(i))
                # print(self.__getitem__(i))
            return ret
        if position < 0:
            self.generated += list(self.gen)
            return self.generated[position]
        if position < len(self.generated):
            return self.generated[position]
        while len(self.generated) < position + 1:
            try:
                self.__next__()
            except:
                self.end_reached = True
                position = position % len(self.generated)

        return self.generated[position]
    def __setitem__(self, position, value):
        if position >= len(self.generated):
            temp = self.__getitem__(position)
        self.generated[position] = value
    def __len__(self):
        return len(self._dereference())
    def __next__(self):
        f = next(self.gen)
        self.generated.append(f)
        return f
    def __iter__(self):
        return self
    def _filter(self, function):
        index = 0
        l = self.__len__()
        while True:
            if index == l:
                break
            obj = self.__getitem__(index)
            ret = _safe_apply(function, obj)
            if ret:
                yield obj
            index += 1
    def _reduce(self, function):
        def ensure_singleton(function, left, right):
            ret = _safe_apply(function, left, right)
            if type(ret) in [Generator, list]:
                return ret[-1]
            return ret
        return functools.reduce(lambda x, y: ensure_singleton(function, x, y), self._dereference())
    def _dereference(self):
        '''
        Only call this when it is absolutely neccesary to convert to a list.
        '''
        d = self.generated + list(self.gen)
        self.gen = iter(d[::])
        self.generated = []
        return d
    def _print(self, end="\n"):
            main = self.generated
            try:
                f = next(self)
                # If we're still going, there's stuff in main that needs printing before printing the generator
                VY_print("⟨", end="")
                for i in range(len(main)):
                    VY_print(main[i], end="|"*(i >= len(main)))
                while True:
                    try:
                        f = next(self)
                        VY_print("|", end="")
                        VY_print(f, end="")
                    except:
                        break
                VY_print("⟩", end=end)

            except:
                VY_print(main, end=end)


    def zip_with(self, other):
        return Generator(zip(self.gen, iter(other)))
    def safe(self):
        import copy
        return copy.deepcopy(self)
    
    def __str__(self):
        return "⟨" + "|".join(str(item for item in self.generated)) + "...⟩"
    def limit_to_items(self, n):
        out = "⟨"
        item_count = 0
        while not self.end_reached and item_count <= n:
            item = self.__getitem__(item_count)
            if self.end_reached: break
            out += str(item) if VY_type(item) is not Generator else item.limit_to_items(n)
            item_count += 1
            out += "|"
        
        if item_count > n:
            out += "..."
        
        return out + "⟩"


class ShiftDirections:
    LEFT = 1
    RIGHT = 2

# Helper functions
def _safe_apply(function, *args):
    '''
    Applies function to args that adapts to the input style of the passed function.

    If the function is a _lambda (it's been defined within λ...;), it passes a list of arguments and length of argument list
    Otherwise, if the function is a user-defined function (starts with FN_), it simply passes the argument list
    Otherwise, unpack args and call as usual
    '''

    if function.__name__.startswith("_lambda"):
        ret = function(list(args), len(args), function)
        if len(ret): return ret[-1]
        else: return []
    elif function.__name__.startswith("FN_"):
        ret = function(list(args))[-1]
        if len(ret): return ret[-1]
        else: return []
    return function(*args)
def _mangle(value):
    byte_list = bytes(value, encoding="utf-8")
    return base64.b32encode(byte_list).decode().replace("=", "_")
def _two_argument(function, left, right):
    '''
    Used for vectorising user-defined lambas/dyads over generators
    '''
    if function.__name__.startswith("_lambda"):
        return Generator(map(lambda x: function(x, arity=2), VY_zip(left, right)))
    return Generator(map(lambda x: function(*x), VY_zip(left, right)))
def add(lhs, rhs):
    '''
    Returns lhs + rhs. Check command docs for type cohesion.
    '''
    types = VY_type(lhs), VY_type(rhs)
    return {
        (Number, Number): lambda: lhs + rhs,
        (str, str): lambda: lhs + rhs,
        (str, Number): lambda: str(lhs) + str(rhs),
        (Number, str): lambda: str(lhs) + str(rhs),
        (list, types[1]): lambda: [add(item, rhs) for item in lhs],
        (types[0], list): lambda: [add(lhs, item) for item in rhs],
        (list, list): lambda: list(map(lambda x: add(*x), VY_zip(lhs, rhs))),
        (list, Generator): lambda: _two_argument(add, lhs, rhs),
        (Generator, list): lambda: _two_argument(add, lhs, rhs),
        (Generator, Generator): lambda: _two_argument(add, lhs, rhs)
    }.get(types, lambda: vectorise(add, lhs, rhs))()
def all_combinations(vector):
    ret = []
    for i in range(len(vector) + 1):
        ret = join(ret, combinations_replace_generate(vector, i))
    return ret
def all_prime_factors(item):
    if VY_type(item) == Number:
        m = sympy.ntheory.factorint(int(item))
        out = []
        for key in sorted(m.keys()):
            out += [key] * m[key]
        return out
    elif VY_type(item) is str:
        return item.title()
    return vectorise(all_prime_factors, item)
def assigned(vector, index, item):
    if type(vector) is str:
        vector = list(vector)
        vector[index] = item
        return "".join([str(x) for x in vector])
    else:
        temp = deref(vector, False)
        temp[index] = item
        return temp
def bifuricate(item):
    t_item = VY_type(item)
    if t_item in (Number, list, str):
        return [item, reverse(item)]
    else:
        g = item._dereference()
        return [g, reverse(g)]
def bit_and(lhs, rhs):
    types = (VY_type(lhs), VY_type(rhs))
    return {
        (Number, Number): lambda: lhs & rhs,
        (Number, str): lambda: rhs.center(lhs),
        (str, Number): lambda: lhs.center(rhs),
        (str, str): lambda: lhs.center(len(rhs) - len(lhs)),
        (types[0], list): lambda: [bit_and(lhs, item) for item in rhs],
        (list, types[1]): lambda: [bit_and(item, rhs) for item in lhs],
        (list, list): lambda: list(map(lambda x: bit_and(*x), VY_zip(lhs, rhs))),
        (list, Generator): lambda: _two_argument(bit_and, lhs, rhs),
        (Generator, list): lambda: _two_argument(bit_and, lhs, rhs),
        (Generator, Generator): lambda: _two_argument(bit_and, lhs, rhs)
    }.get(types, lambda: vectorise(bit_and, lhs, rhs))()
def bit_or(lhs, rhs):
    types = (VY_type(lhs), VY_type(rhs))
    if types == (str, str):
        suffixes = {lhs[-i:] for i in range(1, len(lhs) + 1)}
        prefixes = {rhs[:i] for i in range(1, len(rhs) + 1)}
        common = suffixes & prefixes
        if len(common) == 0:
            return lhs + rhs
        common = sorted(common, key=lambda x: len(x))[-1]
        return lhs[:-len(common)] + common + rhs[len(common):]
    return {
        (Number, Number): lambda: lhs | rhs,
        (Number, str): lambda: lhs[:rhs] + lhs[rhs + 1:],
        (str, Number): lambda:  rhs[:lhs] + rhs[lhs + 1:],
        (types[0], list): lambda: [bit_or(lhs, item) for item in rhs],
        (list, types[1]): lambda: [bit_or(item, rhs) for item in lhs],
        (list, list): lambda: list(map(lambda x: bit_or(*x), VY_zip(lhs, rhs))),
        (list, Generator): lambda: _two_argument(bit_or, lhs, rhs),
        (Generator, list): lambda: _two_argument(bit_or, lhs, rhs),
        (Generator, Generator): lambda: _two_argument(bit_or, lhs, rhs)
    }.get(types, lambda: vectorise(bit_or, lhs, rhs))()
def bit_not(item):
    return {
        str: lambda: int(any(map(lambda x: x.isupper(), item))),
        Number: lambda: ~item
    }.get(VY_type(item), lambda: vectorise(bit_not, item))()
def bit_xor(lhs, rhs):
    types = (VY_type(lhs), VY_type(rhs))
    return {
        (Number, Number): lambda: lhs ^ rhs,
        (Number, str): lambda: (" " * lhs) + rhs,
        (str, Number): lambda: lhs + (" " * rhs),
        (str, str): lambda: levenshtein_distance(lhs, rhs),
        (types[0], list): lambda: [bit_xor(lhs, item) for item in rhs],
        (list, types[1]): lambda: [bit_xor(item, rhs) for item in lhs],
        (list, list): lambda: list(map(lambda x: bit_xor(*x), VY_zip(lhs, rhs))),
        (list, Generator): lambda: _two_argument(bit_xor, lhs, rhs),
        (Generator, list): lambda: _two_argument(bit_xor, lhs, rhs),
        (Generator, Generator): lambda: _two_argument(bit_xor, lhs, rhs)
    }.get(types, lambda: vectorise(bit_xor, lhs, rhs))()
def cartesian_product(lhs, rhs):
    if Function not in (VY_type(lhs), VY_type(rhs)):
        lhs, rhs = iterable(lhs), iterable(rhs)
        if (VY_type(lhs), VY_type(rhs)) in ((Number, Number), (Number, str), (str, Number), (str, str)):
            return Generator(map(first_n, itertools.product(iterable(lhs), iterable(rhs))))
        return Generator(itertools.product(iterable(lhs), iterable(rhs)))

    if VY_type(lhs) is Function:
        fn, init = lhs, rhs
    else:
        fn, init = rhs, lhs
    def gen():
        prev = None
        curr = init
        while prev != curr:
            prev = deref(curr)
            curr = fn([curr])[-1]
        yield curr
    return Generator(gen())[-1]
def ceiling(item):
    return {
        Number: lambda: math.ceil(item),
        str: lambda: item.split(" ")
    }.get(VY_type(item), lambda: vectorise(ceiling, item))()
def centre(vector):
    vector = deref(iterable(vector), True)
    focal = max(map(len, vector))
    def gen():
        for item in vector:
            yield item.center(focal)

    return Generator(gen())
def chrord(item):
    t_item = VY_type(item)
    if t_item is str and len(item) == 1:
        return ord(item)
    elif t_item == Number:
        return chr(int(item))
    else:
        return Generator(map(chrord, item))
def closest_prime(item):
    up, down = next_prime(item), prev_prime(item)
    if abs(item - down) < abs(item - up): return down
    return up
def compare(lhs, rhs, mode):
    op = ["==", "<", ">", "!=", "<=", ">="][mode]

    types = tuple(map(VY_type, [lhs, rhs]))
    boolean =  {
        types: lambda lhs, rhs: eval(f"lhs {op} rhs"),
        (Number, str): lambda lhs, rhs: eval(f"str(lhs) {op} rhs"),
        (str, Number): lambda lhs, rhs: eval(f"lhs {op} str(rhs)"),
        (types[0], list): lambda *x: [compare(lhs, item, mode) for item in rhs],
        (list, types[1]): lambda *x: [compare(item, rhs, mode) for item in lhs],
        (Generator, types[1]): lambda *y: vectorise(lambda x: compare(x, rhs, mode), lhs),
        (types[0], Generator): lambda *y: vectorise(lambda x: compare(lhs, x, mode), rhs),
        (list, list): lambda *y: list(map(lambda x: compare(*x, mode), VY_zip(lhs, rhs))),
        (list, Generator): lambda *y: Generator(map(lambda x: compare(*x, mode), VY_zip(lhs, rhs))),
        (Generator, list): lambda *y: Generator(map(lambda x: compare(*x, mode), VY_zip(lhs, rhs))),
        (Generator, Generator): lambda *y: Generator(map(lambda x: compare(*x, mode), VY_zip(lhs, rhs))),
    }[types](lhs, rhs)
    if type(boolean) is bool:
        return int(boolean)
    else:
        return boolean
def complement(item):
    return {
        Number: lambda: 1 - item,
        str: lambda: item.split(",")
    }.get(VY_type(item), lambda: vectorise(complement, item))()
def combinations_replace_generate(lhs, rhs):
    types = VY_type(lhs), VY_type(rhs)
    if Function not in types:
        ret = {
            (Number, types[1]): lambda: Generator(itertools.product(iterable(rhs), repeat=lhs)),
            (types[0], Number): lambda: Generator(itertools.product(iterable(lhs), repeat=rhs))
        }.get(types, lambda: -1)()
        if ret != -1: return ret
        out = "" if type(lhs) is str else []
        for item in lhs:
            if item in rhs:
                if type(lhs) is str: out += item
                else: out.append(item)
        return out
    else:
        if VY_type(lhs) is Function:
            fn, init = lhs, rhs
        else:
            fn, init = rhs, lhs
        def gen():
            prev = None
            curr = init
            while prev != curr:
                yield curr
                prev = deref(curr)
                curr = fn([curr])[-1]
        return Generator(gen())
def const_divisibility(item, n, string_overload):
    def int_if_not_tuple():
        a = string_overload(item)
        if type(a) is tuple: 
            return a
        else:
            return int(a)
    return {
        Number: lambda: int(item % n == 0),
        str: int_if_not_tuple,
        list: int_if_not_tuple
    }.get(VY_type(item), lambda: vectorise(const_divisibility, item, n, string_overload))()
def counts(vector):
    ret = []
    vector = iterable(vector)
    for item in set(vector):
        ret.append([item, vector.count(item)])
    return ret
def cumulative_sum(vector):
    ret = []
    vector = iterable(vector)
    # if VY_type(vector) is Generator: vector = vector._dereference()
    for i in range(len(vector)):
        ret.append(summate(vector[:i + 1]))
    return ret
def decimalify(vector):
    if VY_type(vector) == Number:
        return iterable(vector)
    elif VY_type(vector) is str:
        return list(vector)
    else:
        return functools.reduce(lambda x, y: divide(x, y), vector)
def deltas(vector):
        ret = []
        vector = iterable(vector)
        for i in range(len(vector) - 1):
            ret.append(subtract(vector[i], vector[i + 1]))
        return ret
def deref(item, generator_to_list=True, limit=-1):
    if VY_type(item) is Generator:
        if limit != -1:
            return item.limit_to_items(limit)
        return [item.safe, item._dereference][generator_to_list]()
    if type(item) not in [int, float, str]: return list(map(deref, item))
    return item
def dictionary_compress(item):
    item = split_on_words(VY_str(item))
    out = ""

    for word in item:
        out += better_compress(word)
    return "`" + out + "`"

def better_compress(word):
    str_so_far = ''
    while word:
        ctr = len(word)
        found = False
        while ctr > 2:
            temp = words.word_index(word[:ctr])
            if temp == -1:
                ctr -= 1
            else:
                str_so_far += temp
                print(temp,word,word[:ctr])
                found = word[:ctr]
                break
        if found:
            word = word[len(found)+1:]
        else:
            str_so_far += word[0]
            word = word[1:]
    return str_so_far
        
def diagonals(vector):
    # Getting real heavy Mornington Crescent vibes from this
    vector = numpy.asarray(vector)
    diag_num = 0
    diagonal = numpy.diag(vector)
    # postive diags first
    while len(diagonal):
        yield vectorise(lambda x: x.item(), list(diagonal))
        diag_num += 1
        diagonal = numpy.diag(vector, k=diag_num)

    diag_num = -1
    diagonal = numpy.diag(vector, k=diag_num)
    # now the other diagonals
    while len(diagonal):
        yield vectorise(lambda x: x.item(), list(diagonal))
        diag_num -= 1
        diagonal = numpy.diag(vector, k=diag_num)
def distance_between(lhs, rhs):
    inner = Generator(map(lambda x: exponate(subtract(x[0], x[1]), 2), VY_zip(lhs, rhs)))
    inner = summate(inner)
    return exponate(inner, 0.5)
def distribute(vector, value):
    types = VY_type(vector), VY_type(value)
    if types == (Number, Number):
        return abs(vector - value)
    vector = iterable(vector)
    if VY_type(vector) is Generator:
        vector = vector._dereference()
    remaining = value
    index = 0
    while remaining > 0:
        vector[index % len(vector)] += 1
        index += 1
        remaining -= 1

    return vector
def divide(lhs, rhs):
    types = VY_type(lhs), VY_type(rhs)
    def handle_numbers(lhs, rhs):
        if rhs == 0: return 0
        normal, int_div = lhs / rhs, lhs // rhs
        return [normal, int_div][normal == int_div]
    return {
        (Number, Number): lambda: handle_numbers(lhs, rhs),
        (str, str): lambda: split(lhs, rhs),
        (str, Number): lambda: wrap(lhs, len(lhs) // rhs),
        (Number, str): lambda: wrap(rhs, len(rhs) // lhs),
        (list, types[1]): lambda: [divide(item, rhs) for item in lhs],
        (types[0], list): lambda: [divide(lhs, item) for item in rhs],
        (list, list): lambda: list(map(lambda x: divide(*x), VY_zip(lhs, rhs))),
        (list, Generator): lambda: _two_argument(divide, lhs, rhs),
        (Generator, list): lambda: _two_argument(divide, lhs, rhs),
        (Generator, Generator): lambda: _two_argument(divide, lhs, rhs)
    }.get(types, lambda: vectorise(divide, lhs, rhs))()
def divisors_of(item):
    t_item = VY_type(item)
    if t_item in [list, Generator]:
        return Generator(prefixes(item))

    divisors = []
    if t_item == str:
        def gen():
            s = list(item)
            i = itertools.chain.from_iterable(\
                itertools.combinations(s, r) for r in range(1,len(s)+1))

            for sub in i:
                sub = "".join(sub)
                if len(item.split(sub)) == 2:
                    yield sub

        return Generator(gen())

    for value in VY_range(item, 1, 1):
        if modulo(item, value) == 0:
            divisors.append(value)

    return divisors
def exponate(lhs, rhs):
    types = (VY_type(lhs), VY_type(rhs))

    if types == (str, str):
        pobj = regex.compile(lhs)
        mobj = pobj.search(rhs)
        return list(mobj.span()) if mobj else []

    if types == (str, Number):
        factor = rhs
        if 0 < rhs < 1:
            factor = int(1 / rhs)
        return lhs[::factor]
    return {
        (Number, Number): lambda: lhs ** rhs,
        (types[0], list): lambda: [exponate(lhs, item) for item in rhs],
        (list, types[1]): lambda: [exponate(item, rhs) for item in lhs],
        (list, list): lambda: list(map(lambda x: exponate(*x), VY_zip(lhs, rhs))),
        (list, Generator): lambda: _two_argument(exponate, lhs, rhs),
        (Generator, list): lambda: _two_argument(exponate, lhs, rhs),
        (Generator, Generator): lambda: _two_argument(exponate, lhs, rhs)
    }.get(types, lambda: vectorise(exponate, lhs, rhs))()
def factorial(item):
    t_item = VY_type(item)
    if t_item == Number:
        if item in FIRST_100_FACTORIALS:
            return FIRST_100_FACTORIALS[item]
        else:
            FIRST_100_FACTORIALS[item] = math.factorial(item)
        return  FIRST_100_FACTORIALS[item]
    elif t_item == str:
        return sentence_case(item)
    else:
        return vectorise(factorial, item)
def factorials():
    # Different to factorial because this is a list of all factorials
    for i in range(1,101):
        yield FIRST_100_FACTORIALS[i]

    temp = FIRST_100_FACTORIALS[100]
    n = 101

    while True:
        temp *= n
        FIRST_100_FACTORIALS[n] = temp
        n += 1
        yield temp
def fibonacci():
    # A generator of all the fibonacci numbers
    # Pro-tip: wrap in a generator before pushing to stack

    yield 0
    yield 1

    memory = [0, 1]
    while True:
        temp = memory[-1] + memory[-2]
        memory.append(temp)
        yield temp
def find(haystack, needle, start=0):
    if type(needle) is Function:
        return indexes_where(haystack, needle)

    
    
    # It looks like something from 2001
    index = 0
    haystack = iterable(haystack)
    if type(haystack) is str:
        needle = str(needle)
    if type(start) is int or (type(start) is str and start.isnumeric()):
        index = int(start)
    
    if (VY_type(haystack), VY_type(needle)) in ((Number, Number), (Number, str), (str, Number), (str, str)):
        return str(haystack).find(str(needle), start=index)

    while index < len(haystack):
        if haystack[index] == needle:
            return index
        index += 1
    return -1
def first_n(func, n=None):
    if Function not in (type(func), type(n)):
        if n:
            return iterable(func)[n:]

        ret = "".join([VY_str(n) for n in iterable(func)])
        return VY_eval(ret)
    ret = []
    current_index = 0
    n = n or 1
    if isinstance(n, Function):
        call, limit = n, func
    else:
        call, limit = func, n
    while len(ret) < limit:
        result = call([current_index])[-1]
        if result: ret.append(current_index)
        current_index += 1

    return ret
def flatten(item):
    '''
    Returns a deep-flattened (all sublists expanded) version of the input
    '''
    t_item = VY_type(item)
    if t_item is Generator:
        return flatten(item._dereference())
    else:
        ret = []
        for x in item:
            if type(x) in [list, Generator]:
                ret += flatten(x)
            else:
                ret.append(x)
        return ret
def floor(item):
    return {
        Number: lambda: math.floor(item),
        str: lambda: int("".join([l for l in item if l in "0123456789"]))
    }.get(VY_type(item), lambda: vectorise(floor, item))()
def format_string(value, items):
    ret = ""
    index = 0
    f_index = 0

    while index < len(value):
        if value[index] == "\\":
            ret += "\\" + value[index + 1]
            index += 1
        elif value[index] == "%":
            #print(f_index, f_index % len(items))
            ret += str(items[f_index % len(items)])
            f_index += 1
        else:
            ret += value[index]
        index += 1
    return ret
def fractionify(item):
    import re
    if VY_type(item) == Number:
        from fractions import Fraction
        frac = Fraction(item).limit_denominator()
        return [frac.numerator, frac.denominator]
    elif type(item) is str:
        if re.match(r"\-?\d+(\.\d+)?", item): return fractionify(eval(item))
        else: return item
    else:
        return vectorise(fractionify, item)
def function_call(fn, vector):
    if type(fn) is Function:
        return fn(vector, self=fn)
    else:
        return [{
            Number: lambda: len(prime_factors(fn)),
            str: lambda: exec(VY_compile(fn)) or []
        }.get(VY_type(fn), lambda: vectorised_not(fn))()]
def gcd(lhs, rhs=None):
    if rhs:
        return {
            (Number, Number): lambda: math.gcd(int(lhs), int(rhs)),
            (Number, str): lambda: max(set(divisors_of(str(lhs))) & set(divisors_of(rhs)), key=lambda x: len(x)),
            (str, Number): lambda: max(set(divisors_of(lhs)) & set(divisors_of(str(rhs))), key=lambda x: len(x)),
            (str, str): lambda: max(set(divisors_of(lhs)) & set(divisors_of(rhs)), key=lambda x: len(x)),
        }.get((VY_type(lhs), VY_type(rhs)), lambda: vectorise(gcd, lhs, rhs))()

    else:
        # I can't use VY_reduce because ugh reasons
        lhs = deref(lhs, True)
        return int(numpy.gcd.reduce(lhs))
def get_input(predefined_level=None):
    global input_values

    level = input_level
    if predefined_level is not None:
        level = predefined_level

    if level in input_values:
        source, index = input_values[level]
    else:
        source, index = [], -1
    if source:
        ret = source[index % len(source)]
        input_values[level][1] += 1

        if keg_mode and type(ret) is str:
            return [ord(c) for c in ret]
        return ret
    else:
        try:
            temp = VY_eval(input())
            if keg_mode and type(temp) is str:
                return [ord(c) for c in temp]
            return temp
        except:
            return 0
def graded(item):
    return {
        Number: lambda: item + 2,
        str: lambda: item.upper(),

    }.get(VY_type(item), lambda: Generator(map(lambda x: x[0], sorted(enumerate(deref(item)), key=lambda x: x[-1]))))()
def graded_down(item):
    return {
        Number: lambda: item - 2,
        str: lambda: item.lower(),

    }.get(VY_type(item), lambda: Generator(map(lambda x: x[0], sorted(enumerate(deref(item)), key=lambda x: x[-1], reverse=True))))()
def group_consecutive(vector):
    ret = []
    temp = [vector[0]]
    last = vector[0]
    for item in vector[1:]:
        if item == last:
            temp.append(item)
        else:
            ret.append(temp)
            temp = [item]
            last = item

    if len(ret) == 0 or temp != ret[-1]:
        ret.append(temp)

    return ret
def halve(item):
    return {
        Number: lambda: divide(item, 2),
        str: lambda: wrap(item, ceiling(len(item) / 2))
    }.get(VY_type(item), lambda: vectorise(halve, item))()
def inclusive_range(lhs, rhs):
    types = (VY_type(lhs), VY_type(rhs))
    if Function in types:
        if types[0] is Function:
            func, vector = lhs, rhs
        else:
            func, vector = rhs, lhs

        def gen():
            for index, item in enumerate(vector):
                if (index + 1) % 2:
                    yield item
                else:
                    yield func([item])[-1]

        return Generator(gen())
    if types != (Number, Number):
        lhs, rhs = VY_str(lhs), VY_str(rhs)
        pobj = regex.compile(rhs)
        return pobj.split(lhs)

    if lhs < rhs:
        return Generator(range(int(lhs), int(rhs) + 1))
    else:
        return Generator(range(int(lhs), int(rhs) - 1, -1))
def index(vector, index):
    types = VY_type(vector), VY_type(index)
    if Function in types:
        if types[0] is Function:
            fn, init = vector, index
        else:
            fn, init = index, vector
        def gen():
            seen = []
            curr = deref(init)
            while curr not in seen:
                yield curr
                seen.append(curr)
                curr = deref(fn([curr])[-1])
        return Generator(gen())
    elif VY_type(index) == Number:
        if VY_type(vector) is Generator:
            return vector[int(index)]
        return vector[int(index) % len(vector)]
    elif VY_type(index) in (list, Generator):
        return vector[slice(*index)]
    else:
        return [vector, index, join(vector, index)]
def indexed_into(vector, indexes):
    types = (VY_type(vector), VY_type(indexes))
    if Function not in types:
        ret = []
        vector = iterable(vector)
        for ind in iterable(indexes):
            ret.append(vector[ind % len(vector)])
        return ret
    else:
        if VY_type(vector) is Function:
            fn, init = vector, indexes
        else:
            fn, init = indexes, vector
        def gen():
            seen = []
            curr = deref(init)
            while curr not in seen:
                curr = deref(fn([curr])[-1])
                seen.append(curr)
            yield curr
        return Generator(gen())[-1]
def indexes_where(fn, vector):
    ret = []
    for i in range(len(vector)):
        if fn([vector[i]])[-1]:
            ret.append(i)
    return ret
def infinite_replace(haystack, needle, replacement):
    import copy
    loop = True
    prev = copy.deepcopy(haystack)
    while loop: # I intentionally used a post-test loop here to avoid making more calls to replace than neccesary
        haystack = replace(haystack, needle, replacement)
        loop = haystack != prev
        prev = copy.deepcopy(haystack)
    return haystack
def inserted(vector, item, index):
    temp = deref(iterable(vector), False)
    t_vector = type(temp)
    if t_vector is list:
        temp.insert(index, item)
        return temp
    return {
        str: lambda: temp[:index] + str(item) + temp[index:],
    }.get(t_vector, lambda: inserted(temp._dereference(), item, index))()
def integer_divide(lhs, rhs):
    types = VY_type(lhs), VY_type(rhs)
    return {
        (Number, Number): lambda: lhs // rhs,
        (Number, str): lambda: divide(lhs, rhs)[0],
        (str, Number): lambda: divide(lhs, rhs)[0],
        (Function, types[1]): lambda: VY_reduce(lhs, reverse(rhs))[0],
        (types[0], Function): lambda: VY_reduce(rhs, reverse(lhs))[0]
    }.get(types, lambda: vectorise(integer_divide, lhs, rhs))()
def integer_list(value):
    charmap = dict(zip("etaoinshrd", "0123456789"))
    ret = []
    for c in value.split():
        temp = ""
        for m in c:
            temp += charmap[m]
        ret.append(int(temp))
    return ret
def interleave(lhs, rhs):
    ret = []
    for i in range(min(len(lhs), len(rhs))):
        ret.append(lhs[i])
        ret.append(rhs[i])
    if len(lhs) != len(rhs):
        if len(lhs) < len(rhs):
            # The rhs is longer
            ret += list(rhs[i + 1:])
        else:
            ret += list(lhs[i + 1:])
    if type(lhs) is str and type(rhs) is str: return "".join(ret)
    return ret
def is_divisble(lhs, rhs):
    types = VY_type(lhs), VY_type(rhs)
    return {
        (Number, Number): lambda: int(modulo(lhs, rhs) == 0 and rhs != 0),
        (str, str): lambda: (lhs, ) * len(rhs),
        (str, Number): lambda: (lhs, ) * rhs,
        (Number, str): lambda: (rhs, ) * lhs
    }.get(types, lambda: vectorise(is_divisble, lhs, rhs))()
def is_empty(item):
    return {
        Number: lambda: item % 3,
        str: lambda: int(item == "")
    }.get(VY_type(item), lambda: vectorise(is_empty, item))()
def is_prime(n):
    if type(n) is str:
        if n.upper() == n.lower(): return -1
        else: return int(n.upper() == n)
    if VY_type(n) in [list, Generator]: return vectorise(is_prime, n)
    return 1 if sympy.ntheory.isprime(n) else 0
def is_square(n):
    if type(n) in (float, str): return 0
    elif isinstance(n, int): return int(any([exponate(y, 2) == n for y in range(1, math.ceil(n / 2) + 1)])) or int(n == 0)
    else: return vectorise(is_square, n)
def iterable(item, t=None):
    t = t or number_iterable
    if VY_type(item) == Number:
        if t is list:
            return [int(let) if let not in "-." else let for let in str(item)]
        if t is range:
            return Generator(range(MAP_START, int(item) + MAP_OFFSET))
        return t(item)
    else:
        return item
def iterable_shift(vector, direction, times=1):
    vector = deref(iterable(vector))
    t_vector = type(vector)
    for _ in range(times):
        if direction == ShiftDirections.LEFT:
            if t_vector is list:
                # [1, 2, 3] -> [2, 3, 1]
                vector = vector[::-1]
                temp = pop(vector)
                vector = vector[::-1]
                vector.append(temp)
            else:
                # abc -> bca
                vector = join(vector[1:], vector[0])
        elif direction == ShiftDirections.RIGHT:
            if t_vector is list:
                # [1, 2, 3] -> [3, 1, 2]
                temp = pop(vector)
                vector.insert(0, temp)
            else:
                # abc -> cab
                vector = join(vector[-1], vector[:-1])

    return vector
def join(lhs, rhs):
    types = tuple(map(VY_type, [lhs, rhs]))
    return {
        (types[0], types[1]): lambda: str(lhs) + str(rhs),
        (Number, Number): lambda: VY_eval(str(lhs) + str(rhs)),
        (types[0], list): lambda: [lhs] + rhs,
        (list, types[1]): lambda: lhs + [rhs],
        (types[0], Generator): lambda: [lhs] + rhs._dereference(),
        (Generator, types[1]): lambda: lhs._dereference() + [rhs],
        (list, list): lambda: lhs + rhs,
        (list, Generator): lambda: lhs + rhs._dereference(),
        (Generator, list): lambda: lhs._dereference() + rhs,
        (Generator, Generator): lambda: lhs._dereference() + rhs._dereference()
    }[types]()
def join_on(vector, item):
    types = VY_type(vector), VY_type(item)
    return {
        (Number, Number): lambda: VY_eval(str(item).join(str(vector))),
        (Number, str): lambda: item.join(str(vector)),
        (str, str): lambda: item.join(vector),
        (list, types[1]): lambda: VY_str(item).join([VY_str(n) for n in vector]),
        (Generator, types[1]): lambda: VY_str(item).join([VY_str(n) for n in deref(vector)])
    }[types]()
def levenshtein_distance(s1, s2):
    # https://stackoverflow.com/a/32558749
    if len(s1) > len(s2):
        s1, s2 = s2, s1

    distances = range(len(s1) + 1)
    for i2, c2 in enumerate(s2):
        distances_ = [i2+1]
        for i1, c1 in enumerate(s1):
            if c1 == c2:
                distances_.append(distances[i1])
            else:
                distances_.append(1 + min((distances[i1], distances[i1 + 1], distances_[-1])))
        distances = distances_
    return distances[-1]
def log(lhs, rhs):
    types = (VY_type(lhs), VY_type(rhs))
    if types == (str, str):
        ret = ""
        for i in range(min(len(lhs), len(rhs))):
            if rhs[i].isupper():
                ret += lhs[i].upper()
            elif rhs[i].islower():
                ret += lhs[i].lower()
            else:
                ret += lhs[i]

        if len(lhs) > len(rhs):
            ret += lhs[i + 1:]

        return ret

    return {
        (Number, Number): lambda: math.log(lhs, rhs),
        (str, Number): lambda: "".join([c * rhs for c in lhs]),
        (Number, str): lambda: "".join([c * lhs for c in rhs]),
        (list, list): lambda: mold(lhs, rhs),
        (list, Generator): lambda: mold(lhs, list(rhs)),
        (Generator, list): lambda: mold(list(lhs), rhs),
        (Generator, Generator): lambda: mold(list(lhs), list(rhs)) #There's a chance molding raw generators won't work
    }.get(types, lambda: vectorise(log, lhs, rhs))()
def lshift(lhs, rhs):
    types = (VY_type(lhs), VY_type(rhs))
    return {
        (Number, Number): lambda: lhs << rhs,
        (Number, str): lambda: rhs.ljust(lhs),
        (str, Number): lambda: lhs.ljust(rhs),
        (str, str): lambda: lhs.ljust(len(rhs) - len(lhs)),
        (types[0], list): lambda: [lshift(lhs, item) for item in rhs],
        (list, types[1]): lambda: [lshift(item, rhs) for item in lhs],
        (list, list): lambda: list(map(lambda x:lshift(*x), VY_zip(lhs, rhs))),
        (list, Generator): lambda: _two_argument(lshift, lhs, rhs),
        (Generator, list): lambda: _two_argument(lshift, lhs, rhs),
        (Generator, Generator): lambda: _two_argument(lshift, lhs, rhs)
    }.get(types, lambda: vectorise(lshift, lhs, rhs))()
def map_at(function, vector, indexes):
    def gen():
        for pos, element in enumerate(vector):
            if pos in indexes:
                yield function([element])[-1]
            else:
                yield element
    return Generator(gen())
def map_every_n(vector, function, index):
    def gen():
        for pos, element in enumerate(vector):
            if (pos + 1) % index:
                yield element
            else:
                yield function([element])[-1]
    return Generator(gen())
def mirror(item):
    if VY_type(item) in (str, Number):
        return add(item, reverse(item))
    else:
        return join(item, reverse(item))
def modulo(lhs, rhs):
    types = VY_type(lhs), VY_type(rhs)

    if types[1] is Number and rhs == 0: return 0
    return {
        (Number, Number): lambda: lhs % rhs,
        (str, str): lambda: format_string(lhs, [rhs]),
        (str, Number): lambda: divide(lhs, rhs)[-1],
        (Number, str): lambda: divide(lhs, rhs)[-1],
        (list, types[1]): lambda: [modulo(item, rhs) for item in lhs],
        (types[0], list): lambda: [modulo(lhs, item) for item in rhs],
        (str, list): lambda: format_string(lhs, rhs),
        (list, list): lambda: list(map(lambda x: modulo(*x), VY_zip(lhs, rhs))),
        (list, Generator): lambda: _two_argument(modulo, lhs, rhs),
        (Generator, list): lambda: _two_argument(modulo, lhs, rhs),
        (Generator, Generator): lambda: _two_argument(modulo, lhs, rhs)
    }.get(types, lambda: vectorise(modulo, lhs, rhs))()
def mold(content, shape):
    #https://github.com/DennisMitchell/jellylanguage/blob/70c9fd93ab009c05dc396f8cc091f72b212fb188/jelly/interpreter.py#L578
    for index in range(len(shape)):
        if type(shape[index]) == list:
            mold(content, shape[index])
        else:
            item = content.pop(0)
            shape[index] = item
            content.append(item)
    return shape
def multiply(lhs, rhs):
    types = VY_type(lhs), VY_type(rhs)
    if types == (Function, Number):
        lhs.stored_arity = rhs
        return lhs
    elif types == (Number, Function):
        rhs.stored_arity = lhs
        return rhs
    return {
        (Number, Number): lambda: lhs * rhs,
        (str, str): lambda: [x + rhs for x in lhs],
        (str, Number): lambda: lhs * rhs,
        (Number, str): lambda: lhs * rhs,
    }.get(types, lambda: vectorise(multiply, lhs, rhs))()
def ncr(lhs, rhs):
    types = VY_type(lhs), VY_type(rhs)
    return {
        (Number, Number): lambda: unsympy(sympy.functions.combinatorial.numbers.nC(int(lhs), int(rhs))),
        (str, Number): lambda: [random.choice(lhs) for c in range(rhs)],
        (Number, str): lambda: [random.choice(rhs) for c in range(lhs)],
        (str, str): lambda: int(set(lhs) == set(rhs))
    }.get(types, lambda: vectorise(ncr, lhs, rhs))()
def negate(item):
    return {
        Number: lambda: -item,
        str: lambda: item.swapcase()
    }.get(VY_type(item), lambda: vectorise(negate, item))()
def next_prime(item):
    if not isinstance(item, int):
        return item

    factor = 1
    while not is_prime(item + factor):
        factor += 1

    return item + factor
def nth_prime(item):
    t_item = VY_type(item)
    return {
        Number: lambda: sympy.ntheory.prime(int(item) + 1),
        str: lambda: Generator(substrings(item))
    }.get(t_item, lambda: vectorise(nth_prime, item))()
def nwise_pair(lhs, rhs):
    if VY_type(rhs) != Number:
        return len(iterable(lhs)) == len(rhs)
    iters = itertools.tee(iterable(lhs), rhs)
    for i in range(len(iters)):
        for j in range(i):
            next(iters[i], None)

    return Generator(zip(*iters))
def nub_sieve(vector):
    def gen():
        occurances = {}
        for item in vector:
            yield int(item not in occurances)
            if item in occurances: occurances[item] += 1
            else: occurances[item] = 1
    return Generator(gen())
def one_argument_tail_index(vector, index, start):
    types = (VY_type(vector), VY_type(index))
    if Number not in types:
        lhs, rhs = VY_str(vector), VY_str(index)
        pobj = regex.compile(lhs)
        if start == 0:
            return pobj.findall(rhs)
        else:
            return pobj.match(rhs).groups()
    return {
        (Number, Number): lambda: iterable(vector)[start:index],
        (Number, types[1]): lambda: index[start:vector],
        (types[0], Number): lambda: vector[start:index]
    }[types]()
def order(lhs, rhs):
    types = VY_type(lhs), VY_type(rhs)
    if types == (Number, Number):
        if rhs == 0 or abs(rhs) == 1: return "Infinite"
        elif lhs == 0: return 0
        temp, remainder = lhs, 0
        count = 0
        while True:
            temp, remainder = divmod(temp, rhs)
            if remainder: break
            count += 1
        return count
    else:
        return infinite_replace(iterable(lhs, str), iterable(rhs, str), "")
def orderless_range(lhs, rhs, lift_factor=0):
    types = (VY_type(lhs), VY_type(rhs))
    if types == (Number, Number):
        if lhs < rhs:
            return Generator(range(lhs, rhs + lift_factor))
        else:
            return Generator(range(lhs, rhs + lift_factor, -1))
    elif Function in types:
        if types[0] is Function:
            func, vector = lhs, iterable(rhs, range)
        else:
            func, vector = rhs, iterable(lhs, range)

        def gen():
            for pre in prefixes(vector):
                yield VY_reduce(func, pre)[-1]

        return Generator(gen())
    else:
        lhs, rhs = VY_str(lhs), VY_str(rhs)
        pobj = regex.compile(lhs)
        mobj = pobj.search(rhs)
        return int(bool(mobj))
def osabie_newline_join(item):
    ret = []
    for n in item:
        if VY_type(n) in [list, Generator]:
            ret.append(join_on(n, " "))
        else:
<<<<<<< HEAD
            ret.append(str(n))
=======
            ret.append(n)
>>>>>>> 31adaa33
    return "\n".join(ret)
def overloaded_iterable_shift(lhs, rhs, direction):
    if type(rhs) is not int:
        return [lhs, iterable_shift(rhs, direction)]
    else:
        return [iterable_shift(lhs, direction, rhs)]
def palindromise(item):
    # This is different to m or bifuricate and join because it doesn't have two duplicate in the middle
    return join(item, reverse(item)[1:])
def partition(item, I=1):
    # https://stackoverflow.com/a/44209393/9363594
    yield [item]
    for i in range(I, item//2 + 1):
        for p in partition(item-i, i):
            yield [i] + p
def permutations(vector):
    t_vector = VY_type(vector)
    vector = itertools.permutations(vector)

    if t_vector is str:
        return Generator(map(lambda x: "".join(x), vector))
    return Generator(vector)
def pluralise(lhs, rhs):
    return {
        (Number, Number): lambda: rhs,
        (str, Number): lambda: f'{rhs} {lhs}{"s" * (lhs != 1)}',
        (Number, str): lambda: f'{lhs} {rhs}{"s" * (lhs != 1)}',
    }.get((VY_type(lhs), VY_type(rhs)), lambda: vectorise(pluralise, lhs, rhs))()
def polynomial(vector):
    t_vector = VY_type(vector)
    if t_vector is Generator:
        vector = vector._dereference()
    return numpy.roots(vector).tolist()
def pop(vector, num=1, wrap=False):
    global last_popped
    ret = []

    for _ in range(num):
        if vector:
            ret.append(vector.pop())
        else:
            x = get_input()
            ret.append(x)

    if retain_items:
        vector += ret[::-1]

    last_popped = ret
    if num == 1 and not wrap:

        return ret[0]

    if reverse_args:
        return ret[::-1]
    return ret
def powerset(vector):
    "powerset([1,2,3]) --> () (1,) (2,) (3,) (1,2) (1,3) (2,3) (1,2,3)"
    if type(vector) is Generator:
        vector = vector._dereference()
    elif type(vector) is str:
        vector = list(vector)
    return Generator(itertools.chain.from_iterable(itertools.combinations(vector, r) for r in range(len(vector)+1)))
def prefixes(vector):
    for i in range(len(iterable(vector))):
        yield iterable(vector)[0:i+1]
def prime_factors(item):
    t_item = VY_type(item)
    return {
        Number: lambda: sympy.ntheory.primefactors(int(item)),
        str: lambda: item + item[0]
    }.get(t_item, lambda: vectorise(prime_factors, item))()
def prepend(lhs, rhs):
    types = (VY_type(lhs), VY_type(rhs))
    return {
        (types[0], types[1]): lambda: join(rhs, lhs),
        (list, types[1]): lambda: [rhs] + lhs,
        (Generator, types[1]): lambda: [rhs] +lhs._dereference()
    }[types]()
def prev_prime(item):
    if not isinstance(item, int):
        return item
    if item <= 2: return 0
    factor = 1
    while not is_prime(item - factor) and item - factor >= 2:
        factor += 1

    return item - factor
def product(vector):
    if type(vector) is Generator:
        return vector._reduce(multiply)
    if not vector: return 0
    ret = vector[0]
    for item in vector[1:]:
        ret = multiply(ret, item)
    return ret
def rand_between(lhs, rhs):
    if type(lhs) is int and type(rhs) is int:
        return random.randint(lhs, rhs)

    else:
        return random.choice([lhs, rhs])
def regex_replace(source, pattern, replacent):
    if type(replacent) is not Function:
        return regex.sub(pattern, VY_str(replacent), source)

    parts = regex.split("(" + pattern + ")", source)
    out = ""
    switch = 1
    for item in parts:

        if switch % 2:
            out += item
        else:
            out += replacent([item])[-1]
        switch += 1

    return out
def remove(vector, item):
    return {
        str: lambda: vector.replace(str(item), ""),
        Number: lambda: str(vector).replace(str(item), ""),
        list: lambda: Generator(filter(lambda x: x != item, vector)),
        Generator: lambda: remove(vector._dereference(), item)
    }[VY_type(vector)]()
def repeat(vector, times, extra=None):
    global safe_mode
    t_vector = VY_type(vector)
    if t_vector is Function and VY_type(times) is Function:
        def gen():
            item = extra
            while vector([item])[-1]:
                item = times([item])[-1]
                yield item
        return Generator(gen())

    elif times < 0:
        if t_vector is str: return vector[::-1] * times
        elif t_vector is Number:
            safe_mode = True
            temp = VY_eval(str(reverse(vector)) * times)
            safe_mode = False
            return temp
        return Generator(itertools.repeat(reversed(vector), times))
    else:
        if t_vector is str: return vector * times
        elif t_vector is Number:
            safe_mode = True
            temp = VY_eval(str(reverse(vector)) * times)
            safe_mode = False
            return temp
        return Generator(itertools.repeat(vector, times))
def repeat_no_collect(predicate, modifier, value):
    def gen():
        item = value
        while predicate([item])[-1]:
            item = modifier([item])[-1]
        yield item
    return Generator(gen())
def replace(haystack, needle, replacement):
    t_haystack = VY_type(haystack)
    if t_haystack is list:
        return [replacement if value == needle else value for value in haystack]
    elif t_haystack is Generator:
        return replace(haystack._dereference(), needle, replacement) # Not sure how to do replacement on generators yet
    else:
        return str(haystack).replace(str(needle), str(replacement))
def request(url):
    x = urllib.request.urlopen(urlify(url)).read()
    try:
        return x.decode('utf-8')
    except:
        return x.decode('latin-1')
def reverse(vector):
    if type(vector) in [float, int]:
        s_vector = str(vector)
        if vector < 0:
            return -type(vector)(s_vector[1:][::-1])
        else:
            return type(vector)(s_vector[::-1])
    return vector[::-1]
def rshift(lhs, rhs):
    types = (VY_type(lhs), VY_type(rhs))
    return {
        (Number, Number): lambda: lhs >> rhs,
        (Number, str): lambda: rhs.rjust(lhs),
        (str, Number): lambda: lhs.rjust(rhs),
        (str, str): lambda: lhs.rjust(len(lhs) - len(rhs)),
        (types[0], list): lambda: [rshift(lhs, item) for item in rhs],
        (list, types[1]): lambda: [rshift(item, rhs) for item in lhs],
        (list, list): lambda: list(map(lambda x:rshift(*x), VY_zip(lhs, rhs))),
        (list, Generator): lambda: _two_argument(rshift, lhs, rhs),
        (Generator, list): lambda: _two_argument(rshift, lhs, rhs),
        (Generator, Generator): lambda: _two_argument(rshift, lhs, rhs)
    }.get(types, lambda: vectorise(rshift, lhs, rhs))()
def run_length_decode(vector):
    ret = ""
    for item in vector:
        ret += item[0] * item[1]
    return ret
def run_length_encode(item):
    item = group_consecutive(iterable(item))
    return Generator(map(lambda x: [x[0], len(x)], item))
def sentence_case(item):
    ret = ""
    capitalise = True
    for char in item:
        ret += (lambda: char.lower(), lambda: char.upper())[capitalise]()
        if capitalise and char != " ": capitalise = False
        capitalise = capitalise or char in "!?."
    return ret
def set_caret(lhs, rhs):
    # Why make my own function instead of using standard ^? Because numbers and strings. that's why.
    types = VY_type(lhs), VY_type(rhs)
    new_lhs, new_rhs = {
        (Number, Number): lambda: (iterable(lhs), iterable(rhs)),
        (Number, str): lambda: (str(lhs), rhs),
        (str, Number): lambda: (lhs, str(rhs))
    }.get(types, lambda: (iterable(lhs), iterable(rhs)))()

    return list(set(new_lhs) ^ set(new_rhs))
def set_intersection(lhs, rhs):
    # Why make my own function instead of using standard &? Because numbers and strings. that's why.
    types = VY_type(lhs), VY_type(rhs)
    new_lhs, new_rhs = {
        (Number, Number): lambda: (iterable(lhs), iterable(rhs)),
        (Number, str): lambda: (str(lhs), rhs),
        (str, Number): lambda: (lhs, str(rhs))
    }.get(types, lambda: (iterable(lhs), iterable(rhs)))()

    return list(set(new_lhs) & set(new_rhs))
def set_union(lhs, rhs):
    # Why make my own function instead of using standard |? Because numbers and strings. that's why.
    types = VY_type(lhs), VY_type(rhs)
    new_lhs, new_rhs = {
        (Number, Number): lambda: (iterable(lhs), iterable(rhs)),
        (Number, str): lambda: (str(lhs), rhs),
        (str, Number): lambda: (lhs, str(rhs))
    }.get(types, lambda: (iterable(lhs), iterable(rhs)))()

    return list(set(new_lhs) | set(new_rhs))
def sign_of(item):
    t = VY_type(item)
    if t == Number:
        if item < 0: return -1
        else: return [0, 1][item != 0]
    elif t is list:
        return vectorise(sign_of, item)
    else:
        return item
def split(haystack, needle, keep_needle=False):
    t_haystack = VY_type(haystack)
    if t_haystack in [Number, str]:
        haystack, needle = str(haystack), str(needle)
        if keep_needle:
            import re
            return re.split(f"({re.escape(needle)})", haystack) # I'm so glad Vyxal now uses built-in lists
        return haystack.split(needle)
    elif t_haystack is Generator:
        return split(haystack._dereference(), needle, keep_needle)
    else: #t_haystack is list
        ret = []
        temp = []
        for item in haystack:
            if item == needle:
                ret.append(temp)
                if keep_needle:
                    temp = [needle]
                else:
                    temp = []
            else:
                temp.append(item)
        if temp:
            ret.append(temp)
        return ret
def split_newlines_or_pow_10(item):
    return {
        Number: lambda: 10 ** item,
        str: lambda: item.split("\n")
    }.get(VY_type(item), lambda: vectorise(split_newlines_or_pow_10, item))()
def split_on_words(item):
    parts = []
    word = ""

    for char in item:
        if char not in string.ascii_letters:
            if word: parts.append(word)
            word = ""
            parts.append(char)
        else:
            word += char

    if word: parts.append(word)
    return parts
def square(item):
    def grid_helper(s):
        temp = s
        while not is_square(len(temp)): temp += " "
        return wrap(temp, int(exponate(len(temp), 0.5)))
    return {
        Number: lambda: item * item,
        str: lambda: grid_helper(item),
    }.get(VY_type(item), lambda: multiply(item, deref(item)))()
def string_empty(item):
    return {
        Number: lambda: item % 3,
        str: len(item) == 0
    }.get(VY_type(item), lambda: vectorise(string_empty, item))()
def strip_non_alphabet(name):
    stripped = filter(lambda char: char in string.ascii_letters + "_", name)
    return "".join(stripped)
def sublists(item):
    yield []
    length = len(item)
    for size in range(1, length + 1):
        for sub in range((length - size) + 1):
            yield item[sub:sub+size]
def substrings(item):
    for i in range(0, len(item) + 1):
        for j in range(1, len(item) + 1):
            yield item[i:j]
def subtract(lhs, rhs):
    types = VY_type(lhs), VY_type(rhs)

    return {
        (Number, Number): lambda: lhs - rhs,
        (str, str): lambda: lhs.replace(rhs, ""),
        (str, Number): lambda: lhs + ("-" * rhs),
        (Number, str): lambda: ("-" * lhs) + rhs,
        (list, types[1]): lambda: [subtract(item, rhs) for item in lhs],
        (types[0], list): lambda: [subtract(lhs, item) for item in rhs],
        (list, list): lambda: list(map(lambda x: subtract(*x), VY_zip(lhs, rhs))),
        (list, Generator): lambda: _two_argument(subtract, lhs, rhs),
        (Generator, list): lambda: _two_argument(subtract, lhs, rhs),
        (Generator, Generator): lambda: _two_argument(subtract, lhs, rhs)
    }.get(types, lambda: vectorise(subtract, lhs, rhs))()
def summate(vector):
    vector = iterable(vector)
    if type(vector) is Generator:
        return vector._reduce(add)
    if len(vector) > 0:
        ret = vector[0]
        for item in vector[1:]:
            ret = add(ret, item)
        return ret
    else:
        return 0
def sums(vector):
    ret = []
    for i in range(len(vector)):
        ret.append(summate(vector[0:i+1]))
    return ret
tab = lambda x: NEWLINE.join(["    " + item for item in x.split(NEWLINE)]).rstrip("    ")
def transliterate(original, new, transliterant):
    transliterant = deref(transliterant)
    t_string = type(transliterant)
    if t_string is list:
        transliterant = list(map(str, transliterant))
    original = deref(original)
    if type(original) is list:
        original = list(map(str, original))
    ret = t_string()
    for char in transliterant:
        if VY_type(char) is Number: char = str(char)
        if t_string is str: char = str(char)
        try:
            ind = original.index(char)
            ret += t_string(new[ind])
        except:
            ret += t_string(char)
    return ret
def transpose(vector):
    # https://github.com/DennisMitchell/jellylanguage/blob/70c9fd93ab009c05dc396f8cc091f72b212fb188/jelly/interpreter.py#L1311
    vector = iterable(vector); vector = list(vector)
    return Generator(map(lambda t: filter(None.__ne__, t), itertools.zip_longest(*map(iterable, vector))))
def trim(lhs, rhs, left = False, right = False):
    # I stole this from Jelly (but I overloaded it)
    #https://github.com/DennisMitchell/jellylanguage/blob/master/jelly/interpreter.py#L1131

    if type(rhs) is Function:
        lhs = iterable(lhs)
        def gen():
            for index, item in enumerate(lhs):
                if index % 2:
                    yield _safe_apply(rhs, item)
        return gen()

    if VY_type(lhs) == Number:
        lhs = str(lhs)
    if VY_type(rhs) == Number:
        rhs = str(rhs)
    lindex = 0
    rindex = len(lhs)
    if left:
        while lindex < rindex and rhs[lindex] in lhs:
            lindex += 1
    if right:
        while lindex < rindex and rhs[rindex - 1] in lhs:
            rindex -= 1
    return lhs[lindex:rindex]
def truthy_indexes(vector):
    ret = []
    for i in range(len(vector)):
        if bool(vector[i]):
            ret.append(i)
    return ret
def two_power(item):
    if VY_type(item) == Number: return 2 ** item
    elif VY_type(item) is str:
        out = ""
        for char in item:
            if char in string.ascii_letters:
                out += char
        return out
    else:
        return vectorise(two_power, item)
def uneval(item):
    item = [char for char in item]
    indexes = [i for i, ltr in enumerate(item) if ltr in ["\\", "`"]][::-1]
    for i in indexes:
        item.insert(i, "\\")
    return "`" + "".join(item) + "`"
def uninterleave(item):
    left, right = [], []
    for i in range(len(item)):
        if i % 2 == 0: left.append(item[i])
        else: right.append(item[i])
    if type(item) is str:
        return ["".join(left), "".join(right)]
    return [left, right]
def uniquify(vector):
    seen = []
    for item in vector:
        if item not in seen:
            yield item
            seen.append(item)
def unsympy(item):
    if type(item) in (list, Generator): return vectorise(unsympy, item)
    if item.is_Integer: return int(item)
    elif item.is_Float: return float(item)
    else: return item
def urlify(item):
    if not (item.startswith("http://") or item.startswith("https://")):
        return "https://" + item
    return item
def vectorise(fn, left, right=None, third=None, explicit=False):
    if third:
        types = (VY_type(left), VY_type(right))
        def gen():
            for pair in VY_zip(right, left):
                yield _safe_apply(fn, third, *pair)

        def expl(l, r):
            for item in l:
                yield _safe_apply(fn, third, r, item)

        def swapped_expl(l, r):
            for item in r:
                yield _safe_apply(fn, third, item, l)

        ret =  {
            (types[0], types[1]): (lambda: _safe_apply(fn, left, right),
                                   lambda: expl(iterable(left), right)),
            (list, types[1]): (lambda: [_safe_apply(fn, x, right) for x in left],
                               lambda: expl(left, right)),
            (types[0], list): (lambda: [_safe_apply(fn, left, x) for x in right],
                               lambda: swapped_expl(left, right)),
            (Generator, types[1]): (lambda: expl(left, right),
                                    lambda: expl(left, right)),
            (types[0], Generator): (lambda: swapped_expl(left, right),
                                    lambda: swapped_expl(left, right)),
            (list, list): (lambda: gen(),
                           lambda: expl(left, right)),
            (Generator, Generator): (lambda: gen(),
                                     lambda: expl(left, right)),
            (list, Generator): (lambda: gen(),
                                lambda: expl(left, right)),
            (Generator, list): (lambda: gen(),
                                lambda: expl(left, right))
        }[types][explicit]()

        if type(ret) is Python_Generator: return Generator(ret)
        else: return ret
    elif right:
        types = (VY_type(left), VY_type(right))

        def gen():
            for pair in VY_zip(left, right):
                yield _safe_apply(fn, *pair)

        def expl(l, r):
            for item in l:
                yield _safe_apply(fn, r, item)

        def swapped_expl(l, r):
            for item in r:
                yield _safe_apply(fn, item, l)
        ret = {
            (types[0], types[1]): (lambda: _safe_apply(fn, left, right),
                                   lambda: expl(iterable(left), right)),
            (list, types[1]): (lambda: [_safe_apply(fn, x, right) for x in left],
                               lambda: expl(left, right)),
            (types[0], list): (lambda: [_safe_apply(fn, left, x) for x in right],
                               lambda: swapped_expl(left, right)),
            (Generator, types[1]): (lambda: expl(left, right),
                                    lambda: expl(left, right)),
            (types[0], Generator): (lambda: swapped_expl(left, right),
                                    lambda: swapped_expl(left, right)),
            (list, list): (lambda: gen(),
                           lambda: expl(left, right)),
            (Generator, Generator): (lambda: gen(),
                                     lambda: expl(left, right)),
            (list, Generator): (lambda: gen(),
                                lambda: expl(left, right)),
            (Generator, list): (lambda: gen(),
                                lambda: expl(left, right))
        }[types][explicit]()

        if type(ret) is Python_Generator: return Generator(ret)
        else: return ret

    else:
        if VY_type(left) is Generator:
            def gen():
                for item in left:
                    yield _safe_apply(fn, item)
            return Generator(gen())
        elif VY_type(left) in (str, Number):
            return _safe_apply(fn, list(iterable(left)))
        else:
            ret =  [_safe_apply(fn, x) for x in left]
            return ret
def vectorised_not(item):
    return {
        Number: lambda: int(not item),
        str: lambda: int(not item)
    }.get(VY_type(item), lambda: vectorise(vectorised_not, item))()
def vertical_join(vector, padding=" "):
    if VY_type(padding) == VY_type(vector) == Number:
        return abs(vector - padding)

    lengths = list(map(len, deref(vector, True)))
    vector = [padding * (max(lengths) - len(x)) + x for x in vector]

    out = ""
    for i in range(max(lengths)):
        for item in vector:
            out += item[i]
        out += "\n"

    return out
def vertical_mirror(item, mapping=None):
    if type(item) is str:
        if mapping:
            temp = [s + transliterate(mapping[0], mapping[1], s[::-1]) for s in item.split("\n")]
            return "\n".join(temp)
        else:
            return "\n".join([mirror(s) for s in item.split("\n")])
    elif VY_type(item) is Number:
        return mirror(item)
    else:
        return vectorise(vertical_mirror, item, mapping)
def wrap(vector, width):
    types = VY_type(vector), VY_type(width)
    if types == (Function, types[1]):
        return map_every_n(width, vector, 2)
    elif types == (types[0], Function):
        return map_every_n(vector, width, 2)

    # Because textwrap.wrap doesn't consistently play nice with spaces
    ret = []
    temp = []
    for item in vector:
        temp.append(item)
        if len(temp) == width:
            if all([type(x) is str for x in temp]):
                ret.append("".join(temp))
            else:
                ret.append(temp[::])
            temp = []
    if len(temp) < width and temp:
        if all([type(x) is str for x in temp]):
            ret.append("".join(temp))
        else:
            ret.append(temp[::])

    return ret
def VY_abs(item):
    return {
        Number: lambda: abs(item),
        str: lambda: remove(remove(remove(item, " "), "\n"), "\t"),
    }.get(VY_type(item), lambda: vectorise(VY_abs, item))()
def VY_bin(item):
    t_item = VY_type(item)
    return {
        Number: lambda: [int(x) for x in bin(int(item))[2:]],
        str: lambda: [[int(x) for x in bin(ord(let))[2:]] for let in item]
    }.get(t_item, lambda: vectorise(VY_bin, item))()
def VY_divmod(lhs, rhs):
    types = VY_type(lhs), VY_type(rhs)
    def niceify(item, function):
        # turns a groupby object into a generator
        item = VY_sorted(item, function)
        for k, g in itertools.groupby(VY_zipmap(function, item), key=lambda x: x[0]):
            p = list(g)
            yield p[0][0]
    return {
        (types[0], Number): lambda: Generator(itertools.combinations(lhs, rhs)),
        (Number, Number): lambda: [lhs // rhs, lhs % rhs],
        (str, str): lambda: trim(lhs, rhs),
        (Function, types[1]): lambda: Generator(niceify(rhs, lhs)),
        (types[0], Function): lambda: Generator(niceify(lhs, rhs)),
    }[types]()
def VY_eval(item):
    if VY_type(item) is Number: return 2 ** item
    elif VY_type(item) in [list, Generator]: return vectorise(VY_eval, item)
    
    if online_version or safe_mode:
        try:
            return pwn.safeeval.const(item)
        except:
            f = VyParse.Tokenise(item)
            if len(f) and f[-1].name in (VyParse.STRING_STMT, VyParse.INTEGER, VyParse.LIST_STMT):
                try:
                    temp = VY_compile(item)
                    stack = []
                    exec(temp)
                    return stack[-1]
                except Exception as e:
                    print(e)
                    return item
            else:
                return item



    else:
        try:
            ret = eval(item)
            return ret
        except:
            return item
def VY_exec(item):
    if VY_type(item) is str:
        exec(VY_compile(item))
        return []
    elif VY_type(item) == Number:
        return [divide(1, item)]
    else:
        return [vectorise(VY_exec, item)]
def VY_filter(fn, vector):
    def default_case(lhs, rhs):
        # remove elements from a that are in b
        out = "" if type(lhs) is str else []
        for item in lhs:
            if item not in rhs:
                if type(out) is str:
                    out += str(item)
                else:
                    out.append(item)
        return out

    def _filter(function, vec):
        for item in vec:
            val = function([item])[-1]
            if bool(val):
                yield item
    types = (VY_type(fn), VY_type(vector))
    return {
        types: lambda: default_case(iterable(fn, str), iterable(vector, str)),
        (Function, types[1]): lambda: Generator(_filter(fn, iterable(vector, range))),
        (types[0], Function): lambda: Generator(_filter(vector, iterable(fn, range)))

    }[types]()
def VY_int(item, base=10):
    t_item = type(item)
    if t_item not in [str, float, int, complex]:
        ret = 0
        for element in item:
            ret = multiply(ret, base)
            ret = add(ret, element)
        return ret
    elif t_item is str:
        return int(item, base)
    elif t_item is complex:
        return numpy.real(item)
    elif t_item is float:
        return int(item)
    elif t_item:
        return VY_int(iterable(item), base)
def VY_map(fn, vector):
    ret = []
    t_vector = VY_type(vector)
    t_function = VY_type(fn)
    if Function not in (t_vector, t_function):
        def gen():
            for item in iterable(fn):
                yield [vector, item]
        return Generator(gen())

    vec, function = ((vector, fn), (fn, vector))[t_vector is Function]
    if VY_type(vec) == Number:
        vec = range(MAP_START, int(vec) + MAP_OFFSET)
    if VY_type(vec) is Generator:
        def gen():
            for item in vec:
                yield _safe_apply(function, item)
        return Generator(gen())
    for item in vec:
        result = function([item])
        ret.append(result[-1])
    return ret
def VY_max(item, other=None):
    if other is not None:
        return {
            (Number, Number): lambda: max(item, other),
            (Number, str): lambda: max(str(item), other),
            (str, Number): lambda: max(item, str(other)),
            (str, str): lambda: max(item, other)
        }.get((VY_type(item), VY_type(other)), lambda: vectorise(VY_max, item, other))()
    else:
        item = flatten(item)
        if item:
            biggest = item[0]
            for sub in item[1:]:
                res = compare(deref(sub), deref(biggest), Comparitors.GREATER_THAN)
                if VY_type(res) in [list, Generator]:
                    res = any(res)
                if res:
                    biggest = sub
            return biggest
        return item
def VY_min(item, other=None):
    if other is not None:
        ret = {
            (Number, Number): lambda: min(item, other),
            (Number, str): lambda: min(str(item), other),
            (str, Number): lambda: min(item, str(other)),
            (str, str): lambda: min(item, other)
        }.get((VY_type(item), VY_type(other)), lambda: vectorise(VY_min, deref(item), deref(other)))()
        
        return ret
    else:
        item = flatten(item)
        if item:
            smallest = item[0]
            for sub in item[1:]:
                res = compare(deref(sub), deref(smallest), Comparitors.LESS_THAN)
                if VY_type(res) in [list, Generator]:
                    res = any(res)
                if res:
                    smallest = sub
            return smallest
        return item
def VY_oct(item):
    return {
        Number: lambda: oct(item)[2:],
        str: lambda: (lambda: item, lambda: oct(int(item)))[item.isnumeric()]()[2:]
    }.get(VY_type(item), lambda:vectorise(VY_oct, item))()
def VY_print(item, end="\n", raw=False):
    global output, printed
    printed = True
    t_item = type(item)
    if t_item is Generator:
        item._print(end)

    elif t_item is list:
        VY_print("⟨", "", False)
        if item:
            for value in item[:-1]:
                VY_print(value, "|", True)
            VY_print(item[-1], "", True)
        VY_print("⟩", end, False)
    else:
        if t_item is int and keg_mode:
            item = chr(item)
        if raw:
            if online_version:
                output[1] += VY_repr(item) + end
            else:
                print(VY_repr(item), end=end)
        else:
            if online_version:
                output[1] += VY_str(item) + end
            else:
                print(VY_str(item), end=end)
    if online_version and len(output) > ONE_TWO_EIGHT_KB:
        exit(code=1)
def VY_sorted(vector, fn=None):
    if fn is not None and type(fn) is not Function:
        return inclusive_range(vector, fn)
    t_vector = type(vector)
    vector = iterable(vector, range)
    if t_vector is Generator:
        vector = vector.gen
    
    if fn:
        sorted_vector = sorted(vector, key=lambda x: fn([x]))
    else:
        sorted_vector = sorted(vector)


    return {
        float: lambda: float("".join(map(str, sorted_vector))),
        str: lambda: "".join(map(str, sorted_vector))
    }.get(t_vector, lambda: Generator(sorted_vector))()
def VY_range(item, start=0, lift_factor=0):
    t_item = VY_type(item)
    if t_item == Number:
        if item < 0:
            return range(start, int(item) + lift_factor, -1)
        return range(start, int(item) + lift_factor)
    return item
def VY_reduce(fn, vector):
    t_type = VY_type(vector)
    if type(fn) != Function:
        return [vector, vectorise(reverse, fn)]
    if t_type is Generator: return [Generator(vector)._reduce(fn)]
    if t_type is Number:
        vector = list(range(MAP_START, int(vector) + MAP_OFFSET))
    vector = vector[::-1]
    working_value = pop(vector)
    vector = vector[::-1]

    for item in vector:
        working_value = fn([working_value, item], arity=2)[-1]
    return [working_value]
def VY_repr(item):
    t_item = VY_type(item)
    return {
        Number: lambda x: str(x),
        list: lambda x: "⟨" + "|".join([str(VY_repr(y)) for y in x]) + "⟩",
        Generator: lambda x: VY_repr(x._dereference()),
        str: lambda x: "`" + x + "`",
        Function: lambda x: "@FUNCTION:" + x.__name__
    }[t_item](item)
def VY_round(item):
    t_item = VY_type(item)
    if t_item == Number:
        return round(item)

    elif t_item is str:
        return [item[n:] for n in range(len(item) - 1, -1, -1)]
    return vectorise(VY_round, item)
def VY_str(item):
    t_item = VY_type(item)
    return {
        Number: lambda x: str(x),
        str: lambda x: x,
        list: lambda x: "⟨" + "|".join([VY_repr(y) for y in x]) + "⟩",
        Generator: lambda x: VY_str(x._dereference()),
        Function: lambda x: "@FUNCTION:" + x.__name__
    }[t_item](item)
def VY_type(item):
    ty = type(item)
    if ty in [int, float, complex]:
        return Number
    return ty
def VY_zip(lhs, rhs):
    ind = 0
    if type(lhs) in [list, str]: lhs = iter(lhs)
    if type(rhs) in [list, str]: rhs = iter(rhs)
    while True:
        exhausted = 0
        try:
            l = next(lhs)
        except:
            l = 0
            exhausted += 1

        try:
            r = next(rhs)
        except:
            r = 0
            exhausted += 1
        if exhausted == 2:
            break
        else:
            yield [l, r]

        ind += 1
def VY_zipmap(fn, vector):
    if type(fn) is not Function:
        return [fn, VY_zip(vector, vector)]
    t_vector = VY_type(vector)
    if t_vector is Generator:
        orig = copy.deepcopy(vector)
        new = VY_map(fn, vector)
        return Generator(orig.zip_with(new))
    if t_vector == Number:
        vector = range(MAP_START, int(vector) + MAP_OFFSET)

    ret = []
    for item in vector:
        ret.append([item, fn([item])[-1]])

    return [ret]

constants = {
    "A": "string.ascii_uppercase",
    "e": "math.e",
    "f": "'Fizz'",
    "b": "'Buzz'",
    "F": "'FizzBuzz'",
    "H": "'Hello, World!'",
    "h": "'Hello World'",
    "1": "1000",
    "2": "10000",
    "3": "100000",
    "4": "1000000",
    "5": "10000000",
    "a": "string.ascii_lowercase",
    "L": "string.ascii_letters",
    "d": "string.digits",
    "6": "'0123456789abcdef'",
    "^": "'0123456789ABCDEF'",
    "o": "string.octdigits",
    "p": "string.punctuation",
    "P": "string.printable",
    "w": "string.whitespace",
    "r": "string.digits + string.ascii_letters",
    "B": "string.ascii_uppercase + string.ascii_lowercase",
    "Z": "string.ascii_uppercase[::-1]",
    "z": "string.ascii_lowercase[::-1]",
    "l": "string.ascii_letters[::-1]",
    "i": "math.pi",
    "n": "math.nan",
    "t": "math.tau",
    "D": "date.today().isoformat()",
    "N": "[dt.now().hour, dt.now().minute, dt.now().second]",
    "ḋ": "date.today().strftime('%d/%m/%Y')",
    "Ḋ": "date.today().strftime('%m/%d/%y')",
    "ð": "[date.today().day, date.today().month, date.today().year]",
    "β": "'{}[]<>()'",
    "Ḃ": "'()[]{}'",
    "ß": "'()[]'",
    "ḃ": "'([{'",
    "≥": "')]}'",
    "≤": "'([{<'",
    "Π": "')]}>'",
    "v": "'aeiou'",
    "V": "'AEIOU'",
    "∨": "'aeiouAEIOU'",
    "⟇": "commands.codepage",
    "½": "[1, 2]",
    "ḭ": "2 ** 32",
    "+": "[1, -1]",
    "-": "[-1, 1]",
    "≈": "[0, 1]",
    "/": "'/\\\\'",
    "R": "360",
    "W": "'https://'",
    "℅": "'http://'",
    "↳": "'https://www.'",
    "²": "'http://www.'",
    "¶": "512",
    "⁋": "1024",
    "¦": "2048",
    "Ṅ": "4096",
    "ṅ": "8192",
    "¡": "16384",
    "ε": "32768",
    "₴": "65536",
    "×": "2147483648",
    "⁰": "'bcfghjklmnpqrstvwxyz'",
    "¹": "'bcfghjklmnpqrstvwxz'",
    "•": "['qwertyuiop', 'asdfghjkl', 'zxcvbnm']",
    "Ṡ": "dt.now().second",
    "Ṁ": "dt.now().minute",
    "Ḣ": "dt.now().hour",
    "τ": "int(dt.now().strftime('%j'))",
    "ṡ": "time.time()",
    "□": "[[0,1],[1,0],[0,-1],[-1,0]]",
    "…": "[[0,1],[1,0]]",
    "ɽ": "[-1,0,1]",
    "[": "'[]'",
    "]": "']['",
    "(": "'()'",
    ")": "')('",
    "{": "'{}'",
    "}": "'}{'",
    "/": "'/\\\\'",
    "\\": "'\\\\/'",
    "<": "'<>'",
    ">": "'><'",
    "ẇ": "dt.now().weekday()",
    "Ẇ": "dt.now().isoweekday()",
    "§": "['Monday', 'Tuesday', 'Wednesday', 'Thursday', 'Friday', 'Saturday', 'Sunday']",
    "ɖ": "['Sunday', 'Monday', 'Tuesday', 'Wednesday', 'Thursday', 'Friday', 'Saturday']",
}

def VY_compile(source, header=""):
    if not source: return header or "pass"
    source = VyParse.Tokenise(source)
    compiled = ""
    for token in source:
        NAME, VALUE = token[VyParse.NAME], token[VyParse.VALUE]
        # print(NAME, VALUE)
        if NAME == VyParse.NO_STMT:
            compiled += commands.command_dict.get(VALUE, "  ")[0]
        elif NAME == VyParse.INTEGER:
            compiled += f"stack.append({VALUE})"
        elif NAME == VyParse.STRING_STMT:
            import utilities
            value = VALUE[VyParse.STRING_CONTENTS].replace('"', "\\\"")
            if raw_strings:
                compiled += f"stack.append(\"{value}\")" + NEWLINE
            else:
                compiled += f"stack.append(\"{utilities.uncompress(value)}\")" + NEWLINE
        elif NAME == VyParse.CHARACTER:
            compiled += f"stack.append({repr(VALUE[0])})"
        elif NAME == VyParse.IF_STMT:
            true_branch = VALUE[VyParse.IF_ON_TRUE]
            true_branch = tab(VY_compile(true_branch))

            compiled += "_IF_condition = bool(pop(stack))" + NEWLINE
            compiled += "if _IF_condition:" + NEWLINE + true_branch

            if VyParse.IF_ON_FALSE in VALUE:
                false_branch = VALUE[VyParse.IF_ON_FALSE]
                false_branch = tab(VY_compile(false_branch))
                compiled += NEWLINE + "else:" + NEWLINE
                compiled += false_branch
        elif NAME == VyParse.FOR_STMT:
            loop_variable = "LOOP_" + _mangle(compiled)
            if VyParse.FOR_VARIABLE in VALUE:
                loop_variable = "VAR_" + strip_non_alphabet(VALUE[VyParse.FOR_VARIABLE])

            compiled += "for " + loop_variable + " in VY_range(pop(stack)):" + NEWLINE
            compiled += tab("context_level += 1") + NEWLINE
            compiled += tab("context_values.append(" + loop_variable + ")") + NEWLINE
            compiled += tab(VY_compile(VALUE[VyParse.FOR_BODY])) + NEWLINE
            compiled += tab("context_level -= 1") + NEWLINE
            compiled += tab("context_values.pop()")
        elif NAME == VyParse.WHILE_STMT:
            condition = "stack.append(1)"
            if VyParse.WHILE_CONDITION in VALUE:
                condition = VY_compile(VALUE[VyParse.WHILE_CONDITION])

            compiled += condition + NEWLINE
            compiled += "while pop(stack):" + NEWLINE
            compiled += tab(VY_compile(VALUE[VyParse.WHILE_BODY])) + NEWLINE
            compiled += tab(condition)
        elif NAME == VyParse.FUNCTION_STMT:
            if VyParse.FUNCTION_BODY not in VALUE:
                # Function call
                compiled += "stack += FN_" + VALUE[VyParse.FUNCTION_NAME] + "(stack)"
            else:
                function_information = VALUE[VyParse.FUNCTION_NAME].split(":")
                # This will either be a single name, or name and parameter information

                parameter_count = 0
                function_name = function_information[0]
                parameters = []

                if len(function_information) >= 2:
                    for parameter in function_information[1:]:
                        if parameter == "*":
                            # Variadic parameters
                            parameters.append(-1)
                        elif parameter.isnumeric():
                            # Fixed arity
                            parameters.append(int(parameter))
                            parameter_count += parameters[-1]
                        else:
                            # Named parameter
                            parameters.append(parameter)
                            parameter_count += 1

                compiled += "def FN_" + function_name + "(parameter_stack, arity=None):" + NEWLINE
                compiled += tab("global context_level, context_values, input_level, input_values, retain_items, printed, register") + NEWLINE
                compiled += tab("context_level += 1") + NEWLINE
                compiled += tab("input_level += 1") + NEWLINE
                compiled += tab(f"this_function = FN_{function_name}") + NEWLINE
                if parameter_count == 1:
                    # There's only one parameter, so instead of pushing it as a list
                    # (which is kinda rather inconvienient), push it as a "scalar"

                    compiled += tab("context_values.append(parameter_stack[-1])")
                elif parameter_count != -1:
                    compiled += tab(f"context_values.append(parameter_stack[:-{parameter_count}])")
                else:
                    compiled += tab("context_values.append(parameter_stack)")

                compiled += NEWLINE

                compiled += tab("parameters = []") + NEWLINE

                for parameter in parameters:
                    if parameter == -1:
                        compiled += tab("""arity = pop(parameter_stack)
if VY_type(arity) == Number:
    parameters += parameter_stack[-int(arity):]
else:
    parameters += [arity]
""")
                    elif parameter == 1:
                        compiled += tab("parameters.append(pop(parameter_stack))")
                    elif isinstance(parameter, int):
                        compiled += tab(f"parameters += pop(parameter_stack, {parameter})")
                    else:
                        compiled += tab("VAR_" + parameter + " = pop(parameter_stack)")
                    compiled += NEWLINE

                compiled += tab("stack = parameters[::]") + NEWLINE
                compiled += tab("input_values[input_level] = [stack[::], 0]") + NEWLINE
                compiled += tab(VY_compile(VALUE[VyParse.FUNCTION_BODY])) + NEWLINE
                compiled += tab("context_level -= 1; context_values.pop()") + NEWLINE
                compiled += tab("input_level -= 1") + NEWLINE
                compiled += tab("return stack")
        elif NAME == VyParse.LAMBDA_STMT:
            defined_arity = 1
            if VyParse.LAMBDA_ARGUMENTS in VALUE:
                lambda_argument = VALUE[VyParse.LAMBDA_ARGUMENTS]
                if lambda_argument.isnumeric():
                    defined_arity = int(lambda_argument)
            signature = _mangle(compiled or secrets.token_hex(64))
            compiled += f"def _lambda_{signature}(parameter_stack, arity=-1, self=None):" + NEWLINE
            compiled += tab("global context_level, context_values, input_level, input_values, retain_items, printed, register") + NEWLINE
            compiled += tab("context_level += 1") + NEWLINE
            compiled += tab("input_level += 1") + NEWLINE
            compiled += tab(f"this_function = _lambda_{signature}") + NEWLINE
            compiled += tab("stored = False") + NEWLINE
            compiled += tab("if 'stored_arity' in dir(self): stored = self.stored_arity;") + NEWLINE
            compiled += tab(f"if arity != {defined_arity} and arity >= 0: parameters = pop(parameter_stack, arity); stack = parameters[::]") + NEWLINE
            compiled += tab("elif stored: parameters = pop(parameter_stack, stored); stack = parameters[::]") + NEWLINE
            if defined_arity == 1:
                compiled += tab(f"else: parameters = pop(parameter_stack); stack = [parameters]") + NEWLINE
            else:
                compiled += tab(f"else: parameters = pop(parameter_stack, {defined_arity}); stack = parameters[::]") + NEWLINE
            compiled += tab("context_values.append(parameters)") + NEWLINE
            compiled += tab("input_values[input_level] = [stack[::], 0]") + NEWLINE
            compiled += tab(VY_compile(VALUE[VyParse.LAMBDA_BODY])) + NEWLINE
            compiled += tab("ret = [pop(stack)]") + NEWLINE
            compiled += tab("context_level -= 1; context_values.pop()") + NEWLINE
            compiled += tab("input_level -= 1") + NEWLINE
            compiled += tab("return ret") + NEWLINE
            compiled += f"stack.append(_lambda_{signature})"
        elif NAME == VyParse.LIST_STMT:
            compiled += "temp_list = []" + NEWLINE
            for element in VALUE[VyParse.LIST_ITEMS]:
                if element:
                    compiled += "def list_item(parameter_stack):" + NEWLINE
                    compiled += tab("stack = parameter_stack[::]") + NEWLINE
                    compiled += tab(VY_compile(element)) + NEWLINE
                    compiled += tab("return pop(stack)") + NEWLINE
                    compiled += "temp_list.append(list_item(stack))" + NEWLINE
            compiled += "stack.append(temp_list[::])"
        elif NAME == VyParse.FUNCTION_REFERENCE:
            compiled += f"stack.append(FN_{VALUE[VyParse.FUNCTION_NAME]})"
        elif NAME == VyParse.CONSTANT_CHAR:
            compiled += f"stack.append({constants[VALUE]})"
        elif NAME == VyParse.VECTORISATION_CHAR:
            compiled += VY_compile("λ" + VALUE + ";") + NEWLINE
            m = [0, -1]
            if len(VALUE) == 1 and VALUE in commands.command_dict: m = commands.command_dict[VALUE]
            elif VALUE[1] in commands.math_command_dict: m = commands.math_command_dict[VALUE[1]]
            elif VALUE[1] in commands.string_command_dict: m = commands.string_command_dict[VALUE[1]]
            elif VALUE[1] in commands.list_command_dict: m = commands.list_command_dict[VALUE[1]]
            elif VALUE[1] in commands.misc_command_dict: m = commands.misc_command_dict[VALUE[1]]

            m = m[-1]
            if m == 0:
                compiled += "fn = pop(stack); stack += fn(stack)"
            elif m == 1:
                compiled += "fn = pop(stack); stack.append(vectorise(fn, pop(stack), explicit=True))"
            elif m == 2:
                compiled += "fn = pop(stack); rhs, lhs = pop(stack, 2); stack.append(vectorise(fn, lhs, rhs, explicit=True))"
            elif m == 3:
                compiled += "fn = pop(stack); other, rhs, lhs = pop(stack, 3); stack.append(vectorise(fn, lhs, rhs, other, explicit=True))"
        elif NAME == VyParse.CODEPAGE_INDEX:
            compiled += f"stack.append({commands.codepage.find(VALUE)} + 101)"
        elif NAME == VyParse.TWO_BYTE_MATH:
            compiled += commands.math_command_dict.get(VALUE, "  ")[0]
        elif NAME == VyParse.TWO_BYTE_STRING:
            compiled += commands.string_command_dict.get(VALUE, "  ")[0]
        elif NAME == VyParse.TWO_BYTE_LIST:
            compiled += commands.list_command_dict.get(VALUE, "  ")[0]
        elif NAME == VyParse.TWO_BYTE_MISC:
            compiled += commands.misc_command_dict.get(VALUE, "  ")[0]
        elif NAME == VyParse.SINGLE_SCC_CHAR:
            import utilities
            import encoding
            if -1 < utilities.to_ten(VALUE, encoding.compression) < len(words._words):
                compiled += f"stack.append({repr(words.extract_word(VALUE))})"
            else:
                compiled += f"stack.append({repr(VALUE)})"

        elif NAME == VyParse.VARIABLE_SET:
            compiled += "VAR_" + VALUE[VyParse.VARIABLE_NAME] + " = pop(stack)"
        elif NAME == VyParse.VARIABLE_GET:
            compiled += "stack.append(VAR_" + VALUE[VyParse.VARIABLE_NAME] + ")"
        elif NAME == VyParse.COMPRESSED_NUMBER:
            import utilities, encoding
            number = utilities.to_ten(VALUE[VyParse.COMPRESSED_NUMBER_VALUE],
             encoding.codepage_number_compress)
            compiled += f"stack.append({number})" + NEWLINE
        elif NAME == VyParse.COMPRESSED_STRING:
            import utilities, encoding
            value = utilities.to_ten(VALUE[VyParse.COMPRESSED_STRING_VALUE],
             encoding.codepage_string_compress)
            value = utilities.from_ten(value, utilities.base27alphabet)
            compiled += f"stack.append('{value}')" + NEWLINE
        elif NAME == VyParse.PARA_APPLY:
            compiled += "temp_stack = stack[::]" + NEWLINE
            compiled += commands.command_dict.get(VALUE[0], "  ")[0] + NEWLINE
            compiled += "def _para_lambda(stack):" + NEWLINE
            compiled += tab(commands.command_dict.get(VALUE[1], "  ")[0]) + NEWLINE
            compiled += tab("return stack") + NEWLINE
            compiled += "stack.append(_para_lambda(temp_stack)[-1])"
        elif NAME == VyParse.PARA_APPLY_COLLECT:
            compiled += "temp_stack = stack[::]" + NEWLINE
            compiled += commands.command_dict.get(VALUE[0], "  ")[0] + NEWLINE
            compiled += "def _para_lambda(stack):" + NEWLINE
            compiled += tab(commands.command_dict.get(VALUE[1], "  ")[0]) + NEWLINE
            compiled += tab("return stack") + NEWLINE
            compiled += "stack.append(_para_lambda(temp_stack)[-1])" + NEWLINE
            compiled += "rhs, lhs = pop(stack, 2); stack.append([lhs, rhs])"
        elif NAME == VyParse.REGISTER_MODIFIER:
            compiled += "stack.append(register)" + NEWLINE
            built_in = commands.command_dict[VALUE]
            if built_in[1] > 1:
                compiled += commands.command_dict["$"][0] + NEWLINE
            compiled += built_in[0] + NEWLINE
            compiled += "register = pop(stack)"
        elif NAME == VyParse.ONE_CHAR_FUNCTION_REFERENCE:
            compiled += VY_compile("λ" + str(commands.command_dict[VALUE][1]) + "|" + VALUE)
        elif NAME == VyParse.DONT_POP:
            compiled += "retain_items = True" + NEWLINE
            compiled += VY_compile(VALUE) + NEWLINE
            compiled += "retain_items = False"
        elif NAME == VyParse.CONDITIONAL_EXECUTION:
            compiled += "if bool(pop(stack)):" + NEWLINE
            compiled += tab(VY_compile(VALUE))
        compiled += NEWLINE
    return header + compiled

def execute(code, flags, input_list, output_variable):
    global stack, register, printed, output, MAP_START, MAP_OFFSET
    global _join, _vertical_join, use_encoding, input_level, online_version, raw_strings
    global inputs, reverse_args, keg_mode, number_iterable, this_function
    online_version = True
    output = output_variable
    output[1] = ""
    output[2] = ""
    flags = flags

    if input_list:
        eval_function = VY_eval
        if 'Ṡ' in flags: eval_function = str
        inputs = list(map(eval_function, input_list.split("\n")))

    if 'a' in flags:
        inputs = [inputs]

    if flags:
        if 'H' in flags:
            stack = [100]
        if 'M' in flags:
            MAP_START = 0

        if 'm' in flags:
            MAP_OFFSET = 0

        if 'Ṁ' in flags:
            MAP_START = 0
            MAP_OFFSET = 0

        if 'j' in flags:
            _join = True

        if 'L' in flags:
            _vertical_join = True

        if 'v' in flags:
            use_encoding = True

        if 'r' in flags:
            reverse_args = True

        if 'K' in flags:
            keg_mode = True

        if 'R' in flags:
            number_iterable = range

        if 'D' in flags:
            raw_strings = True

        if 'h' in flags:
            output[1] = """
ALL flags should be used as is (no '-' prefix)
\tH\tPreset stack to 100
\tj\tPrint top of stack joined by newlines on end of execution
\tL\tPrint top of stack joined by newlines (Vertically) on end of execution
\ts\tSum/concatenate top of stack on end of execution
\tM\tMake implicit range generation start at 0 instead of 1
\tm\tMake implicit range generation end at n-1 instead of n
\tṀ\tEquivalent to having both m and M flags
\tv\tUse Vyxal encoding for input file
\tc\tOutput compiled code
\tf\tGet input from file instead of arguments
\ta\tTreat newline seperated values as a list
\td\tPrint deep sum of top of stack on end of execution
\tr\tMakes all operations happen with reverse arguments
\tS\tPrint top of stack joined by spaces on end of execution
\tC\tCentre the output and join on newlines on end of execution
\tO\tDisable implicit output
\tK\tEnable Keg mode (input as ordinal values and integers as characters when outputting)
\tl\tPrint length of top of stack on end of execution
\tG\tPrint the maximum item of the top of stack on end of execution
\tg\tPrint the minimum item of the top of the stack on end of execution
\tW\tPrint the entire stack on end of execution
\tṠ\tTreat all inputs as strings (usually obtainable by wrapping in quotations)
\tR\tTreat numbers as ranges if ever used as an iterable
\tD\tTreat all strings as raw strings (don't decompress strings)
\tṪ\tPrint the sum of the entire stack
\tṡ\tPrint the entire stack, joined on spaces
\tJ\tPrint the entire stack, separated by newlines.
\t5\tMake the interpreter timeout after 5 seconds
\tb\tMake the interpreter timeout after 15 seconds
\tB\tMake the interpreter timeout after 30 seconds
\tT\tMake the interpreter timeout after 60 seconds
"""
            return
    input_values[0] = [inputs, 0]
    code = VY_compile(code, "global stack, register, printed, output, MAP_START, MAP_OFFSET, _join, _vertical_join, use_encoding, input_level, raw_strings, retain_items, reverse_args, this_function\n")
    context_level = 0
    if flags and 'c' in flags:
        output[2] = code

    try:
        exec(code, globals())
    except Exception as e:
        output[2] += "\n" + str(e)
        output[2] += f"\nMost recently popped arguments: {[deref(i, limit=10) for i in last_popped]}"
        output[2] += f"\nFinal stack: {[deref(i, limit=10) for i in stack]}"
        print(e)
    except SystemExit:
        if 'o' not in flags:
            return

    if (not printed and 'O' not in flags) or 'o' in flags:
        if flags and 's' in flags:
            VY_print(summate(pop(stack)))
        elif flags and "ṡ" in flags:
            VY_print(" ".join([VY_str(n) for n in stack]))
        elif flags and 'd' in flags:
            VY_print(summate(flatten(pop(stack))))
        elif flags and 'Ṫ' in flags:
            VY_print(summate(stack))
        elif flags and 'S' in flags:
            VY_print(" ".join([VY_str(n) for n in pop(stack)]))
        elif flags and 'C' in flags:
            VY_print("\n".join(centre([VY_str(n) for n in pop(stack)])))
        elif flags and 'l' in flags:
            VY_print(len(pop(stack)))
        elif flags and 'G' in flags:
            VY_print(VY_max(pop(stack)))
        elif flags and 'g' in flags:
            VY_print(VY_min(pop(stack)))
        elif flags and 'W' in flags:
            VY_print(stack)
        elif _vertical_join:
            VY_print(vertical_join(pop(stack)))
        elif _join:
            VY_print("\n".join([VY_str(n) for n in pop(stack)]))
        elif flags and 'J' in flags:
            VY_print("\n".join([VY_str(n) for n in stack]))
        else:
            VY_print(pop(stack))


if __name__ == "__main__":
    ### Debugging area
    import sys
    file_location = ""
    flags = ""
    inputs = []
    header = "stack = []\nregister = 0\nprinted = False\n"

    if len(sys.argv) > 1:
        file_location = sys.argv[1]
    if len(sys.argv) > 2:
        flags = sys.argv[2]
        if flags:
            eval_function = VY_eval
            if 'Ṡ' in flags:
                eval_function = str
            if 'H' in flags:
                stack = [100]
            if 'f' in flags:
                inputs = list(map(eval_function, open(sys.argv[3]).readlines()))
            else:
                inputs = list(map(eval_function,sys.argv[3:]))

        if 'a' in flags:
            inputs = [inputs]

    if not file_location: #repl mode

        while 1:
            line = input(">>> ")
            context_level = 0
            line = VY_compile(line, header)
            exec(line)
            VY_print(stack)
    elif file_location == "h":
        print("\nUsage: python3 Vyxal.py <file> <flags (single string of flags)> <input(s) (if not from STDIN)>")
        print("ALL flags should be used as is (no '-' prefix)")
        print("\tH\tPreset stack to 100")
        print("\tj\tPrint top of stack joined by newlines")
        print("\tL\tPrint top of stack joined by newlines (Vertically)")
        print("\ts\tSum/concatenate top of stack on end of execution")
        print("\tM\tMake implicit range generation start at 0 instead of 1")
        print("\tm\tMake implicit range generation end at n-1 instead of n")
        print("\tv\tUse Vyxal encoding for input file")
        print("\tc\tOutput compiled code")
        print("\tf\tGet input from file instead of arguments")
        print("\ta\tTreat newline seperated values as a list")
        print("\td\tDeep sum of top of stack")
        print("\tr\tMakes all operations happen with reverse arguments")
        print("\tS\tPrint top of stack joined by spaces")
        print("\tC\tCentre the output and join on newlines")
        print("\tO\tDisable implicit output")
        print("\tK\tEnable Keg mode")
        print("\tE\tEnable safe evaluation (offline interpreter only)")
        print("\tl\tPrint length of top of stack")
        print("\tG\tPrint the maximum item of the top of stack on end of execution")
        print("\tg\tPrint the minimum item of the top of the stack on end of execution")
        print("\tW\tPrint the entire stack on end of execution")
        print("\tṠ\tTreat all inputs as strings")
        print("\tR\tTreat numbers as ranges if ever used as an iterable")
        print("\tD\tTreat all strings as raw strings (don't decompress strings)")
        print("\tṪ\tPrint the sum of the entire stack")
        print("\tṀ\tEquivalent to having both m and M flags")
        print("\tJ\tPrint stack joined by newlines")
        print("\to\tForce implicit output, even when something has been outputted.")
        print("\tṡ\tPrint stack joined on spaces")
    else:
        if flags:
            if 'M' in flags:
                MAP_START = 0

            if 'm' in flags:
                MAP_OFFSET = 0

            if 'Ṁ' in flags:
                MAP_START = 0
                MAP_OFFSET = 0

            if 'j' in flags:
                _join = True

            if 'L' in flags:
                _vertical_join = True

            if 'v' in flags:
                use_encoding = True

            if 'r' in flags:
                reverse_args = True

            if 'K' in flags:
                keg_mode = True

            if 'E' in flags:
                safe_mode = True

            if 'H' in flags:
                header = "stack = [100]\nregister = 0\nprinted = False\n"

            if 'R' in flags:
                number_iterable = range

            if 'D' in flags:
                raw_strings = True

        # Encoding method thanks to Adnan (taken from the old 05AB1E interpreter)
        if use_encoding:
            import encoding
            code = open(file_location, "rb").read()
            code = encoding.vyxal_to_utf8(code)
        else:
            code = open(file_location, "r", encoding="utf-8").read()
        input_values[0] = [inputs, 0]
        code = VY_compile(code, header)
        context_level = 0
        if flags and 'c' in flags:
            print(code)
        exec(code)
        if (not printed and 'O' not in flags) or 'o' in flags:
            if flags and 's' in flags:
                print(summate(pop(stack)))
            elif flags and "ṡ" in flags:
                print(" ".join([VY_str(n) for n in stack]))
            elif flags and 'd' in flags:
                print(summate(flatten(pop(stack))))
            elif flags and 'Ṫ' in flags:
                VY_print(summate(stack))
            elif flags and 'S' in flags:
                print(" ".join([VY_str(n) for n in pop(stack)]))
            elif flags and 'C' in flags:
                print("\n".join(centre([VY_str(n) for n in pop(stack)])))
            elif flags and 'l' in flags:
                print(len(pop(stack)))
            elif flags and 'G' in flags:
                print(VY_max(pop(stack)))
            elif flags and 'g' in flags:
                print(VY_min(pop(stack)))
            elif flags and 'W' in flags:
                print(VY_str(stack))
            elif _vertical_join:
                print(vertical_join(pop(stack)))
            elif _join:
                print("\n".join([VY_str(n) for n in pop(stack)]))
            elif flags and 'J' in flags:
                print("\n".join([VY_str(n) for n in stack]))
            else:
                VY_print(pop(stack))
<|MERGE_RESOLUTION|>--- conflicted
+++ resolved
@@ -1344,11 +1344,7 @@
         if VY_type(n) in [list, Generator]:
             ret.append(join_on(n, " "))
         else:
-<<<<<<< HEAD
             ret.append(str(n))
-=======
-            ret.append(n)
->>>>>>> 31adaa33
     return "\n".join(ret)
 def overloaded_iterable_shift(lhs, rhs, direction):
     if type(rhs) is not int:
@@ -2867,4 +2863,4 @@
             elif flags and 'J' in flags:
                 print("\n".join([VY_str(n) for n in stack]))
             else:
-                VY_print(pop(stack))
+                VY_print(pop(stack))