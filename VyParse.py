--- conflicted
+++ resolved
@@ -162,12 +162,6 @@
         if type(character) is list:
             tokens.append((Structure.STRING, character))
             token_pointer += 1
-<<<<<<< HEAD
-=======
-            continue
-        if type(character) is list:
-            tokens.append((Structure.STRING, character))
->>>>>>> 5241f14e
             continue
 
         # Now we move onto the possibility that we are starting a new kind of token        
