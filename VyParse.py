import string

class Structure:
    NONE = 0; IF = 1; FOR = 2; WHILE = 3; FUNCTION = 4; LAMBDA = 5; STRING = 6; NUMBER = 7; MAP = 8
    LIST = 9; VAR_GET = 10; VAR_SET = 11; FUNC_REF = 12; COMPRESSED_NUMBER = 13; COMPRESSED_STRING = 14; CHARACTER = 15
<<<<<<< HEAD
    DICTIONARY_STRING = 16; MONAD_TRANSFORMER = 17; DYAD_TRANSFORMER = 18; TRIAD_TRANSFORMER = 19
    PARA_APPLY = 20; LAMBDA_NEWLINE = 21; FILTER = 23; SORT = 24
=======
    DICTIONARY_STRING = 16; MONAD_TRANSFORMER = 17; DYAD_TRANSFORMER = 18; TRIAD_TRANSFORMER = 19; FOUR_ARITY_TRANSFORMER = 20; VARY_TRANSFORMER = 21
    PARA_APPLY = 22; LAMBDA_NEWLINE = 23
>>>>>>> 310a6a3e
class Keys:
    STRING = 1; NUMBER = 2; IF_TRUE = 3; IF_FALSE = 4; FOR_VAR = 5; FOR_BODY = 6; WHILE_COND = 7; WHILE_BODY = 8; FUNC_NAME = 9
    FUNC_BODY = 10; LAMBDA_BODY = 11; LIST_ITEM = 12; LIST_ITEMS = 13; VAR_NAME = 14; LAMBDA_ARGS = 15; COM_NUM_VALUE = 16; COM_STR_VALUE = 17,
    LAMBDA_GROUP = 18

<<<<<<< HEAD
Monadic_Transformers = list("v⁽&~ß")
Dyadic_Transformers = list("₌‡₍")
Triadic_Transformers = list("≬")
Grouping_Transformers = list("⁽‡≬")

class Digraphs:
    NUMERIC = "∆"; STRING = "ø"; LIST = "Þ"; CODEPAGE = "⁺"
=======
Monadic_Transformers = list("¿μςσɓƈɗƒɠɦƇƑƘƬƲȤv/\\&")
Dyadic_Transformers = list("ξψωƁƊƓⱮƝ")
Triadic_Transformers = list("π")
Tetradic_Transformers = list("ρ")
Variadic_Transformers = list("χƤφ")
Grouping_Transformers = list("μξπρ")

COLLECT_UNTIL_NEWLINE = "χ"
PARA_APPLY_VARIADIC = "Ƥ"

class Digraphs:
    NUMERIC = "∆"; STRING = "ø"; LIST = "Þ"
>>>>>>> 310a6a3e
    MISC = "¨"; CONSTANT = "k"; ALL_DIGRAPHS = "k∆øÞ¨"
class StringDelimiters:
    NORMAL = "`"
    DICTIONARY = "“"; COM_NUMBER = "»"; COM_STRING = "«"
    TWO_CHAR = "‘"; DELIM_TUPLE = (NORMAL, DICTIONARY, COM_NUMBER, COM_STRING, TWO_CHAR)

structure_dictionary = { # (open, close, default_key, starting_active_key, secondary_key)
    Structure.IF: ("[", "]", Keys.IF_TRUE, Keys.IF_TRUE, Keys.IF_FALSE),
    Structure.FOR: ("(", ")", Keys.FOR_BODY, Keys.FOR_VAR, Keys.FOR_BODY),
    Structure.WHILE:  ("{", "}", Keys.WHILE_BODY, Keys.WHILE_COND, Keys.WHILE_BODY),
    Structure.FUNCTION: ("@", ";", Keys.FUNC_NAME, Keys.FUNC_NAME, Keys.FUNC_BODY),
    Structure.LAMBDA: ("λ", ";", Keys.LAMBDA_BODY, Keys.LAMBDA_ARGS, Keys.LAMBDA_BODY),
    Structure.MAP: ("ƛ", ";", Keys.LAMBDA_BODY, Keys.LAMBDA_ARGS, Keys.LAMBDA_BODY), # y'know what, I will let y'all have custom map arities
    Structure.LIST: ("⟨", "⟩", Keys.LIST_ITEM, Keys.LIST_ITEM, Keys.LIST_ITEM),
    Structure.FUNC_REF: ("°", ";", Keys.FUNC_NAME, Keys.FUNC_NAME, Keys.FUNC_NAME),
    Structure.NUMBER: ("", "", Keys.NUMBER, Keys.NUMBER, Keys.NUMBER),
    Structure.VAR_GET: ("", "", Keys.VAR_NAME, Keys.VAR_NAME, Keys.VAR_NAME),
<<<<<<< HEAD
    Structure.VAR_SET: ("", "", Keys.VAR_NAME, Keys.VAR_NAME, Keys.VAR_NAME),
    Structure.FILTER: ("'", ";", Keys.LAMBDA_BODY, Keys.LAMBDA_BODY, Keys.LAMBDA_BODY),
    Structure.SORT: ("µ", ";", Keys.LAMBDA_BODY, Keys.LAMBDA_BODY, Keys.LAMBDA_BODY)
=======
    Structure.VAR_SET: ("", "", Keys.VAR_NAME, Keys.VAR_NAME, Keys.VAR_NAME)
>>>>>>> 310a6a3e
}

OPEN = tuple(structure_dictionary[k][0] for k in structure_dictionary)
CLOSE = tuple(structure_dictionary[k][1] for k in structure_dictionary)
<<<<<<< HEAD


def group_two_byte_strings(source):
    components = []
    temp, in_string, escaped = "", False, False

=======
def group_two_byte_strings(source):
    components = []
    temp, in_string, escaped = "", False, False

>>>>>>> 310a6a3e
    for character in source:
        if escaped: escaped = components.append(character) or False
        elif temp: 
            temp = components.append([temp + character, "`"]) or ""
            in_string = False
        elif in_string: temp = character
<<<<<<< HEAD
        elif character in "\\⁺": escaped = components.append(character) or True
=======
        elif character in "'⁺": escaped = components.append(character) or True
>>>>>>> 310a6a3e
        elif character == StringDelimiters.TWO_CHAR: in_string = True
        else: components.append(character)
    
    if temp: components.append(temp)
    return components
def group_strings(source):
    components = []
    temp = ""
    escaped = False

    flux_string = [False, "", StringDelimiters.NORMAL]

    for character in source:
        if type(character) is list:
            if flux_string[0]: flux_string[1] += character
            else: components.append(character)
        
        elif flux_string[0]:
            if escaped:
                if character in (StringDelimiters.NORMAL, StringDelimiters.DICTIONARY):
                    flux_string[1] = flux_string[1][:-1]
                flux_string[1] += character
                escaped = False
            elif character == flux_string[2]:
                components.append([flux_string[1], flux_string[2]])
                flux_string = [False, "", StringDelimiters.NORMAL]
            elif character == "\\":
                escaped = True
                flux_string[1] += character
            else:
                flux_string[1] += character
        elif escaped: escaped = components.append(character) or False
<<<<<<< HEAD
        elif character in "\\⁺": escaped = components.append(character) or True
=======
        elif character in "'⁺": escaped = components.append(character) or True
>>>>>>> 310a6a3e
        elif character in StringDelimiters.DELIM_TUPLE: flux_string = [True, "", character]
        else: components.append(character)

    if flux_string[0]: components.append([flux_string[1], flux_string[2]])
    return components
<<<<<<< HEAD
def group_digraphs(source, vars=False):
=======
def group_digraphs(source):
>>>>>>> 310a6a3e
    components = []
    temp = ""
    escaped = False

<<<<<<< HEAD
    ALL_DIGRAPHS = "k∆ø¨"
    if vars: ALL_DIGRAPHS += "→←"

=======
>>>>>>> 310a6a3e
    for character in source:
        if type(character) is list: components.append(character)
        elif escaped: escaped = components.append(character) or False
        elif temp: temp = components.append(temp + character) or ""
<<<<<<< HEAD
        elif character in "\\⁺": escaped = components.append(character) or True
        elif character in ALL_DIGRAPHS: temp = character
        else: components.append(character)
    
    return components
def Tokenise(source: str, variables_are_digraphs=False):
    tokens = []
    
    escaped = False
    comment = False

    structure = Structure.NONE
    structure_data = {}

    active_key = "" # The key which is currently being dealt with
    default_key = "" # The key that is used if there is only one component in an element that can have branches (|)
    nest_level = 0 # How far deep we are, as in, are we at the uppermost level of the program?

    source = group_two_byte_strings(source)
    source = group_strings(source)
    source = group_digraphs(source, variables_are_digraphs)

    token_pointer = 0
    while token_pointer < len(source):
        
        character = source[token_pointer]
        # print(character, nest_level, escaped, structure, tokens, active_key, default_key)
        if comment: comment = character == "\n"; continue
        if escaped:
            if structure != Structure.NONE:
                structure_data[active_key] += "\\" + character
            else:
                tokens.append((Structure.CHARACTER, character))
            escaped = False; continue
        
        if structure == Structure.NUMBER:
            if type(character) is str and character in (string.digits + "."): # If the character is a digit, we keep adding to the flux number
                structure_data[active_key] += character
                token_pointer += 1
=======
        elif character in "'⁺": escaped = components.append(character) or True
        elif character in Digraphs.ALL_DIGRAPHS: temp = character
        else: components.append(character)
    
    return components
def parse(source):
    tokens = []
    
    source = group_two_byte_strings(source)
    source = group_strings(source)
    source = group_digraphs(source)

    escaped = False
    comment = False

    structure = Structure.NONE
    structure_data = {}

    active_key = "" # The key which is currently being dealt with
    default_key = "" # The key that is used if there is only one component in an element that can have branches (|)
    nest_level = 0 # How far deep we are, as in, are we at the uppermost level of the program?

    for character in source:
        # print(character, nest_level, escaped, structure, tokens, active_key, default_key)

        # First, we do all the conditions that require immediant moving onto the next character (hence the continue)
        if escaped:
            tokens.append((Structure.CHARACTER, character))
            escaped = False
            continue
        if comment:
            if character == "\n":
                comment = False
                tokens.append("\n")
            continue
        if structure == Structure.NUMBER:
            if type(character) is str and character in (string.digits + "."): # If the character is a digit, we keep adding to the flux number
                structure_data[active_key] += character
>>>>>>> 310a6a3e
                continue
            else:
                tokens.append((Structure.NUMBER, structure_data[active_key]))
                structure, structure_data, active_key, default_key = Structure.NONE, {}, "", ""
        if structure == Structure.VAR_GET or structure == Structure.VAR_SET:
            if type(character) is str and character in string.ascii_letters + "_": # If the character is a valid variable name letter, we keep adding to the name
                structure_data[active_key] += character
<<<<<<< HEAD
                token_pointer += 1
=======
>>>>>>> 310a6a3e
                continue
            else:
                tokens.append((structure, structure_data[active_key]))
                structure, structure_data, active_key, default_key = Structure.NONE, {}, "", ""
<<<<<<< HEAD
        if character == "\\":
=======
        if character == "'":
>>>>>>> 310a6a3e
            escaped = True
            token_pointer += 1
            continue
        if type(character) is list:
            tokens.append((Structure.STRING, character))
            token_pointer += 1
            continue
        if type(character) is list:
            tokens.append((Structure.STRING, character))
            continue

        # Now we move onto the possibility that we are starting a new kind of token        
        if character in OPEN:
            # Opening character. Note that this won't be variable stuff because I just handeled it. kekw very cool kanye. very cool.
            # no I'm not stalling with comments because I don't want to write the logic here. what gives you that impression?
<<<<<<< HEAD
            # totally not directly ripped from the experimental branch
            if nest_level:
                nest_level += 1
                structure_data[active_key] += character
                token_pointer += 1
=======
            if nest_level:
                nest_level += 1
                structure_data[active_key] += character
>>>>>>> 310a6a3e
                continue # That is, we're already in a structure, so we go deeper m'dude.

            structure = tuple(k for k in structure_dictionary if character == structure_dictionary[k][0])[0] # there's guaranteed to only be 1, because we have determined that it is in the dictionary
            default_key = structure_dictionary[structure][2]
            active_key = default_key 
            structure_data[active_key] = ""
            nest_level += 1

            # We have to special case lists though
            if structure == Structure.LIST:
                structure_data[Keys.LIST_ITEMS] = []
        
        elif character in CLOSE:
            nest_level -= 1
            if nest_level:
                structure_data[active_key] += character
<<<<<<< HEAD
                token_pointer += 1
=======
>>>>>>> 310a6a3e
                continue # We still have things to close m'dude.

            if structure == Structure.MAP:
                tokens.append((Structure.LAMBDA, structure_data))
                tokens.append((Structure.NONE, "M")) # Yes, lambda maps really are just lambda followed by M
<<<<<<< HEAD
            elif structure == Structure.FILTER:
                tokens.append((Structure.LAMBDA, structure_data))
                tokens.append((Structure.NONE, "F")) # Yes, lambda filters really are just lambda followed by F
            elif structure == Structure.SORT:
                tokens.append((Structure.LAMBDA, structure_data))
                tokens.append((Structure.NONE, "ṡ")) # Yes, lambda sorts really are just lambda followed by ṡ
=======
            
>>>>>>> 310a6a3e
            elif structure == Structure.LIST:
                structure_data[Keys.LIST_ITEMS].append(structure_data[Keys.LIST_ITEM])
                del structure_data[Keys.LIST_ITEM]
            else:
                if default_key not in structure_data and structure != Structure.NONE:
                        structure_data[default_key] = structure_data[active_key]
                        del structure_data[active_key]
<<<<<<< HEAD
                tokens.append((structure, structure_data))
=======
            tokens.append((structure, structure_data))
>>>>>>> 310a6a3e
            structure, structure_data, active_key, default_key = Structure.NONE, {}, "", ""
        
        elif character == "|" and nest_level == 1:
            active_key = structure_dictionary[structure][-1]
            if structure == Structure.LAMBDA:
                structure_data[Keys.LAMBDA_ARGS] = structure_data[Keys.LAMBDA_BODY]
            if structure == Structure.LIST:
                structure_data[Keys.LIST_ITEMS].append(structure_data[Keys.LIST_ITEM])
            
            structure_data[active_key] = ""
<<<<<<< HEAD
        elif character == "#":
            comment = True
            token_pointer += 1
            continue
        elif structure != Structure.NONE:
            structure_data[active_key] += character
=======
        
        elif character == "#":
            comment = True
        
        elif structure != Structure.NONE:
            structure_data[active_key] += character

        elif character in Monadic_Transformers:
            tokens.append((Structure.MONAD_TRANSFORMER, (character, [tokens.pop()])))
        
>>>>>>> 310a6a3e
        elif character in (string.digits + "."):
            structure = Structure.NUMBER
            active_key = structure_dictionary[Structure.NUMBER][2]
            structure_data[active_key] = character
        
        elif character == "←":
            structure = Structure.VAR_GET
            active_key = structure_dictionary[Structure.VAR_GET][2]
            structure_data[active_key] = ""
        
        elif character == "→":
            structure = Structure.VAR_SET
            active_key = structure_dictionary[Structure.VAR_SET][2]
            structure_data[active_key] = ""
<<<<<<< HEAD

        elif character in Monadic_Transformers:
            everything_after = Tokenise(source[token_pointer + 1:])
            tokens.append((Structure.MONAD_TRANSFORMER, (character, [everything_after[0]])))
            tokens += everything_after[1:]
            break
        elif character in Dyadic_Transformers:
            everything_after = Tokenise(source[token_pointer + 1:])
            if character == "‡":
                tokens.append((Structure.LAMBDA, {Keys.LAMBDA_BODY: everything_after[0:2]}))
                structure = Structure.NONE
                structure_data = {}
            else:
                tokens.append((Structure.DYAD_TRANSFORMER, (character, everything_after[0:2])))
            tokens += everything_after[2:]
            break
        elif character == Structure.TRIAD_TRANSFORMER:
            everything_after = Tokenise(source[token_pointer + 1:])
            tokens.append((
                Structure.LAMBDA,
                {Keys.LAMBDA_BODY: everything_after[0:3]}
            ))
            tokens += everything_after[3:]

        else:
            if character != " ":
                tokens.append((Structure.NONE, character))
        token_pointer += 1
=======
        
        elif character in Dyadic_Transformers:
            elements = [tokens.pop(), tokens.pop()][::-1]
            tokens.append((Structure.DYAD_TRANSFORMER, (character, elements)))
        
        elif character in Triadic_Transformers:
            elements = [tokens.pop(), tokens.pop(), tokens.pop()][::-1]
            tokens.append((Structure.TRIAD_TRANSFORMER, (character, elements)))
        
        elif character in Tetradic_Transformers:
            elements = [tokens.pop(), tokens.pop(), tokens.pop(), tokens.pop()][::-1]
            tokens.append((Structure.FOUR_ARITY_TRANSFORMER, (character, elements)))

        elif character in Variadic_Transformers:
            if character == COLLECT_UNTIL_NEWLINE:
                token_list = []
                while len(tokens) and tokens[-1][1] != "\n":
                    token_list.append(tokens.pop())
                if len(tokens): tokens.pop()
                tokens.append((Structure.LAMBDA_NEWLINE, token_list[::-1][::]))
            
            elif character == PARA_APPLY_VARIADIC:
                count = tokens.pop()
                if count[0] != Structure.NUMBER:
                    raise Exception("Count passed to Ƥ isn't a number")
                else:
                    token_list = []
                    for _ in range(int(count[-1])):
                        token_list.append(tokens.pop())
                    
                    
                    tokens.append((Structure.PARA_APPLY, token_list[::-1][::]))
        else:
            if character != " ":
                tokens.append((Structure.NONE, character))
        
    
>>>>>>> 310a6a3e
    if structure != Structure.NONE:
        if structure == Structure.MAP:
            tokens.append((Structure.LAMBDA, structure_data))
            tokens.append((Structure.NONE, "M")) # Yes, lambda maps really are just lambda followed by M
<<<<<<< HEAD
        elif structure == Structure.FILTER:
            tokens.append((Structure.LAMBDA, structure_data))
            tokens.append((Structure.NONE, "F")) # Yes, lambda filters really are just lambda followed by F
        elif structure == Structure.SORT:
            tokens.append((Structure.LAMBDA, structure_data))
            tokens.append((Structure.NONE, "ṡ")) # Yes, lambda sorts really are just lambda followed by ṡ
        elif structure == Structure.NUMBER:
=======
        if structure == Structure.NUMBER:
>>>>>>> 310a6a3e
            tokens.append((Structure.NUMBER, structure_data[active_key]))
        elif structure == Structure.LIST:
            structure_data[Keys.LIST_ITEMS].append(structure_data[Keys.LIST_ITEM])
            del structure_data[Keys.LIST_ITEM]
            tokens.append((structure, structure_data))
        elif structure == Structure.VAR_GET or structure == Structure.VAR_SET:
            tokens.append((structure, structure_data[Keys.VAR_NAME]))
        else:
            if default_key not in structure_data and structure != Structure.NONE:
                    structure_data[default_key] = structure_data[active_key]
                    del structure_data[active_key]
            tokens.append((structure, structure_data))
<<<<<<< HEAD
=======
    
>>>>>>> 310a6a3e
    return tokens

if __name__ == "__main__":
    tests = [
<<<<<<< HEAD
        "123.456`hello`789 42→x`world` ←x",
        "‡∆p-Ẋ1=",
        "‛`a",
        "‡∆p-Ẋ1=",
        "‡ab",
        "`\\``",
        "‡kAkA",
        "vøD",
        ".",
        "‛| mm",
        "‛`0`\`0`",
        "k\\",
        "₌+-",
        "«S⊍ǐ/µȦġk*∪±c*ɖøW₌≤₀e+₇ /)ðaðc~²⊍λġOṙŻZ⁽ɽẇ¼∴ðḂ>⁰IŻ↳Y%⁼ǐ∩\\ǔḞo⁋$∪@ø₇↑^V×Qc□„&<$↲AFðM‟[Ẏ`∵∪SĊ⟩%IHṠλ!q⟩»ꜝ∩=ẏ¼≥ȧ(ε∑²Z₁Ẇġ@Ḃ9d@3ġf₇Ṗꜝµ∞†≥¨ǐ $*∆⇩nTǎ√7Ḃ«",
        "kv",
        "5 £ 3 &+ ¥",
        "₁ƛ₍₃₅kF½*∑∴",
        "₍₃₅kF½*∑∴",
        "[11|11]",
        "1000'∆²;"
=======
        "123.456`hello`789 42→x`world` ←x ",
        "'h'e'c'k",
        "1 2 3W 4 5\" 6J +v",
        "ABƝ",
        "1[23|45]",
        "++-%3Ƥ",
        "abc\ndefχ",
        "`abc`",
        "«abcdef«",
        "»abcdef»",
        "“abcdef“",
        "‘he‘ll‘o ",
        "+¿",
        "λ2|ancd;",
        "2%0=χ 5$e"
>>>>>>> 310a6a3e
    ]

    for test in tests:
<<<<<<< HEAD
        print(test, group_strings(group_two_byte_strings(test)))
        print([(n[0], n[1]) for n in Tokenise(test)])
    input()
=======
        print(test, parse(test))
>>>>>>> 310a6a3e
<|MERGE_RESOLUTION|>--- conflicted
+++ resolved
@@ -3,19 +3,13 @@
 class Structure:
     NONE = 0; IF = 1; FOR = 2; WHILE = 3; FUNCTION = 4; LAMBDA = 5; STRING = 6; NUMBER = 7; MAP = 8
     LIST = 9; VAR_GET = 10; VAR_SET = 11; FUNC_REF = 12; COMPRESSED_NUMBER = 13; COMPRESSED_STRING = 14; CHARACTER = 15
-<<<<<<< HEAD
     DICTIONARY_STRING = 16; MONAD_TRANSFORMER = 17; DYAD_TRANSFORMER = 18; TRIAD_TRANSFORMER = 19
     PARA_APPLY = 20; LAMBDA_NEWLINE = 21; FILTER = 23; SORT = 24
-=======
-    DICTIONARY_STRING = 16; MONAD_TRANSFORMER = 17; DYAD_TRANSFORMER = 18; TRIAD_TRANSFORMER = 19; FOUR_ARITY_TRANSFORMER = 20; VARY_TRANSFORMER = 21
-    PARA_APPLY = 22; LAMBDA_NEWLINE = 23
->>>>>>> 310a6a3e
 class Keys:
     STRING = 1; NUMBER = 2; IF_TRUE = 3; IF_FALSE = 4; FOR_VAR = 5; FOR_BODY = 6; WHILE_COND = 7; WHILE_BODY = 8; FUNC_NAME = 9
     FUNC_BODY = 10; LAMBDA_BODY = 11; LIST_ITEM = 12; LIST_ITEMS = 13; VAR_NAME = 14; LAMBDA_ARGS = 15; COM_NUM_VALUE = 16; COM_STR_VALUE = 17,
     LAMBDA_GROUP = 18
 
-<<<<<<< HEAD
 Monadic_Transformers = list("v⁽&~ß")
 Dyadic_Transformers = list("₌‡₍")
 Triadic_Transformers = list("≬")
@@ -23,20 +17,6 @@
 
 class Digraphs:
     NUMERIC = "∆"; STRING = "ø"; LIST = "Þ"; CODEPAGE = "⁺"
-=======
-Monadic_Transformers = list("¿μςσɓƈɗƒɠɦƇƑƘƬƲȤv/\\&")
-Dyadic_Transformers = list("ξψωƁƊƓⱮƝ")
-Triadic_Transformers = list("π")
-Tetradic_Transformers = list("ρ")
-Variadic_Transformers = list("χƤφ")
-Grouping_Transformers = list("μξπρ")
-
-COLLECT_UNTIL_NEWLINE = "χ"
-PARA_APPLY_VARIADIC = "Ƥ"
-
-class Digraphs:
-    NUMERIC = "∆"; STRING = "ø"; LIST = "Þ"
->>>>>>> 310a6a3e
     MISC = "¨"; CONSTANT = "k"; ALL_DIGRAPHS = "k∆øÞ¨"
 class StringDelimiters:
     NORMAL = "`"
@@ -54,41 +34,26 @@
     Structure.FUNC_REF: ("°", ";", Keys.FUNC_NAME, Keys.FUNC_NAME, Keys.FUNC_NAME),
     Structure.NUMBER: ("", "", Keys.NUMBER, Keys.NUMBER, Keys.NUMBER),
     Structure.VAR_GET: ("", "", Keys.VAR_NAME, Keys.VAR_NAME, Keys.VAR_NAME),
-<<<<<<< HEAD
     Structure.VAR_SET: ("", "", Keys.VAR_NAME, Keys.VAR_NAME, Keys.VAR_NAME),
     Structure.FILTER: ("'", ";", Keys.LAMBDA_BODY, Keys.LAMBDA_BODY, Keys.LAMBDA_BODY),
     Structure.SORT: ("µ", ";", Keys.LAMBDA_BODY, Keys.LAMBDA_BODY, Keys.LAMBDA_BODY)
-=======
-    Structure.VAR_SET: ("", "", Keys.VAR_NAME, Keys.VAR_NAME, Keys.VAR_NAME)
->>>>>>> 310a6a3e
 }
 
 OPEN = tuple(structure_dictionary[k][0] for k in structure_dictionary)
 CLOSE = tuple(structure_dictionary[k][1] for k in structure_dictionary)
-<<<<<<< HEAD
 
 
 def group_two_byte_strings(source):
     components = []
     temp, in_string, escaped = "", False, False
 
-=======
-def group_two_byte_strings(source):
-    components = []
-    temp, in_string, escaped = "", False, False
-
->>>>>>> 310a6a3e
     for character in source:
         if escaped: escaped = components.append(character) or False
         elif temp: 
             temp = components.append([temp + character, "`"]) or ""
             in_string = False
         elif in_string: temp = character
-<<<<<<< HEAD
         elif character in "\\⁺": escaped = components.append(character) or True
-=======
-        elif character in "'⁺": escaped = components.append(character) or True
->>>>>>> 310a6a3e
         elif character == StringDelimiters.TWO_CHAR: in_string = True
         else: components.append(character)
     
@@ -121,36 +86,24 @@
             else:
                 flux_string[1] += character
         elif escaped: escaped = components.append(character) or False
-<<<<<<< HEAD
         elif character in "\\⁺": escaped = components.append(character) or True
-=======
-        elif character in "'⁺": escaped = components.append(character) or True
->>>>>>> 310a6a3e
         elif character in StringDelimiters.DELIM_TUPLE: flux_string = [True, "", character]
         else: components.append(character)
 
     if flux_string[0]: components.append([flux_string[1], flux_string[2]])
     return components
-<<<<<<< HEAD
 def group_digraphs(source, vars=False):
-=======
-def group_digraphs(source):
->>>>>>> 310a6a3e
     components = []
     temp = ""
     escaped = False
 
-<<<<<<< HEAD
     ALL_DIGRAPHS = "k∆ø¨"
     if vars: ALL_DIGRAPHS += "→←"
 
-=======
->>>>>>> 310a6a3e
     for character in source:
         if type(character) is list: components.append(character)
         elif escaped: escaped = components.append(character) or False
         elif temp: temp = components.append(temp + character) or ""
-<<<<<<< HEAD
         elif character in "\\⁺": escaped = components.append(character) or True
         elif character in ALL_DIGRAPHS: temp = character
         else: components.append(character)
@@ -190,46 +143,6 @@
             if type(character) is str and character in (string.digits + "."): # If the character is a digit, we keep adding to the flux number
                 structure_data[active_key] += character
                 token_pointer += 1
-=======
-        elif character in "'⁺": escaped = components.append(character) or True
-        elif character in Digraphs.ALL_DIGRAPHS: temp = character
-        else: components.append(character)
-    
-    return components
-def parse(source):
-    tokens = []
-    
-    source = group_two_byte_strings(source)
-    source = group_strings(source)
-    source = group_digraphs(source)
-
-    escaped = False
-    comment = False
-
-    structure = Structure.NONE
-    structure_data = {}
-
-    active_key = "" # The key which is currently being dealt with
-    default_key = "" # The key that is used if there is only one component in an element that can have branches (|)
-    nest_level = 0 # How far deep we are, as in, are we at the uppermost level of the program?
-
-    for character in source:
-        # print(character, nest_level, escaped, structure, tokens, active_key, default_key)
-
-        # First, we do all the conditions that require immediant moving onto the next character (hence the continue)
-        if escaped:
-            tokens.append((Structure.CHARACTER, character))
-            escaped = False
-            continue
-        if comment:
-            if character == "\n":
-                comment = False
-                tokens.append("\n")
-            continue
-        if structure == Structure.NUMBER:
-            if type(character) is str and character in (string.digits + "."): # If the character is a digit, we keep adding to the flux number
-                structure_data[active_key] += character
->>>>>>> 310a6a3e
                 continue
             else:
                 tokens.append((Structure.NUMBER, structure_data[active_key]))
@@ -237,19 +150,12 @@
         if structure == Structure.VAR_GET or structure == Structure.VAR_SET:
             if type(character) is str and character in string.ascii_letters + "_": # If the character is a valid variable name letter, we keep adding to the name
                 structure_data[active_key] += character
-<<<<<<< HEAD
                 token_pointer += 1
-=======
->>>>>>> 310a6a3e
                 continue
             else:
                 tokens.append((structure, structure_data[active_key]))
                 structure, structure_data, active_key, default_key = Structure.NONE, {}, "", ""
-<<<<<<< HEAD
         if character == "\\":
-=======
-        if character == "'":
->>>>>>> 310a6a3e
             escaped = True
             token_pointer += 1
             continue
@@ -265,17 +171,11 @@
         if character in OPEN:
             # Opening character. Note that this won't be variable stuff because I just handeled it. kekw very cool kanye. very cool.
             # no I'm not stalling with comments because I don't want to write the logic here. what gives you that impression?
-<<<<<<< HEAD
             # totally not directly ripped from the experimental branch
             if nest_level:
                 nest_level += 1
                 structure_data[active_key] += character
                 token_pointer += 1
-=======
-            if nest_level:
-                nest_level += 1
-                structure_data[active_key] += character
->>>>>>> 310a6a3e
                 continue # That is, we're already in a structure, so we go deeper m'dude.
 
             structure = tuple(k for k in structure_dictionary if character == structure_dictionary[k][0])[0] # there's guaranteed to only be 1, because we have determined that it is in the dictionary
@@ -292,25 +192,18 @@
             nest_level -= 1
             if nest_level:
                 structure_data[active_key] += character
-<<<<<<< HEAD
                 token_pointer += 1
-=======
->>>>>>> 310a6a3e
                 continue # We still have things to close m'dude.
 
             if structure == Structure.MAP:
                 tokens.append((Structure.LAMBDA, structure_data))
                 tokens.append((Structure.NONE, "M")) # Yes, lambda maps really are just lambda followed by M
-<<<<<<< HEAD
             elif structure == Structure.FILTER:
                 tokens.append((Structure.LAMBDA, structure_data))
                 tokens.append((Structure.NONE, "F")) # Yes, lambda filters really are just lambda followed by F
             elif structure == Structure.SORT:
                 tokens.append((Structure.LAMBDA, structure_data))
                 tokens.append((Structure.NONE, "ṡ")) # Yes, lambda sorts really are just lambda followed by ṡ
-=======
-            
->>>>>>> 310a6a3e
             elif structure == Structure.LIST:
                 structure_data[Keys.LIST_ITEMS].append(structure_data[Keys.LIST_ITEM])
                 del structure_data[Keys.LIST_ITEM]
@@ -318,11 +211,7 @@
                 if default_key not in structure_data and structure != Structure.NONE:
                         structure_data[default_key] = structure_data[active_key]
                         del structure_data[active_key]
-<<<<<<< HEAD
                 tokens.append((structure, structure_data))
-=======
-            tokens.append((structure, structure_data))
->>>>>>> 310a6a3e
             structure, structure_data, active_key, default_key = Structure.NONE, {}, "", ""
         
         elif character == "|" and nest_level == 1:
@@ -333,25 +222,12 @@
                 structure_data[Keys.LIST_ITEMS].append(structure_data[Keys.LIST_ITEM])
             
             structure_data[active_key] = ""
-<<<<<<< HEAD
         elif character == "#":
             comment = True
             token_pointer += 1
             continue
         elif structure != Structure.NONE:
             structure_data[active_key] += character
-=======
-        
-        elif character == "#":
-            comment = True
-        
-        elif structure != Structure.NONE:
-            structure_data[active_key] += character
-
-        elif character in Monadic_Transformers:
-            tokens.append((Structure.MONAD_TRANSFORMER, (character, [tokens.pop()])))
-        
->>>>>>> 310a6a3e
         elif character in (string.digits + "."):
             structure = Structure.NUMBER
             active_key = structure_dictionary[Structure.NUMBER][2]
@@ -366,7 +242,6 @@
             structure = Structure.VAR_SET
             active_key = structure_dictionary[Structure.VAR_SET][2]
             structure_data[active_key] = ""
-<<<<<<< HEAD
 
         elif character in Monadic_Transformers:
             everything_after = Tokenise(source[token_pointer + 1:])
@@ -395,50 +270,10 @@
             if character != " ":
                 tokens.append((Structure.NONE, character))
         token_pointer += 1
-=======
-        
-        elif character in Dyadic_Transformers:
-            elements = [tokens.pop(), tokens.pop()][::-1]
-            tokens.append((Structure.DYAD_TRANSFORMER, (character, elements)))
-        
-        elif character in Triadic_Transformers:
-            elements = [tokens.pop(), tokens.pop(), tokens.pop()][::-1]
-            tokens.append((Structure.TRIAD_TRANSFORMER, (character, elements)))
-        
-        elif character in Tetradic_Transformers:
-            elements = [tokens.pop(), tokens.pop(), tokens.pop(), tokens.pop()][::-1]
-            tokens.append((Structure.FOUR_ARITY_TRANSFORMER, (character, elements)))
-
-        elif character in Variadic_Transformers:
-            if character == COLLECT_UNTIL_NEWLINE:
-                token_list = []
-                while len(tokens) and tokens[-1][1] != "\n":
-                    token_list.append(tokens.pop())
-                if len(tokens): tokens.pop()
-                tokens.append((Structure.LAMBDA_NEWLINE, token_list[::-1][::]))
-            
-            elif character == PARA_APPLY_VARIADIC:
-                count = tokens.pop()
-                if count[0] != Structure.NUMBER:
-                    raise Exception("Count passed to Ƥ isn't a number")
-                else:
-                    token_list = []
-                    for _ in range(int(count[-1])):
-                        token_list.append(tokens.pop())
-                    
-                    
-                    tokens.append((Structure.PARA_APPLY, token_list[::-1][::]))
-        else:
-            if character != " ":
-                tokens.append((Structure.NONE, character))
-        
-    
->>>>>>> 310a6a3e
     if structure != Structure.NONE:
         if structure == Structure.MAP:
             tokens.append((Structure.LAMBDA, structure_data))
             tokens.append((Structure.NONE, "M")) # Yes, lambda maps really are just lambda followed by M
-<<<<<<< HEAD
         elif structure == Structure.FILTER:
             tokens.append((Structure.LAMBDA, structure_data))
             tokens.append((Structure.NONE, "F")) # Yes, lambda filters really are just lambda followed by F
@@ -446,9 +281,6 @@
             tokens.append((Structure.LAMBDA, structure_data))
             tokens.append((Structure.NONE, "ṡ")) # Yes, lambda sorts really are just lambda followed by ṡ
         elif structure == Structure.NUMBER:
-=======
-        if structure == Structure.NUMBER:
->>>>>>> 310a6a3e
             tokens.append((Structure.NUMBER, structure_data[active_key]))
         elif structure == Structure.LIST:
             structure_data[Keys.LIST_ITEMS].append(structure_data[Keys.LIST_ITEM])
@@ -461,15 +293,10 @@
                     structure_data[default_key] = structure_data[active_key]
                     del structure_data[active_key]
             tokens.append((structure, structure_data))
-<<<<<<< HEAD
-=======
-    
->>>>>>> 310a6a3e
     return tokens
 
 if __name__ == "__main__":
     tests = [
-<<<<<<< HEAD
         "123.456`hello`789 42→x`world` ←x",
         "‡∆p-Ẋ1=",
         "‛`a",
@@ -490,30 +317,9 @@
         "₍₃₅kF½*∑∴",
         "[11|11]",
         "1000'∆²;"
-=======
-        "123.456`hello`789 42→x`world` ←x ",
-        "'h'e'c'k",
-        "1 2 3W 4 5\" 6J +v",
-        "ABƝ",
-        "1[23|45]",
-        "++-%3Ƥ",
-        "abc\ndefχ",
-        "`abc`",
-        "«abcdef«",
-        "»abcdef»",
-        "“abcdef“",
-        "‘he‘ll‘o ",
-        "+¿",
-        "λ2|ancd;",
-        "2%0=χ 5$e"
->>>>>>> 310a6a3e
     ]
 
     for test in tests:
-<<<<<<< HEAD
         print(test, group_strings(group_two_byte_strings(test)))
         print([(n[0], n[1]) for n in Tokenise(test)])
-    input()
-=======
-        print(test, parse(test))
->>>>>>> 310a6a3e
+    input()