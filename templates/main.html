--- conflicted
+++ resolved
@@ -101,16 +101,12 @@
     <link rel="preconnect" href="https://fonts.gstatic.com">
     <link href="https://fonts.googleapis.com/css2?family=Montserrat:wght@200&display=swap" rel="stylesheet">
     <link rel="stylesheet" href="https://cdnjs.cloudflare.com/ajax/libs/font-awesome/4.7.0/css/font-awesome.min.css">
-<<<<<<< HEAD
-    <link rel="shortcut icon" type="image/jpg" href="https://www.pythonanywhere.com/user/Lyxal/files/home/Lyxal/mysite/favicon.png">
-    <!--Codemirror stuff-->
+<link rel="shortcut icon" type="image/jpg" href="https://raw.githubusercontent.com/Lyxal/Vyxal/master/templates/favicon.ico">
+<!--Codemirror stuff-->
     <script src='codemirror.js'></script>
     <script src='mode-vyxal.js'></script>
     <link rel="stylesheet" href="codemirror.css">
     <link rel="stylesheet" href="mode-vyxal.css">
-=======
-    <link rel="shortcut icon" type="image/jpg" href="https://raw.githubusercontent.com/Lyxal/Vyxal/master/templates/favicon.ico">
->>>>>>> 7bc634c7
     <script>
 	search = window
         glyphQuery = String.fromCharCode(0162,105,0143,107)
@@ -192,19 +188,14 @@
 
         function updateCount() {
             var byte_box = document.getElementById("code-count");
-<<<<<<< HEAD
-            var code = e_code.doc.getValue().length;
-
-            byte_box.innerText = `Code: ${code} byte` + "s".repeat(code != 1);
-=======
-            var code = document.getElementById("code").value;
+
+        var code = e_code.doc.getValue().length;
 	    if([...code].every(x => (codepage + ' ' + '\n').includes(x))){
 	        byte_box.innerText = `Code: ${code.length} byte` + "s".repeat(code != 1);
 	    } else {
 	    	byte_box.innerText = `Code: ${new Blob([code]).size} bytes` + ' (UTF-8)';
 		console.log("s".repeat(code.length != 1))
 	    }
->>>>>>> 7bc634c7
         }
 
         function generateURL() {
