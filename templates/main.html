<!doctype html>
<html lang="en">

<head>
    <meta charset="utf-8">
    <meta http-equiv="Permissions-Policy" content="interest-cohort=()"/>
    <meta name="viewport" content="width=device-width, initial-scale=1, shrink-to-fit=no">
    <title>Vyxal Interpreter</title>
    <style>
        .right {
            float: right;
            display: flex;
        }

        .left {
            float: right;
            display: flex;
        }

        button {
            border: none !important;
            color: white

        }
        body {
            background-color: #353535;
            color: #C0C0C0;
        }

        pre {
            overflow-x: auto;
            white-space: pre-wrap;
            white-space: -moz-pre-wrap;
            white-space: -pre-wrap;
            white-space: -o-pre-wrap;
            word-wrap: break-word;

        }

        input, textarea {
            color: white;
            background-color: #1e1e1e !important;
            font-family: 'DejaVu Sans Mono', monospace;
            min-height: 1em !important;
            height: 1em;
            border: none !important;
            border-radius: 0px !important;
            padding: 1em;
        }
        input:focus,textarea:focus{
            border: none;
        }
        textarea {
            width: 100%;
        }

        details {
            color: white;
            font-size: large;
            font-family: 'Montserrat', sans-serif;

        }

        summary {
            padding-bottom: 10px;
        }

        #keyboard {
            border: 1px solid #eee;
            display: flex;
            flex-wrap: wrap;
        }

        .key {
            padding:2px;
            cursor:crosshair;
            font-family: 'DejaVu Sans Mono', monospace;
            color: white;
            width: 1em;

        }
        .key:hover {
            background-color: rgba(255, 255, 255, 0.596);
            color: #000;
        }

        h2 {
            font-family: 'Montserrat', sans-serif;
        }

        a {
            text-decoration: none !important;
            color: white !important;
        }

        session-code {
            display: none;
        }
	    #dummy {
	    	width: calc(100vw - 16px)
	    }
    </style>
    <link rel="stylesheet" href="https://cdnjs.cloudflare.com/ajax/libs/skeleton/2.0.4/skeleton.min.css" integrity="sha512-EZLkOqwILORob+p0BXZc+Vm3RgJBOe1Iq/0fiI7r/wJgzOFZMlsqTa29UEl6v6U6gsV4uIpsNZoV32YZqrCRCQ==" crossorigin="anonymous" />
    <script src="https://cdnjs.cloudflare.com/ajax/libs/jquery/3.5.1/jquery.min.js" integrity="sha512-bLT0Qm9VnAYZDflyKcBaQ2gg0hSYNQrJ8RilYldYQ1FxQYoCLtUjuuRuZo+fjqhx/qtq/1itJ0C2ejDxltZVFg==" crossorigin="anonymous"></script>
    <link rel="preconnect" href="https://fonts.gstatic.com">
    <link href="https://fonts.googleapis.com/css2?family=Montserrat:wght@200&display=swap" rel="stylesheet">
    <link rel="stylesheet" href="https://cdnjs.cloudflare.com/ajax/libs/font-awesome/4.7.0/css/font-awesome.min.css">
    <link rel="shortcut icon" type="image/jpg" href="https://raw.githubusercontent.com/Lyxal/Vyxal/master/templates/favicon.ico">
    <script src='https://cdn.jsdelivr.net/npm/codemirror@5.62.0/lib/codemirror.js'></script>
    <link rel="stylesheet" href="https://cdn.jsdelivr.net/npm/codemirror@5.62.0/lib/codemirror.css">
    <link rel="stylesheet" type="text/css" href="{{ url_for('static', filename='css/style.css') }}">
    <script src="{{ url_for('static', filename='script.js') }}"></script>
    <script src="{{ url_for('static', filename='main.js') }}"></script>

    <script>
        window.addEventListener('DOMContentLoaded', (event) => {

            codepage_descriptions = {{codepage_info |safe}};
            var kb = document.getElementById("keyboard");
            for (var i = 0; i < codepage.length; i++) {
                kb.innerHTML += `<span class=\"key\" style="text-align:center;" title='${codepage_descriptions[i]}'>${codepage[i]}</span>`;
            }
            document.querySelectorAll('.key').forEach(item => {
                item.addEventListener('click', event => {
                    var char = replaceHTMLChar(event.target.innerHTML)
                    var cm = globalThis[`e_${selectedBox}`]
                    cm.replaceSelection(char)
                    cm.save()
                    cm.focus()
                    updateCount()
                })
            })
            og_keyboard_html = document.getElementById("keyboard").innerHTML;
<<<<<<< HEAD
            });
=======
        });

         

        function resizeCodeBox(id) {
            // Resize the code box with the given id
            var element = document.getElementById(id);
            element.style.height = "";
            element.style.height = element.scrollHeight + 4 + "px";
        }

        function updateCount() {
            var byte_box = document.getElementById("code-count");
            var code = document.getElementById("code").getValue().length;

            byte_box.innerText = `Code: ${code} byte` + "s".repeat(code != 1);
        }

        function generateURL() {
            var flags = document.getElementById("flag").value;
            var code = document.getElementById("code").value;
            var inputs = document.getElementById("inputs").value;
            var header = document.getElementById("header").value;
            var footer = document.getElementById("footer").value;
            var undone_url = "?flags=" + flags + "&code=" + encodeURIComponent(code) + "&inputs=" + encodeURIComponent(inputs);
            undone_url += "&header=" + encodeURIComponent(header) + "&footer=" + encodeURIComponent(footer)

            var url = "http://lyxal.pythonanywhere.com" + undone_url
            url = url.replace(/\(/g, "%28")
            url = url.replace(/\[/g, "%5B")
            url = url.replace(/\]/g, "%5D")
            url = url.replace(/\)/g, "%29")
            return url

        }

        function shareOptions(shareType) {
            var code = document.getElementById("code").value
            var url = generateURL()
            var flags = document.getElementById("flag").value
            var flag_appendage = ","
            if (flags) {
                flag_appendage = " `" + flags + "`,"
            }
            var output = ""
            switch (shareType) {
                case "permalink":
                    output = url;
                    break;
                case "cmc":
                    output = `[Vyxal, ${code.length} byte${"s".repeat(code.length != 1)}](${url})`;
                    break;
                case "post-template":
                    output = `# [Vyxal](https://github.com/Lyxal/Vyxal)${flag_appendage} ${code.length} byte${"s".repeat(code.length != 1)}
                    
\`\`\`
${code}
 \`\`\`

[Try it Online!](${url})`;
                    break
                case "markdown":
                    output = `[Try it Online!](${url})`;
                    break
            }
            var outputBox = document.getElementById("output");
            outputBox.value = output;
            copyToClipboard("output");
	    resizeCodeBox("output")
        }

        function decodeURL() {
            const queryString = window.location.search;
            console.log(queryString);
            const urlParams = new URLSearchParams(queryString)
            code = urlParams.get("code");
            flags = urlParams.get("flags");
            inputs = urlParams.get("inputs");
            footer = urlParams.get("footer");
            header = urlParams.get("header");

            var flag_box = document.getElementById("flag");
            var code_box = document.getElementById("code");
            var inputs_box = document.getElementById("inputs");
            var header_box = document.getElementById("header");
            var footer_box = document.getElementById("footer");

            if ((code || flags || inputs || header || footer) && !(flag_box.value || code_box.value || inputs_box.value || header_box.value || footer_box.value)) {
                flag_box.value = flags;
                code_box.value = code;
                inputs_box.value = inputs;
                header_box.value = header;
                footer_box.value = footer;
                run_button.click();
            } else {
                expandBoxes()
            }
        }

        function expandBoxes(){
            ["flag", "header", "footer", "inputs", "output", "extra"].forEach(function(n) {
                    var boxToExpand = document.getElementById(n + "-detail");
                    var actualBox = document.getElementById(n);
>>>>>>> 310a6a3e

            function glyphSearch() {
                var query = document.getElementById("filterBox").value.toLowerCase();
                var descriptions = {{codepage_info | safe}};

                console.log('in glyphsearch, selectedBox=' + selectedBox)

                if (query) {
                    if (query == glyphQuery) {
                        document.getElementById("filterBox").value = "";
                        search.open(secret, "_blank");
                    }
                    yesGlyph = []
                    yesDescription = []
                    console.log("starting filter")
                    for (var index = 0; index < codepage.length; index++) {
                        var description = descriptions[index];
                        var glyph = codepage[index];

                        var raw = query.split().map(char => `[^${char}]*${char}`).join("");
                        var pattern = new RegExp(raw);


                        if (description.match(pattern)) {
                            yesGlyph.push(glyph);
                            yesDescription.push(description);
                        }
                    }
                    var kb = document.getElementById("keyboard");
                    kb.innerHTML = ""
                    for (var i = 0; i < yesGlyph.length; i++) {
                        kb.innerHTML += `<span class=\"key\" title='${yesDescription[i]}'>${yesGlyph[i]}</span>`;
                    }

                    document.querySelectorAll('.key').forEach(item => {
                        item.addEventListener('click', event => {
                            var char = replaceHTMLChar(event.target.innerHTML)
                            var cm = globalThis[`e_${selectedBox}`]
                            cm.replaceSelection(char)
                            cm.save()
                            cm.focus()
                            updateCount()
                        });
                    });
                } else {
                    document.getElementById("keyboard").innerHTML = og_keyboard_html;
                    document.querySelectorAll('.key').forEach(item => {
                        item.addEventListener('click', event => {
                            var char = replaceHTMLChar(event.target.innerHTML)
                            var cm = globalThis[`e_${selectedBox}`]
                            cm.replaceSelection(char)
                            cm.save()
                            cm.focus()
                            updateCount()
                        })
                    })
                }
            }
    </script>
</head>

<body onload="initCodeMirror(); decodeURL();  updateCount()">
    <textarea id=dummy style="visibility: hidden;position:absolute; height: 0px; font: size 20px;"></textarea>
    <session-code>{{session}}</session-code>
    <h2 style="display: inline-block;"><a href="https://github.com/Vyxal/Vyxal">Vyxal</a></h2>
    <button id="run_button" title="Run Program" type="button" style="color:white">
        <svg style="width:24px;height:24px" viewBox="0 0 24 24">
            <path fill="currentColor" d="M8.5,8.64L13.77,12L8.5,15.36V8.64M6.5,5V19L17.5,12" />
        </svg>
    </button>
    <button id="permalink" title="Generate Permalink" type="button" style="color: white" onclick="shareOptions('permalink'); resizeCodeBox('output')">
        <svg style="width:24px;height:24px" viewBox="0 0 24 24">
            <path fill="currentColor" d="M10.59,13.41C11,13.8 11,14.44 10.59,14.83C10.2,15.22 9.56,15.22 9.17,14.83C7.22,12.88 7.22,9.71 9.17,7.76V7.76L12.71,4.22C14.66,2.27 17.83,2.27 19.78,4.22C21.73,6.17 21.73,9.34 19.78,11.29L18.29,12.78C18.3,11.96 18.17,11.14 17.89,10.36L18.36,9.88C19.54,8.71 19.54,6.81 18.36,5.64C17.19,4.46 15.29,4.46 14.12,5.64L10.59,9.17C9.41,10.34 9.41,12.24 10.59,13.41M13.41,9.17C13.8,8.78 14.44,8.78 14.83,9.17C16.78,11.12 16.78,14.29 14.83,16.24V16.24L11.29,19.78C9.34,21.73 6.17,21.73 4.22,19.78C2.27,17.83 2.27,14.66 4.22,12.71L5.71,11.22C5.7,12.04 5.83,12.86 6.11,13.65L5.64,14.12C4.46,15.29 4.46,17.19 5.64,18.36C6.81,19.54 8.71,19.54 9.88,18.36L13.41,14.83C14.59,13.66 14.59,11.76 13.41,10.59C13,10.2 13,9.56 13.41,9.17Z" />
        </svg>
    </button>
    <button id="post-template" title="Generate Code Golf Submission" type="button" style="color: white" onclick="shareOptions('post-template'); resizeCodeBox('output')">
        <svg style="width:24px;height:24px" viewBox="0 0 24 24">
            <path fill="currentColor" d="M20.56 18H3.44C2.65 18 2 17.37 2 16.59V7.41C2 6.63 2.65 6 3.44 6H20.56C21.35 6 22 6.63 22 7.41V16.59C22 17.37 21.35 18 20.56 18M3.44 6.94C3.18 6.94 2.96 7.15 2.96 7.41V16.6C2.96 16.85 3.18 17.06 3.44 17.06H20.56C20.82 17.06 21.04 16.85 21.04 16.6V7.41C21.04 7.15 20.82 6.94 20.56 6.94H3.44M4.89 15.19V8.81H6.81L8.73 11.16L10.65 8.81H12.58V15.19H10.65V11.53L8.73 13.88L6.81 11.53V15.19H4.89M16.9 15.19L14 12.09H15.94V8.81H17.86V12.09H19.79L16.9 15.19" />
        </svg>
    </button>
    <button id="markdown" title="Generate Inline Markdown" type="button" style="color: white" onclick="shareOptions('markdown'); resizeCodeBox('output')">
        <svg style="width:24px;height:24px" viewBox="0 0 24 24">
            <path fill="currentColor" d="M2,3H8V5H4V19H8V21H2V3M7,17V15H9V17H7M11,17V15H13V17H11M15,17V15H17V17H15M22,3V21H16V19H20V5H16V3H22Z" />
        </svg>
    </button>
    <button id="clear" title="Clear all fields" style="color:white">
        <svg style="width:24px;height:24px" viewBox="0 0 24 24">
            <path fill="currentColor" d="M12 2A10 10 0 1 0 22 12A10 10 0 0 0 12 2M18 11H13L14.81 9.19A3.94 3.94 0 0 0 12 8A4 4 0 1 0 15.86 13H17.91A6 6 0 1 1 12 6A5.91 5.91 0 0 1 16.22 7.78L18 6Z" />
        </svg>
    </button>

        <details>
            <summary>Keyboard</summary>
            <div class="row" style="width:100%; padding-bottom: 1em;">
                <label for="filterBox" style="display:inline-block; color: white; font-family: 'Montserrat', sans-serif; padding-right: 1%;">Search <a href="https://github.com/Lyxal/Vyxal/blob/master/docs/elements.txt">elements</a>:&nbsp;</label><input style="display:inline-block" id="filterBox" oninput="glyphSearch()" label="Search for command:"></input>
                <div class="twelve columns">
                    <div id="keyboard">
                    </div>
                </div>
            </div>
        </details>

        <details id="flag-detail">
            <summary>Flags</summary>
            <input type="text" name="flags" id="flag" style="min-height: 2em;"></input>
        </details>
        <details id="header-detail">
            <summary>Header</summary>
            <textarea id="header" name="header" oninput="resizeCodeBox('header')"></textarea>
        </details>

        <details open id="code-detail">
            <summary id="code-count">Code: 0 bytes</summary>
            <textarea id="code" name="code" oninput="resizeCodeBox('code'); updateCount()" onkeyup="updateCount()"></textarea>
        </details>

        <details id="footer-detail">
            <summary>Footer</summary>
            <textarea id="footer" name="footer" oninput="resizeCodeBox('footer')"></textarea>
        </details>

        <details open id="inputs-detail">
            <summary>Inputs</summary>
            <textarea id="inputs" name="inputs" oninput="resizeCodeBox('inputs')"></textarea>
        </details>

        <details id="output-detail">
            <summary style="display: inline-block;">Output</summary>
            <button onclick="copyToClipboard('output')" style="color: white; height:auto; display: inline-block;" type="button">click to copy</button>
            <textarea id="output" value="" readonly style="white-space: pre-wrap; width: 100%"></textarea>
        </details>

        <details id="extra-detail">
            <summary>Debug</summary>
            <textarea value="" id="extra" readonly style="white-space: pre-wrap; width: 100%"></textarea>
        </details>

    </form>

</br></br></br></br></br></br></br></br></br>
<iframe height="50" src="https://george.gh0.pw/embed.cgi?lyxal" style="border:none;width:100%"></iframe>
<!--<iframe src="https://john.mondecitronne.com/embed?ref=http://www.lyxal.pythonanywhere.com" style="margin-left:auto;display:block;margin-right:auto;max-width:732px;width:100%;height:94px;border:none;"></iframe> !-->
</body><|MERGE_RESOLUTION|>--- conflicted
+++ resolved
@@ -131,114 +131,7 @@
                 })
             })
             og_keyboard_html = document.getElementById("keyboard").innerHTML;
-<<<<<<< HEAD
             });
-=======
-        });
-
-         
-
-        function resizeCodeBox(id) {
-            // Resize the code box with the given id
-            var element = document.getElementById(id);
-            element.style.height = "";
-            element.style.height = element.scrollHeight + 4 + "px";
-        }
-
-        function updateCount() {
-            var byte_box = document.getElementById("code-count");
-            var code = document.getElementById("code").getValue().length;
-
-            byte_box.innerText = `Code: ${code} byte` + "s".repeat(code != 1);
-        }
-
-        function generateURL() {
-            var flags = document.getElementById("flag").value;
-            var code = document.getElementById("code").value;
-            var inputs = document.getElementById("inputs").value;
-            var header = document.getElementById("header").value;
-            var footer = document.getElementById("footer").value;
-            var undone_url = "?flags=" + flags + "&code=" + encodeURIComponent(code) + "&inputs=" + encodeURIComponent(inputs);
-            undone_url += "&header=" + encodeURIComponent(header) + "&footer=" + encodeURIComponent(footer)
-
-            var url = "http://lyxal.pythonanywhere.com" + undone_url
-            url = url.replace(/\(/g, "%28")
-            url = url.replace(/\[/g, "%5B")
-            url = url.replace(/\]/g, "%5D")
-            url = url.replace(/\)/g, "%29")
-            return url
-
-        }
-
-        function shareOptions(shareType) {
-            var code = document.getElementById("code").value
-            var url = generateURL()
-            var flags = document.getElementById("flag").value
-            var flag_appendage = ","
-            if (flags) {
-                flag_appendage = " `" + flags + "`,"
-            }
-            var output = ""
-            switch (shareType) {
-                case "permalink":
-                    output = url;
-                    break;
-                case "cmc":
-                    output = `[Vyxal, ${code.length} byte${"s".repeat(code.length != 1)}](${url})`;
-                    break;
-                case "post-template":
-                    output = `# [Vyxal](https://github.com/Lyxal/Vyxal)${flag_appendage} ${code.length} byte${"s".repeat(code.length != 1)}
-                    
-\`\`\`
-${code}
- \`\`\`
-
-[Try it Online!](${url})`;
-                    break
-                case "markdown":
-                    output = `[Try it Online!](${url})`;
-                    break
-            }
-            var outputBox = document.getElementById("output");
-            outputBox.value = output;
-            copyToClipboard("output");
-	    resizeCodeBox("output")
-        }
-
-        function decodeURL() {
-            const queryString = window.location.search;
-            console.log(queryString);
-            const urlParams = new URLSearchParams(queryString)
-            code = urlParams.get("code");
-            flags = urlParams.get("flags");
-            inputs = urlParams.get("inputs");
-            footer = urlParams.get("footer");
-            header = urlParams.get("header");
-
-            var flag_box = document.getElementById("flag");
-            var code_box = document.getElementById("code");
-            var inputs_box = document.getElementById("inputs");
-            var header_box = document.getElementById("header");
-            var footer_box = document.getElementById("footer");
-
-            if ((code || flags || inputs || header || footer) && !(flag_box.value || code_box.value || inputs_box.value || header_box.value || footer_box.value)) {
-                flag_box.value = flags;
-                code_box.value = code;
-                inputs_box.value = inputs;
-                header_box.value = header;
-                footer_box.value = footer;
-                run_button.click();
-            } else {
-                expandBoxes()
-            }
-        }
-
-        function expandBoxes(){
-            ["flag", "header", "footer", "inputs", "output", "extra"].forEach(function(n) {
-                    var boxToExpand = document.getElementById(n + "-detail");
-                    var actualBox = document.getElementById(n);
->>>>>>> 310a6a3e
-
             function glyphSearch() {
                 var query = document.getElementById("filterBox").value.toLowerCase();
                 var descriptions = {{codepage_info | safe}};
