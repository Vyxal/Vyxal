--- conflicted
+++ resolved
@@ -3495,7 +3495,12 @@
 
     lst a: Enumerate a list and all its sublists
 -------------------------------
-<<<<<<< HEAD
+Þz (Group Indices)
+
+- Group indices by their corresponding values
+
+    any a: Group indices of identical items. Like Ġ in Jelly
+-------------------------------
 Þ‟ (List from Anti-Diagonals)
 
 - List of lists from anti-diagonals of a list
@@ -3507,13 +3512,6 @@
 - List of lists from diagonals of a list
 
     lst a: List of lists from diagonals of a list
-=======
-Þz (Group Indices)
-
-- Group indices by their corresponding values
-
-    any a: Group indices of identical items. Like Ġ in Jelly
->>>>>>> f2221b18
 -------------------------------
 ¨□ (Parse direction arrow to integer)
 
