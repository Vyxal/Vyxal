- element: "λ"
  name: Lambda
  arity: "*"
  description: Open a lambda - λ...;

- element: "ƛ"
  name: Lambda Map
  arity: 1
  description: Open a mapping lambda - ƛ

- element: "¬"
  name: Logical Not
  arity: 1
  description: Return the inverse (negation) of the truthiness of an item.
  overloads:
    num: not a
    str: a != "" | len(a) > 0
    lst: a != [] | len(a) > 0
  vectorise: false
  tests:
    - "[1] : 0"
    - "[0] : 1"
    - '["abc"] : 0'
    - '[""] : 1'
    - "[[1,2,3]] : 0"
    - "[[]] : 1"

- element: "∧"
  name: Logical And
  arity: 2
  description: Returns the first truthy argument if both are truthy, otherwise returns the first falsey argument.
  overloads:
    any-any: a and b
  vectorise: false
  tests:
    - "[0, 0] : 0"
    - '["", 1] : ""'
    - "[[1,2,3], 0] : 0"
    - "[1, 2] : 2"

- element: "⟑"
  name: Reversed Logical And
  arity: 2
  description: Returns the same as logical and but with reversed arguments.
  overloads:
    any-any: b and a
  vectorise: false
  tests:
    - "[0, 0] : 0"
    - '["", 1] : ""'
    - "[[1,2,3], 0] : 0"
    - "[1, 2] : 1"

- element: "∨"
  name: Logical Or
  arity: 2
  description: Returns the first truthy argument, otherwise the first falsey argument.
  overloads:
    any-any: a or b
  vectorise: false
  tests:
    - "[0, 0] : 0"
    - '["", 1] : 1'
    - "[[1,2,3], 0] : [1,2,3]"
    - "[1, 2] : 1"

- element: "⟇"
  name: Reversed Logical Or
  arity: 2
  description: Returns  the same as logical or but with reversed arguments.
  overloads:
    any-any: b or a
  vectorise: false
  tests:
    - "[0, 0] : 0"
    - '["", 1] : 1'
    - "[[1,2,3], 0] : [1,2,3]"
    - "[1, 2] : 2"

- element: "÷"
  name: Item Split
  arity: 1
  description: Pushes each item of the top of the stack onto the stack.
  overloads:
    num: Push each digit of a
    str: Push each character of a
    lst: Push each item of a
  vectorise: false
  tests:
    - "[123456] : 6"
    - '["abc"] : "c"'
    - "[[1,2,3]] : 3"

- element: "×"
  name: Asterisk Literal
  arity: 0
  description: the string "*" (asterisk)
  vectorise: false
  tests:
    - '[] : "*"'

- element: "«"
  name: Base Compressed String
  arity: 0
  description: Open/close a bijective base-255 compressed string - «...«

- element: "␤"
  name: Newline
  arity: NA
  description: NOP

- element: "»"
  name: Base Compressed Number
  arity: 0
  description: Open/close a bijective base-255 compressed number - »...»
- modifier: "ß"
  name: Conditional Execute
  arity: "1 + *"
  usage: ß<element>
  description: Executes element A if the top of the stack is truthy

- element: "•"
  name: MultiCommand
  arity: 2
  description: "Logarithm / Repeat Character / Capitalisation transfer"
  overloads:
    num-num: log_a(b)
    num-str: "[char * a for char in b]"
    str-num: "[char * b for char in a]"
    str-str: a.with_capitalisation_of(b)
    lst-lst: a molded  to  the shape of b
  vectorise: true
  tests:
    - "[8, 2] : 3.0"
    - '["abcde", 4] : "aaaabbbbccccddddeeee"'
    - '["abcde", "FgHIj"] : "AbCDe"'
    - "[[1,2,3,4,5,6,7], [[8, 9], 10, 11, 12, [13, 14]]] : [[1, 2], 3, 4, 5, [6, 7]]"

- element: "†"
  name: Function Call
  arity: 1
  description: Calls a function / executes as python / len(prime factors) / vectorised not
  overloads:
    fun: a()
    num: len(prime_factors(a))
    str: exec as python
    lst: vectorised not
  vectorise: false
  tests:
    - "[12] : 2"
    - "[[1, 0, 1]] : [0, 1, 0]"

- element: "€"
  name: Split On
  arity: 2
  description: Split a on b (works on lists and numbers as well)
  overloads:
    any-any: a split on b
  vectorise: false
  tests:
    - '[1231234, 3] : ["12", "12", "4"]'
    - '["abc3def", 3] : ["abc", "def"]'
    - "[[1, 2, 3, 4, 3, 2, 1], 4] : [[1, 2, 3], [3, 2, 1]]"

- element: "½"
  name: Halve
  arity: 1
  description: Halves an item
  overloads:
    num: a / 2
    str: a split into two strings of equal lengths (as close as possible)
  vectorise: true
  tests:
    - "[8] : 4"
    - '["FizzBuzz"] : ["Fizz", "Buzz"]'
    - "[[2, 4, 6, 8]] : [1, 2, 3, 4]"

- element: "∆"
  name: Mathematic Digraph
  arity: NA
  description: Used for mathematical digraphs

- element: "ø"
  name: String Digraph
  arity: NA
  description: Used for string-based digraphs

- element: "↔"
  name: Combinations/Remove/Fixed Point Collection
  arity: 2
  description: Does either combinations_with_replacement, removes items from a not in b, or applies a on b until the result stops changing.
  overloads:
    any-num: combinations_with_replacement(a, length=b)
    fun-any: Apply a on b until the result doesn't change, yielding intermediate values
    any-str: Remove elements from a that are not in b
    any-lst: Remove elements from a that are not in b.
  vectorise: false
  tests:
    - '["cabbage", "abcde"] : "cabbae"'
    - "[[1,3,5,6,7,7,1],[1,3,5]] : [1,3,5,1]"
    - "[[1,2],2] : [[1,1],[1,2],[2,1],[2,2]]"

- element: "¢"
  name: Infinite Replacement
  arity: 3
  description: Replace b in a with c until a doesn't change
  overloads:
    any-any-any: replace b in a with c until a doesn't change
  vectorise: false
  tests:
    - '["{[[[]]]}","[]",""] : "{}"'
    - "[1444,44,34] : 1334"

- element: "⌐"
  name: Complement / Comma Split
  description: 1 - a if number, split by commas if string.
  arity: 1
  overloads:
    num: 1 - a
    str: a.split(",")
  vectorise: true
  tests:
    - "[5] : -4"
    - "[-5] : 6"
    - '["a,b,c"] : ["a","b","c"]'

- element: "æ"
  name: Is Prime / Case Check
  description: (a is prime) if a is a number, else check which case a is
  arity: 1
  overloads:
    num: is a prime?
    str: caseof(a) - 1 if all letters in a are uppercase, 0 if all letters in a are lowercase, -1 if mixed case
  vectorise: true
  tests:
    - "[2] : 1"
    - "[4] : 0"
    - '["a"] : 0'
    - '["A"] : 1'
    - '["!"] : -1'

- element: "ʀ"
  name: Inclusive Zero Range
  description: Inclusive range or whether each character is alphabetical
  arity: 1
  overloads:
    num: range(0,a + 1) (inclusive range from 0)
    str: "[is v alphabetical? for v in a]"
  vectorise: true
  tests:
    - '["a$c"] : [1, 0, 1]'
    - "[[1]] : [[0, 1]]"
    - "[3] : [0,1,2,3]"

- element: "ʁ"
  name: Exclusive Zero Range
  description: Exclusive range or palindromised
  arity: 1
  overloads:
    num: range(0,a) (exclusive range from 0)
    str: palindromised a
  vectorise: true
  tests:
    - '["1234"] : "1234321"'
    - "[[1]] : [[0]]"
    - "[3] : [0,1,2]"

- element: "ɾ"
  name: Inclusive One Range
  description: Inclusive range or uppercase
  arity: 1
  overloads:
    num: range(1,a+1) (inclusive range from 1)
    str: a.uppercase()
  vectorise: true
  tests:
    - '["abc"] : "ABC"'
    - "[[4, 5]] : [[1, 2, 3, 4], [1, 2, 3, 4, 5]]"
    - "[3] : [1,2,3]"

- element: "ɽ"
  name: Exclusive One Range
  description: Exclusive range or lowercase
  arity: 1
  overloads:
    num: range(1,a) (exclusive range from 0)
    str: a.lowercase()
  vectorise: true
  tests:
    - '["1"] : 1'
    - "[[0]] : 0"
    - "[3] : [1,2]"

- element: "Þ"
  name: List Digraph
  arity: NA
  description: Used for list-related digraphs

- element: "ƈ"
  name: Choose / random choice / set same
  description: Binomial coefficient / choose a random items from b / same except duplicates
  arity: 2
  overloads:
    num-num: a choose b (binomial coefficient)
    num-str: Choose a random items from b
    str-num: Choose b random items from a
    str-str: Check if lists are the same except for duplicates
  vectorise: true
  tests:
    - "[5,3] : 10"
    - '["abc","aaccb"] : 1'
    - '["abc","abcd"] : 0'

- element: "∞"
  name: Palindromise
  description: Palindromise a
  arity: 1
  overloads:
    any: palindromised a
  vectorise: false
  tests:
    - "[1,2,3] : [1,2,3,2,1]"
    - "[1,2,3,4] : [1,2,3,4,3,2,1]"
    - "[1,2,3,4,5] : [1,2,3,4,5,4,3,2,1]"
    - "[1,2,3,4,5,6] : [1,2,3,4,5,6,5,4,3,2,1]"

- element: "¨"
  name: Other Digraphs
  arity: NA
  description: Used for various random digraphs

- element: " "
  name: Space
  arity: NA
  description: NOP

- element: "!"
  name: Stack Length
  description: Push the length of the stack
  arity: 0
  tests:
    - "[0,1,2] : 3"
    - "[1,1,1,1,1] : 5"
    - "[] : 0"

- element: '"'
  name: Pair
  arity: 2
  description: Place the top two items into a single list
  overloads:
    any-any: "[a, b]"
  vectorise: false
  tests:
    - "[1, 2] : [1, 2]"
    - "[1, 2, 3] : [2, 3]"
    - '[[1, 2, 3], "abc", 3] : ["abc", 3]'

- element: "#"
  name: Comment
  description: The characters until the next newline are commented out
  arity: NA

- element: "$"
  name: Swap
  arity: 2
  description: Swap the top two items
  overloads:
    any-any: "b, a"
  vectorise: false
  tests:
    - "[1, 2] : 1"
    - "[1, 2, 3] : 2"
    - '[[1, 2, 3], "abc", 3] : "abc"'

- element: "%"
  name: Modulo / Format
  description: Modulo two numbers / format two strings
  arity: 2
  overloads:
    num-num: a % b
    num-str: last of (b split into a equal pieces)
    str-num: last of (a split into b equal pieces)
    str-str: a.format(b) (replace % in a with b)
    str-lst: a.format(b) (replace % in a with each item of b)
  vectorise: true
  tests:
    - "[5,3] : 2"
    - '["hello!",3] : "o!"'
    - '["Hel%ld!","lo, Wor"] : "Hello, World!"'
    - '["% and % and %",[1,2,3]] : "1 and 2 and 3"'
- modifier: "&"
  name: Apply To Register
  arity: "*"
  description: Apply the next element to the register
  usage: "&<element>"

- element: "'"
  name: Lambda Filter
  arity: 1
  description: Open a filter lambda - '...;

- element: "("
  name: Open For Loop
  arity: 1
  description: Start a for loop, iterating over the popped top of stack.

- element: ")"
  name: "Close For loop"
  description: Close a for loop
  arity: NA

- element: "*"
  name: Multiplication
  description: Multiply two numbers or strings
  arity: 2
  overloads:
    num-num: a * b
    num-str: b repeated a times
    str-num: a repeated b times
    str-str: ring translate b according to a
  vectorise: true
  tests:
    - "[3,5] : 15"
    - "[4,-2] : -8"
    - '[4,"*"] : "****"'
    - '["x",5] : "xxxxx"'

- element: "+"
  name: Addition
  arity: 2
  description: Adds the top two items on the stack
  overloads:
    num-num: a + b
    num-str: str(a) + b
    str-num: a + str(b)
    str-str: a + b
  vectorise: true
  tests:
    - "[1, 1] : 2"
    - "[0, -5] : -5"
    - '["abc", 5] : "abc5"'
    - '[5, "abc"] : "5abc"'
    - '["Hello, ", "World!"] : "Hello, World!"'
    - "[[1,2,3], 4] : [5, 6, 7]"
    - "[[1,2,3], [4,5,6]] : [5, 7, 9]"

- element: ","
  name: Print
  description: Print a with trailing newline
  arity: 1
  overloads:
    any: print(a)
  vectorise: false

- element: "-"
  name: Subtract
  arity: 2
  description: Subtracts the top two items on the stack
  overloads:
    num-num: a - b
    num-str: '("-" * a) + b'
    str-num: 'a + ("-" * b)'
    str-str: a.replace(b, '')
  vectorise: true
  tests:
    - "[5, 4] : 1"
    - "[0, -5] : 5"
    - '["|", 5] : "|-----"'
    - '[3, "> arrow"] : "---> arrow"'
    - '["abcbde", "b"] : "acde"'
    - '["aaa", "a"] : ""'
    - "[[1, 2, 3], [1, 2, 3]] : [0, 0, 0]"
    - "[[10, 20, 30], 5] : [5, 15, 25]"

- element: "."
  name: Decimal Separator
  description: Decimal separator
  arity: NA

- element: "/"
  name: Divide / Split
  description: Divide two numbers or split strings
  arity: 2
  overloads:
    num-num: a / b
    num-str: b split into a even length pieces, possibly with an extra part
    str-num: a split into b even length pieces, possibly with an extra part
    str-str: a.split(b)
  vectorise: true
  tests:
    - "[4,2] : 2"
    - '["abcdef",3] : ["ab","cd","ef"]'
    - '["1,2,3",","] : ["1","2","3"]'

- element: "0"
  name: Literal digit 0
  description: Literal digit 0
  arity: 0

- element: "1"
  name: Literal digit 1
  description: Literal digit 1
  arity: 0

- element: "2"
  name: Literal digit 2
  description: Literal digit 2
  arity: 0

- element: "3"
  name: Literal digit 3
  description: Literal digit 3
  arity: 0

- element: "4"
  name: Literal digit 4
  description: Literal digit 4
  arity: 0

- element: "5"
  name: Literal digit 5
  description: Literal digit 5
  arity: 0

- element: "6"
  name: Literal digit 6
  description: Literal digit 6
  arity: 0

- element: "7"
  name: Literal digit 7
  description: Literal digit 7
  arity: 0

- element: "8"
  name: Literal digit 8
  description: Literal digit 8
  arity: 0

- element: "9"
  name: Literal digit 9
  description: Literal digit 9
  arity: 0

- element: ":"
  name: Duplicate
  description: Push a twice
  arity: 1
  overloads:
    any: a,a
  vectorise: false

- element: ";"
  name: Close Structure
  description: Close a lambda / map lambda / sort lambda / function
  arity: NA

- element: "<"
  name: Less Than
  description: Basic comparison - less than
  arity: 2
  overloads:
    num-num: a < b
    num-str: str(a) < b
    str-num: a < str(b)
    str-str: a < b
  vectorise: true
  tests:
    - "[1, 2] : 1"
    - "[2, 1] : 0"
    - '["a","b"] : 1'
    - "[-5,2] : 1"
    - "[[1,2,3],2] : [1,0,0]"

- element: "="
  name: Equals
  description: Basic comparison - equals
  arity: 2
  overloads:
    num-num: a == b
    num-str: str(a) == b
    str-num: a == str(b)
    str-str: a == b
  vectorise: true
  tests:
    - "[1, 1] : 1"
    - "[2, 1] : 0"
    - '["a","b"] : 0'
    - '["xyz","xyz"] : 1'
    - "[[1,2,3],2] : [0,1,0]"
    - '[1,"1"] : 1'

- element: ">"
  name: Greater Than
  description: Basic comparison - greater than
  arity: 2
  overloads:
    num-num: a > b
    num-str: str(a) > b
    str-num: a > str(b)
    str-str: a > b
  vectorise: true
  tests:
    - "[1, 2] : 0"
    - "[2, 1] : 1"
    - '["a","b"] : 0'
    - "[2,-5] : 1"
    - "[[1,2,3],2] : [0,0,1]"
    - '["5",10] : 1'

- element: "?"
  name: Input
  arity: 0
  description: Get the next input from the input source
  vectorise: false

- element: "@"
  name: Function Call / Declaration
  description: Call / declare function (@name; / @name|code;)
  arity: "* / NA"

- element: "A"
  name: All
  description: Chck if all items in a list are truthy
  arity: 1
  overloads:
    any: all(a)
  vectorise: false
  tests:
    - "[[1,2,3]] : 1"
    - "[[0,1,2]] : 0"
    - '[["",1,2]] : 0'
    - "[[]] : 1"
    - '[""] : 1'
    - "[0] : 0"

- element: "B"
  name: Binary To Decimal
  description: Convert a binary string or list to base 10
  arity: 1
  overloads:
    any: int(a,2) (convert from base 2 to base 10)
  vectorise: false
  tests:
    - "[[1,0,1]] : 5"
    - "[[1,1,1]] : 7"
    - '["1011"] : 11'

- element: "C"
  name: Chr / Ord
  description: Convert between characters and ordinals
  arity: 1
  overloads:
    num: chr(a)
    str: ord(a) if length 1 else list of ordinals
  vectorise: true
  tests:
    - '[65] : "A"'
    - '[8482] : "™"'
    - '["Z"] : 90'
    - '["ABC"] : [65,66,67]'
    - '[[123,124,125]] : ["{","|","}"]'

- element: "D"
  name: Triplicate
  description: Push three copies of a to stack
  arity: 1
  vectorise: false

- element: "E"
  name: Two Power / Python Eval
  description: a ** 2, or eval(a)
  arity: 1
  overloads:
    num: 2 ** a
    str: eval(a) (safe-eval as python)
  vectorise: true
  tests:
    - "[0] : 1"
    - "[2] : 4"
    - '["[1,2,3]"] : [1,2,3]'

- element: "F"
  name: Filter
  description: Filter a list by another list or function.
  arity: 2
  overloads:
    any-fun: filter(b,a) (filter a by the ones that b returns a truthy result for)
    any-any: remove elements of a that are in b
  vectorise: false
  tests:
    - "[[1,2,3],[2,4,6]] : [1,3]"
    - '["abcdef","daffodil"] : "bce"'

- element: "G"
  name: Max
  description: Maximum value or a
  arity: 1
  overloads:
    any: max(a)
  vectorise: false
  tests:
    - "[[1,3,2]] : 3"
    - '["python"] : "y"'

- element: "H"
  name: Hex To Decimal
  description: Convert hexadecimal to decimal
  arity: 1
  overloads:
    any: int(a,16) (from hexadecimal)
  vectorise: false
  tests:
    - "[[1,2,3]] : 291"
    - '["b"] : 11'
    - '["beedab"] : 12512683'

- element: "I" # Useless
  name: Int
  description: Convert string or list to integer
  arity: 1
  overloads:
    num: a
    str: int(a)
    lst: int(a) (treating items in list as digits)
  vectorise: false
  tests:
    - '["5"] : 5'
    - "[5] : 5"
    - "[[5]] : 5"

- element: "J"
  name: Join
  description: Join two lists or items
  arity: 2
  overloads:
    lst-str: a.append(b) (Append)
    lst-num: a.append(b) (Append)
    str-lst: b.prepend(a) (Prepend)
    num-lst: b.prepend(a) (Prepend)
    lst-lst: merged(a,b) (Merge)
    any-any: a + b (Concatenate)
  vectorise: false
  tests:
    - "[[1,2,3],4] : [1,2,3,4]"
    - '["abc","def"] : "abcdef"'
    - "[1,[2,3,4]] : [1,2,3,4]"
    - "[[1,2],[3,4]] : [1,2,3,4]"

- element: "K"
  name: Factors / Substrings / Prefixes
  description: Get either a's factors, substrings or prefixes
  arity: 1
  overloads:
    num: divisors(a) (factors)
    str: substrings(a) (substrings)
    lst: prefixes(a) (prefixes)
  vectorise: false
  tests:
    - "[20] : [1,2,4,5,10,20]"
    - "[1] : [1]"
    - '["abc"] : ["a","b","c","ab","bc","abc"]'
    - "[[1,2,3]] : [[1],[1,2],[1,2,3]]"

- element: "L"
  name: Length
  description: Get length of a
  arity: 1
  overloads:
    any: len(a)
  vectorise: false
  tests:
    - '["abc"] : 3'
    - "[[1,2,3]] : 3"
    - '[[1,2,"wrfwerfgbr",6]] : 4'

- element: "M"
  name: Map
  description: Map b over a
  arity: 2
  vectorise: false
  overloads:
    any-fun: map(b,a) (apply b to each of a)
    any-any: pair each item of b with a
  tests:
    - "[5,[1,2,3]] : [[5,1],[5,2],[5,3]]"
    - '["z","hi"] : [["z","h"],["z","i"]]'

- element: "N"
  name: Negate / Swap Case
  description: Negate a or swap its case
  arity: 1
  overloads:
    num: -a  (negate)
    str: swap_case(a) (toggle case)
  vectorise: true
  tests:
    - "[5] : -5"
    - "[-1] : 1"
    - '["a"] : "A"'
    - '["aBc"] : "AbC"'

- element: "O"
  name: Count
  description: Count number of times b occurs in a
  arity: 2
  overloads:
    any-any: a.count(b)
  vectorise: false
  tests:
    - "[[1,2,3,4,5,4,3], 4] : 2"
    - '["abcdbacsabdcabca","a"] : 5'

- element: "P"
  name: Strip
  description: a.strip(b) - trim b from both ends of a
  arity: 2
  overloads:
    any-any: a.strip(b)
  vectorise: false
  tests:
    - "[[1, 2, 3, 4, 5, 4, 3, 2, 1], [1, 2]] : [3, 4, 5, 4, 3]"
    - '["    Hello, World!    ", " "] : "Hello, World!"'

- element: "Q"
  name: Quit
  description: Quit the program
  arity: NA

- element: "R"
  name: Reduce
  description: Reduce a by b, or reverse each item of b
  arity: 2
  overloads:
    any-fun: reduce(b,a) (Reduce a by b)
    any-any: a, vectorised_reverse(b)
  vectorise: false
  tests:
    - "[[[1,2],[3,4]]] : [[2,1],[4,3]]"
    - "[[[1,2]]] : [[2,1]]"

- element: "S"
  name: Stringify
  description: Stringify a list or number
  arity: 1
  overloads:
    any: str(a) (Stringify)
  vectorise: false
  tests:
    - '[5] : "5"'
    - '[[1,2,3]] : "⟨1|2|3⟩"'
    - '["X"] : "X"'

- element: "T"
  name: Truthy Indices
  description: Get indices of truthy elements.
  arity: 1
  overloads:
    any: truthy_indices(a)
  vectorise: false
  tests:
    - "[[0,1,0,2]] : [1,3]"
    - "[[1,2,3,4]] : [0,1,2,3]"

- element: "U"
  name: Uniquify
  description: Remove duplicates
  arity: 1
  overloads:
    any: uniquify(a) (Remove duplicates)
  vectorise: false
  tests:
    - "[[1,3,5,5]] : [1,3,5]"
    - '["abdbcdbch"] : "abdch"'

- element: "V"
  name: Replace
  description: Replace b with c in a
  arity: 3
  overloads:
    any-any-any: a.replace(b,c) (replace)
  vectorise: false
  tests:
    - '["hela","a","lo"] : "hello"'
    - '["banana","n","nan"] : "banananana"'

- element: "W"
  name: Wrap
  description: Stack wrapped into a list
  arity: 0
  vectorise: false
  tests:
    - "[1,2,3] : [1,2,3]"
    - "[] : []"
    - '["hello",1,9] : ["hello",1,9]'

- element: "X" # TODO: IMPLEMENT
  name: Break
  description: Break out of the current loop or function
  arity: NA

- element: "Y"
  name: Interleave
  description: Interleave two lists
  arity: 2
  overloads:
    any-any: interleave(a,b)
  vectorise: false
  tests:
    - "[[1,3,5],[2,4]] : [1,2,3,4,5]"
    - '["srn","tig"] : "string"'

- element: "Z"
  name: Zip
  description: Zip two lists or Zip a with b mapped over a
  arity: 2
  overloads:
    any-any: zip(a,b)
    any-fun: zip(a,map(b,a)) (Zipmap, map and zip)
  vectorise: false
  tests:
    - "[[1,2],[3,4]] : [[1,3],[2,4]]"
    - '["abc",[1,2,3]] : [["a",1],["b",2],["c",3]]'

- element: "["
  name: Open If Statement
  description: Open an if Statement
  arity: 1

- element: "\\"
  name: Single char Literal
  description: Pushes a single character
  arity: 0

- element: "]"
  name: Close If Statement
  description: Close an if Statement
  arity: NA

- element: "`"
  name: String Literal
  description: A string literal - `...`
  arity: 0

- element: "^"
  name: Reverse Stack
  description: Reverse the stack.
  arity: NA

- element: "_"
  name: Pop
  description: Pop the top item of the stack
  arity: 1
  vectorise: false

- element: "a"
  name: Any
  description: Check if any items of a list are truthy
  arity: 1
  overloads:
    any: any(a) (Are any items truthy?)
  vectorise: false
  tests:
    - "[[1,2,3]] : 1"
    - "[[0,0,0]] : 0"
    - "[[0,1,2]] : 1"

- element: "b"
  name: Binary
  description: Convert a number or string to binary
  arity: 1
  overloads:
    num: "bin(a) - list of binary digits of A"
    str: "[bin(ord(char)) for char in a] - binary of each codepoint"
  vectorise: true
  tests:
    - "[5] : [1,0,1]"
    - '[" "] : [[1,0,0,0,0,0]]'
    - "[[2,3]] : [[1,0],[1,1]]"

- element: "c"
  name: Contains
  description: Check if one thing contains another.
  arity: 2
  overloads:
    any-any: b in a (Does a contain b, membership, contains)
  vectorise: false
  tests:
    - '["abcdef","a"] : 1'
    - '["xyz","a"] : 0'
    - "[[1,2,3],1] : 1"
    - "[[1,2,3],0] : 0"

- element: "d"
  name: Double
  description: Double a number or repeat a string twice
  arity: 1
  overloads:
    num: a * 2 (double)
    str: a * 2 (repeated twice)
  vectorise: true
  tests:
    - "[5] : 10"
    - "[0] : 0"
    - "[[1,2]] : [2,4]"
    - '["x"] : "xx"'
    - '["ha"] : "haha"'

- element: "e"
  name: Exponentiation
  description: Exponentiate two numbers / get every nth character of a string / get length of a regex match
  arity: 2
  overloads:
    num-num: a ** b (exponentiation)
    str-num: every bth character of a
    num-str: every ath character of b
    str-str: regex.search(pattern=a, string=b).span() (Length of regex match)
  vectorise: true
  tests:
    - "[5,3] : 125"
    - "[0,0] : 1"
    - '["hello",2] : "hlo"'

- element: "f"
  name: Flatten
  description: Turn a number into a list of digits, a string into a list of characters, and flatten a list.
  arity: 1
  overloads:
    num: digits of a
    str: a split into list of characters
    lst: flatten(a) (Deep flatten)
  vectorise: false
  tests:
    - "[135] : [1,3,5]"
    - '["hi"] : ["h","i"]'
    - "[[[[1,2],3,[[4,[5]],6],7],[8,[9]]]] : [1,2,3,4,5,6,7,8,9]"
    - '[-1] : ["-",1]'

- element: "g"
  name: Minimum
  description: Take the minimum of a list
  arity: 1
  overloads:
    any: min(a)
  vectorise: false
  tests:
    - '["abc"] : "a"'
    - "[[1,4,-2]] : -2"
    - "[[5,3,9]] : 3"

- element: "h"
  name: Head
  description: First item of something
  arity: 1
  overloads:
    any: a[0] (First item)
  tests:
    - '["hello"] : "h"'
    - "[[1,2,3]] : 1"

- element: "i"
  name: Index
  description: Index into a list
  arity: 2
  overloads:
    any-num: a[b] (Index)
    any-[x]: a[:b] (0 to bth item of a)
    any-[x,y]: a[x:y] (x to yth item of a)
    any-[x,y,m]: a[x:y:m] (x to yth item of a, taking every mth)
  vectorise: false
  tests:
    - '["abc",1] : "b"'
    - "[[1,2,3], 0] : 1"
    - "[[2,3,4,5], [2]] : [2,3]"
    - "[[1,3,5,7],[1,3]] : [3,5]"
    - "[[1,2,3,4,5,6,7,8,9,10],[1,8,2]] : [2,4,6,8]"

- element: "j"
  name: Join
  description: Join a list by a string
  arity: 2
  overloads:
    any-any: a.join(b)
  vectorise: false
  tests:
    - '[[1,2,3],"penguin"] : "1penguin2penguin3"'
    - '[["he","","o, wor","d!"], "l"] : "hello, world!"'

- element: "k"
  name: Constant Digraph
  description: Used for constant digraphs.
  arity: 0

- element: "l"
  name: Cumulative Groups
  description: Cumulative grouping / equal length
  arity: 2
  overloads:
    any-num: n-wise_group(a,b) ( Overlapping groups of a of length b)
    any-any: length(a) == length(b)
  vectorise: false
  tests:
    - '["hello",3] : ["hel","ell","llo"]'
    - '["cake",2] : ["ca","ak","ke"]'
    - '["cheese","cake"] : 0'
    - '["cheese","salads"] : 1'

- element: "m"
  name: Mirror
  description: Append input reversed to itself.
  arity: 1
  overloads:
    num: a + reversed(a) (as number)
    str: a + reversed(a)
    lst: Append reversed(a) to a
  vectorise: false
  tests:
    - "[123] : 444"
    - '["hi"] : "hiih"'
    - "[[1,2,3]] : [1,2,3,3,2,1]"

- element: "n"
  name: Context
  description: Context variable, value of the current loop or function.
  arity: 0

- element: "o"
  name: Remove
  description: Remove instances of b in a
  arity: 2
  overloads:
    any-any: a.replace(b,"")
  vectorise: false
  tests:
    - '["hello","l"] : "heo"'
    - "[[1,2,3,1,2],1] : [2,3,2]"
    - '["bananas and naan","an"] : "bas d na"'

- element: "p"
  name: Prepend
  description: Prepend b to a
  overloads:
    any-any: a.prepend(b) ( Prepend b to a)
  arity: 2
  vectorise: false
  tests:
    - '["ld","wor"] : "world"'
    - "[[1,2,3],13] : [13,1,2,3]"
    - '[[3,4,5],"23"] : ["23",3,4,5]'

- element: "q"
  name: Uneval
  description: Enclose in backticks, escape backslashes and backticks.
  arity: 1
  overloads:
    any: uneval(a) (Enclose in bacticks + escape)
  vectorise: false
  tests:
    - '["\\"] : "`\\`"'
    - '["`"] : "`\\``"'
    - '["a"] : "`a`"'

- element: "r"
  name: Range
  description: Range betweeen two numbers, or cumulative reduce, or regex match
  arity: 2
  overloads:
    num-num: range(a,b) (Range form a to b)
    num-str: append spaces to b to make it length a
    str-num: preprend spaces to a to make it length b
    any-fun: cumulative_reduce(a,function=b) (Prefixes of a reduced by b)
    str-str: regex.has_match(pattern=a,string= b) ( Does b match a)
  vectorise: true
  tests:
    - "[3,6] : [3,4,5]"
    - "[4,8] : [4,5,6,7]"

- element: "s"
  name: sort
  description: Sort a list or string
  arity: 1
  overloads:
    any: sorted(a) (Sort)
  vectorise: false
  tests:
    - "[[3,1,2]] : [1,2,3]"
    - '["bca"] : "abc"'

- element: "t"
  name: Tail
  description: Last item
  arity: 1
  overloads:
    any: a[-1] (Last item)
  vectorise: false
  tests:
    - '["hello"] : "o"'
    - "[[1,2,3]] : 3"

- element: "u"
  name: Minus One
  description: Push -1
  arity: 0
  tests:
    - "[] : -1"
- modifier: "v"
  name: Vectorise
  description: Vectorise an element
  arity: "*"
  usage: v<element>

- element: "w"
  name: Listify
  description: a wrapped in a singleton list
  arity: 1
  overloads:
    any: "[a] (Wrapped in singleton list)"
  vectorise: false
  tests:
    - "[1] : [1]"
    - '["hello"] : ["hello"]'
    - "[[1,2,3]] : [[1,2,3]]"

- element: "x"
  name: Recurse
  description: Call current function (Recursion)

- element: "y"
  name: Uninterleave
  description: Push every other item of a, and the rest.
  arity: 1
  overloads:
    any: a[::2], a[1::2] (Every second item, the rest)
  vectorise: false
  tests:
    - '["abcde"] : "bd"'
    - "[[1,2,3,4]] : [2,4]"

- element: "z"
  name: Zip-self
  description: Zip a with itself
<<<<<<< HEAD
  arity: 2
  overloads:
    any-any: a, zip(b,b)
=======
  arity: 1
  overloads:
    any: zip(a,a)
>>>>>>> ff1134f8
  vectorise: false
  tests:
    - "[[1,2,3]] : [[1,1],[2,2],[3,3]]"
    - '["zap"] : [["z","z"], ["a","a"],["p","p"]]'

- element: "{"
  name: Open While Loop
  description: Open a while loop - `{...}`
  arity: NA

- element: "|"
  name: Branch In Structure
  description: Branch the structure - means various things depending on context

- element: "}"
  name: Close While Loop
  description: Close a while loop
- modifier: "~"
  name: Filter / Execute Without Pop
  description: For monads, filter a list by that. For dyads, execute without popping from the stack.
  usage: "~<element>"

- element: "↑"
  name: Max by Tail
  description: Maximum by last item
  arity: 1
  overloads:
    any: "max(a, key=lambda x: x[-1]) (Maximum by last item)"
  vectorise: false
  tests:
    - "[[[3,4],[9,2]]] : [3,4]"
    - "[[[1,2,3],[2,5]]] : [2,5]"

- element: "↓"
  name: Min by Tail
  description: Minimum by last item
  arity: 1
  overloads:
    any: "min(a, key=lambda x: x[-1]) (Minimum by last item)"
  vectorise: false
  tests:
    - "[[[3,4],[9,2]]] : [9,2]"
    - "[[[1,2,3],[2,5]]] : [1,2,3]"

- element: "∴"
  name: Dyadic Maximum
  description: Maximum of two values
  arity: 2
  overloads:
    any-any: max(a,b)
  vectorise: false
  tests:
    - "[5,3] : 5"
    - '["hello","goodbye"] : "hello"'
    - '[3,"(stuff)"] : 3'

- element: "∵"
  name: Dyadic Minimum
  description: Minimum of two values
  arity: 2
  overloads:
    any-any: min(a,b)
  vectorise: false
  tests:
    - "[5,3] : 3"
    - '["hello","goodbye"] : "goodbye"'
    - '[3,"(stuff)"] : "(stuff)"'

- element: "›"
  name: Increment / Space Replace With 0
  description: Add 1 to a number / replace all spaces in a string with "0"
  arity: 1
  overloads:
    num: a + 1
    string: a.replace(" ","0")
  vectorise: true
  tests:
    - "[5] : 6"
    - "[[3,4]] : [4,5]"
    - '["  101"] : "00101"'

- element: "‹"
  name: Decrement
  description: Subtract 1 from a number
  arity: 1
  overloads:
    num: a - 1
    str: a + "-"
  vectorise: true
  tests:
    - "[5] : 4"
    - "[[3,4]] : [2,3]"
    - '["hello"] : "hello-"'

- element: "∷"
  name: Parity
  description: A number modulo 2
  arity: 1
  overloads:
    num: a % 2 (Odd?)
    str: Second half of A
  vectorise: true
  tests:
    - "[2] : 0"
    - "[3] : 1"
    - '["hello!"] : "lo!"'

- element: "¤"
  name: Empty String
  description: The empty string
  arity: 0
  tests:
    - '[] : ""'

- element: "ð"
  name: Space
  description: A Space
  arity: 0
  tests:
    - '[] : " "'

- element: "→"
  name: Variable Set
  description: Set variable (→name)
  arity: 1

- element: "←"
  name: Variable Get
  description: Get the value of a variable (←name)
  arity: 0

- element: "β"
  name: To Base Ten / From Custom Base
  description: Convert a number from a custom base to base 10
  arity: 2
  overloads:
    any-num: a to base 10 from number base b, treating list items / string items as digits
    str-str: a to base 10 from custom string base b, replacing values in a with their index in b and converting to base 10
  vectorise: false
  tests:
    - "[43,5] : 23"
    - '["banana","nab"] : 577'
    - "[[15,23,9],31] : 15137"

- element: "τ"
  name: From Base Ten / To Custom Base
  description: Convert a number to a different base from base 10.
  arity: 2
  overloads:
    num-num: List of digits of a in base b
    num-str: a converted into a string of characters of b
    num-lst: a converted into a list of arbitrary values from b
  vectorise: false
  tests:
    - '[1234567,"abc"] : "cacccabbbbcab"'
    - "[1234567,5] : [3,0,4,0,0,1,2,3,2]"
    - '[928343,["he","ll","o"]] : ["ll","o","he","o","he","ll","ll","ll","ll","he","he","he","o"]'

- element: "ȧ"
  name: Absolute value
  description: Take the absolute value of a number, or remove whitespace from a string
  arity: 1
  overloads:
    num: abs(a) (Absolute value)
    str: Remove whitespace from a
  vectorise: true
  tests:
    - "[1] : 1"
    - "[-1] : 1"
    - '[" ch ee s e "] : "cheese"'
    - "[[-1,2,-5]] : [1,2,5]"

- element: "ḃ"
  name: Boolify
  description: Convert an arbitrary value into a truthy or falsy value
  arity: 1
  overloads:
    any: bool(a) (Booliify)
  vectorise: false
  tests:
    - "[0] : 0"
    - "[1] : 1"
    - "[[]] : 0"
    - '["x"] : 1'

- element: "ċ"
  name: Not One
  description: Check if something is not equal to 1
  arity: 1
  overloads:
    any: a != 1
  vectorise: false
  tests:
    - "[[]] : 1"
    - '["1"] : 0'
    - "[5] : 1"
    - "[1] : 0"

- element: "ḋ"
  name: Divmod
  description: Divmod / combinations / trim
  arity: 2
  overloads:
    num-num: "[a // b, a % b] (Divmod - division and modulo)"
    str-num: Combinations of a with length b
    lst-num: Combinations of a with length b
    str-str: overwrite the start of a with b -> `abcdef` `Joe`Ḋ -> `Joedef`
  vectorise: false
  tests:
    - "[5,3] : [1,2]"
    - '["abcd",3] : ["abc","abd","acd","bcd"]'
    - "[[1,2,3],2] : [[1,2],[1,3],[2,3]]"
    - '["abcdef", "Joe"] : ["Joedef"]'

- element: "ė"
  name: Enumerate
  description: Zip with a range of the same length
  arity: 1
  overloads:
    any: enumerate(a) (Zip with 1...len(a))
  vectorise: false
  tests:
    - '["abc"] : [[0,"a"],[1,"b"],[2,"c"]]'
    - "[[1,2,3]] : [[0,1],[1,2],[2,3]]"

- element: "ḟ"
  name: Find
  description: Find a value in another
  arity: 2
  overloads:
    any-any: a.find(b) (Indexing)
    any-fun: truthy indices of mapping b over a
  vectorise: false
  tests:
    - "[[1,2,3],2] : 1"
    - '["hello","l"] : 2'

- element: "ġ"
  name: Gcd
  description: Greatest Common Denominator of a list or some numbers
  arity: "*"
  overloads:
    lst: GCD(a) (Gcd of whole list)
    num-num: gcd(a,b) (Dyadic gcd)
    str-str: Longest common suffix of a and b
  vectorise: false
  tests:
    - "[[1,3,2]] : 1"
    - "[[60,42,108]] : 6"
    - "[50,35] : 5"
    - '["laugh","cough"] : "ugh"'

- element: "ḣ"
  name: Head Extract
  description: Separate the first item of something and push both to stack
  arity: 1
  overloads:
    any: a[0], a[1:] (Head extract)
  vectorise: false
  tests:
    - '["hello"] : "ello"'
    - "[[1,2,3]] : [2,3]"

- element: "ḭ"
  name: Floor Division
  description: Floor divide a by b
  arity: 2
  overloads:
    num-num: a // b (Floor division, floor(a / b))
    str-num: (a divided into b pieces)[0]
    num-str: (b divided into a pieces)[0]
    any-fun: Right reduce a by b (foldr)
    fun-any: Right reduce b by a (foldr)
  vectorise: false
  tests:
    - "[5,3] : 1"
    - '["hello!",3] : "he"'
    - '[3,"hello!"] : "he"'

- element: "ŀ"
  name: Left Justify / Gridify / Infinite Replace / Collect until fale
  description: Find one value inside another, starting from a certain index.
  arity: 3
  overloads:
    num-num-num: a <= c <= b
    num-num-str: a by b grid of c
    num-str-num: a by c grid of b
    num-str-str: b.ljust(a,filler=c)
    str-num-num: b by c grid of a
    str-num-str: a.ljust(c,filler=b)
    str-str-num: a.ljust(b,filler=c)
    str-str-str: a.infinite_replace(b, c)
    fun-fun-any: collect_until_false(predicate=a, modifying_function=b, inital=c) # Collect the results of apply a on c while b(c) is truthy
  vectorise: true
  tests: # TODO: More test cases
    - "[1, 3, 2] : 1"

- element: "ṁ"
  name: Mean
  description: Average of a list - sum / length
  arity: 1
  overloads:
    str: palindromise(a)
    lst: mean(a)
  vectorise: false
  tests:
    - "[[1,2,3]] : 2"
    - "[[4,71,-63]] : 4"

- element: "ṅ"
  name: Join By Nothing
  description: Join a list by the empty string
  arity: 1
  overloads:
    fun: First integer for which a(x) is truthy
    any: Join by empty string
  vectorise: false
  tests:
    - '[["a","b","c"]] : "abc"'
    - "[[1,2,3]] : 123"

- element: "ȯ"
  name: Slice
  description: Slice from an index to the end
  arity: 2
  overloads:
    fun-num: First b integers for which a(x) is truthy
    any-num: a[b:] (Slice from b to the end)
    str-str: vertically merge a and b
  vectorise: false
  tests:
    - '["hello",2] : "llo"'
    - "[[1,2,3],1] : [2,3]"

- element: "ṗ"
  name: Powerset
  description: All possible combinations of a
  arity: 1
  overloads:
    any: All possible combinations of a
  vectorise: false
  tests:
    - '["ab"] : [[],["a"],["b"],["a","b"]]'
    - "[1,2,3] : [[],[1],[2],[3],[1,2],[1,3],[2,3],[1,2,3]]"

- element: "ṙ"
  name: Round
  description: Round a number to the nearest integer
  arity: 1
  overloads:
    num: round(a)
    str: quad palindromize with overlap
  vectorise: true
  tests:
    - "[5.5] : 6"
    - "[3.2] : 3"
    - "[[5.5,3.2]] : [6,3]"
    - "[-4.7] : -5"
    - "[-4.5] : -4"

- element: "ṡ"
  name: Function Sort
  description: Sort a list by a function / create a range / split on a regex
  arity: 2
  overloads:
    any-fun: sorted(a, key=b) (Sort by b)
    num-num: range(a, b + 1) (Inclusive range from a to b)
    str-str: regex.split(string=a, pattern=b)
  vectorise: false
  tests:
    - "[3,4] : [3,4]"
    - "[1,5] : [1,2,3,4,5]"
    - '["abc1def2ghi","\\d+"] : ["abc","def","ghi"]'

- element: "ṫ"
  name: Tail Extract
  description: Remove the last item and push both onto the stack
  arity: 1
  overloads:
    any: a[:-1],a[-1]
  vectorise: false
  tests:
    - '["abc"] : "c"'
    - "[[1,2,3]] : 3"

- element: "ẇ"
  name: Chunk Wrap
  description: Wrap a list in chunks of a certain length / apply a function to every second item of a list
  arity: 2
  overloads:
    any-num: a wrapped in chunks of length b
    any-fun: Apply b to every second item of a
    fun-any: Apply a to every second item of b
    str-str: split a on first occurance of b
  vectorise: false
  tests:
    - '["abcdef",2] : ["ab","cd","ef"]'
    - "[[1,2,3,4,5,6],3] : [[1,2,3],[4,5,6]]"

- element: "ẋ"
  name: Repeat
  description: Repeat a value several times
  arity: "*"
  overloads:
    any-num: Repeat a b times
    fun-any: repeat function a on b while the function results are not-unique
    any-fun: repeat function b on a while the function results are not-unique
  vectorise: false
  tests:
    - "[[1,2,3],3] : [[1,2,3],[1,2,3],[1,2,3]]"
    - '["x",5] : "xxxxx"'

- element: "ẏ"
  name: Exclusive Range Length
  description: Range from 0 to length of a
  arity: 1
  overloads:
    any: range(0, len(a)) (Exclusive range from 0 to length of a)
  vectorise: false
  tests:
    - '["abc"] : [0,1,2]'
    - "[[1,2]] : [0,1]"

- element: "ż"
  name: Inclusive Range Length
  description: Range from 1 to length of a inclusive
  arity: 1
  overloads:
    any: range(1, len(a)+1) (Inclusive range from 1 to length of a)
  vectorise: false
  tests:
    - '["abc"] : [1,2,3]'
    - "[[1,2]] : [1,2]"

- element: "√"
  name: Square Root
  description: Square root a number / every second character of a
  arity: 1
  overloads:
    num: sqrt(a) (Square root)
    str: every second character of a
  vectorise: true
  tests:
    - "[4] : 2"
    - '["hello"] : "hlo"'

- element: "⟨"
  name: Open List
  description: Open a list - ⟨...⟩
  arity: 0

- element: "⟩"
  name: Close list
  description: Close a list - ⟨...⟩
  arity: 1

- element: "‛"
  name: Two Character String
  description: Collect the next two characters as a string - ‛..
  arity: 0

- element: "₀"
  name: Ten
  description: Push 10 to the stack
  arity: 0
  tests:
    - "[] : 10"

- element: "₁"
  name: Hundred
  description: Push 100 to the stack
  arity: 0
  tests:
    - "[] : 100"

- element: "₂"
  name: Is Even
  description: Check if a value is even
  arity: 1
  overloads:
    num: a % 2 == 0 (Even?)
    any: len(a) % 2 == 0 (Length even?)
  vectorise: false
  tests:
    - "[5] : 0"
    - "[2] : 1"
    - '["hello"] : 0'
    - "[[1,2]] : 1"

- element: "₃"
  name: Divisible By three
  description: Check if a is divisible by 3
  arity: 1
  overloads:
    num: a % 3 == 0 (divisible by 3?)
    any: len(a) == 1 (Length is 1?)
  vectorise: false
  tests:
    - "[5] : 0"
    - "[6] : 1"
    - '["hi"] : 0'
    - "[[1]] : 1"

- element: "₄"
  name: Twenty Six
  description: Push 26 to the stack
  arity: 0
  tests:
    - "[] : 26"

- element: "₅"
  name: Divisible By Five
  description: Check if a is divisible by 5
  arity: 1
  overloads:
    num: a % 5 == 0
    any: a, len(a)
  vectorise: false
  tests:
    - "[4] : 0"
    - "[5] : 1"
    - '["hello"] : 5'
    - "[[1,2,3]] : 3"

- element: "₆"
  name: Sixty Four
  description: Push 64 to the stack
  arity: 0
  tests:
    - "[] : 64"

- element: "₇"
  name: One Twenty Eight
  description: Push 128 to the stack
  arity: 0
  tests:
    - "[] : 128"

- element: "₈"
  name: Two Fifty Six
  description: Push 256 to the stack
  arity: 0
  tests:
    - "[] : 256"

- element: "¶"
  name: Newline
  description: Push a newline to the stack
  arity: 0
  tests:
    - '[] : "\\n"'

- element: "⁋"
  name: Join On Newlines
  description: Join the top of the stack on newlines (insert "\n" between items)
  arity: 1
  overloads:
    any: '"\\n".join(a)'
  tests:
    - '[[1, 2, 3, 4, 5, 6]] : "1\n2\n3\n4\n5\n6"'
    - '[["Hello", "World!"]] : "Hello\nWorld!"'

- element: "§"
  name: Vertical Join
  arity: 1
  description: Tranpose (filling with spaces) and then join on newlines
  overloads:
    any: Transpose a, join on newlines
  vectorise: false
  tests:
    - '[["abc", "def", "ghi"]] : "adg\nbeh\ncfi"'
    - '[["***", "****", "*****"]] : "  *\n **\n***\n***\n***"'

- element: "ε"
  name: Absolute Difference / Padded Vertical Join
  arity: 2
  description: Returns the aboslute different (|a - b|) or vertically joins using padding
  overloads:
    num-num: abs(a - b)
    any-str: Transpose a (filling with b), join on newlines
  vectorise: false
  tests:
    - "[5, 1] : 4"
    - "[1, 5] : 4"
    - "[3, 3] : 0"
    - '[["***", "****", "*****"], "."] : "..*\n.**\n***\n***\n***"'
    - '[["abc", "def", "ghi"], "."] : "adg\nbeh\ncfi"'

- element: "¡"
  name: Factorial
  arity: 1
  description: Returns the factorial of the top of the stack
  overloads:
    num: factorial(a) (math.gamma(a + 1))
    str: a.sentence_case()
  vectorise: true
  tests:
    - "[5] : 120"
    - '["hello my name jeff. ur sussy baka"] : "Hello my name jeff. Ur sussy baka"'
    - "[[1, 2, 3, 4, 5]] : [1, 2, 6, 24, 120]"

- element: "∑"
  name: Summate
  arity: 1
  description: Returns the sum of the top of the stack (reduce by addition)
  overloads:
    num: sum(digits of a)
    str: a
    lst: sum(a)
  vectorise: false
  tests:
    - "[[1, 2, 3, 4, 5]] : 15"
    - '[["abc", "def", 10]] : "abcdef10"'
    - "[12345] : 15"

- element: "¦"
  name: Cumulative Sum
  arity: 1
  description: Returns the sums of the prefixes of the top of the stack (cumulatively reduce by addition)
  overloads:
    any: cumulative_sum(a)
  vectorise: false
  tests:
    - "[12345] : [1, 3, 6, 10, 15]"
    - '["abcdef"] : ["a", "ab", "abc", "abcd", "abcde", "abcdef"]'
    - "[[1, 2, 3, 4, 5]] : [1, 3, 6, 10, 15]"

- element: "≈"
  name: All Equal
  arity: 1
  description: Returns whether all items are equal
  overloads:
    any: are all items in a equal?
  vectorise: false
  tests:
    - "[1111] : 1"
    - '["acc"] : 0'
    - "[[1, 2, 2, 1]] : 0"
    - "[[]] : 1"

- element: "µ"
  name: Sorting Lambda
  arity: NA
  description: Sort the top of the stack by the function µ...;

- element: "Ȧ"
  name: Assign
  arity: 3
  description: The equivalent of a[b] = c
  overloads:
    any-num-any: a but item b (0-indexed) is set to c
  vectorise: false
  tests:
    - "[[1, 2, 3, 4], 1, 0] : [1, 0, 3, 4]"
    - '["Hello ", ", World!", 5] : "Hello, World!"'
    - "[69320, 2, 4] : [6, 9, 4, 2, 0]"

- element: "Ḃ"
  name: Bifurcate
  arity: 1
  description: Pushes the top of the stack then it's reverse. Literally duplicate and reverse
  overloads:
    any: a, reversed(a)
  vectorise: false
  tests:
    - "[203] : 302"
    - '["abc"] : "cab"'
    - "[[1, 2, 3, 4]] : [4, 3, 2, 1]"

- element: "Ċ"
  name: Counts
  arity: 1
  description: Returns a list of [item, count of item in the top of stack]
  overloads:
    any: "[[x, a.count(x)] for x in a]"
  vectorise: false
  tests:
    - "[[1, 2, 2, 3, 3, 3, 3]] : [[1, 1], [2, 2], [3, 4]]"
    - '["Hello, World!"] : [["W", 1], ["!", 1], [" ", 1], ["o", 2], ["d", 1], [",", 1], ["H", 1], ["l", 3], ["e", 1], ["r", 1]]'

- element: "Ḋ"
  name: Is Divisible / Arbitrary Duplicate
  arity: 2
  description: Returns whether two items are divisble / numerious copies of the top of the stack
  overloads:
    num-num: a % b == 0
    num-str: a copies of b
    str-num: b copies of a
    str-str: len(b) copies of a
  vectorise: true
  tests:
    - "[15, 5] : 1"
    - '["abc", 3] : "abc"'
    - "[[5, 13, 29, 48, 12], 2] : [0, 0, 0, 1, 1]"

- element: "Ė"
  name: Vyxal Exec / Reciprocal
  arity: 1
  description: Executes as Vyxal / Reciprocal of number
  overloads:
    str: vy_exec(a)
    num: 1 / a
  vectorise: true
  tests:
    - "[[2, 3, -1]] : [0.5, 1/3, -1]"
    - '["kH"] : "Hello, World!"'

- element: "Ḟ"
  name: Generator from function with initial vector
  arity: 2
  description: Make a generator from function a with initial vector b.
  overloads:
    fun-lst: Generator from function a with initial vector b
  vectorise: false

- element: "Ġ"
  name: Group consecutive
  arity: 1
  description: Group consecutive identical items
  overloads:
    lst: Group consecutive identical items
    str: Group consecutive identical characters
    num: Group consecutive identical digits
  vectorise: false
  tests:
    - "[[1, 1, 1, 2, 2, 2, 2, 2, 2, 3, 3, 3, 3, 3, 4, 4, 5, 5]] : [[1, 1, 1], [2, 2, 2, 2, 2, 2], [3, 3, 3, 3, 3], [4, 4], [5, 5]]"
    - '["Hello, World!"] : [["H"], ["e"], ["l", "l"], ["o"], [","], [" "], ["W"], ["o"], ["r"], ["l"], ["d"], ["!"]]'

- element: "Ḣ"
  name: Tail
  arity: 1
  description: All but the first item of a list / Drop 1
  overloads:
    lst: a[1:] or [] if empty
    str: a[1:] or '' if empty
    num: Remove first digit or do nothing if <1
  vectorise: false
  tests:
    - '[[0, [43, 69], "foo"]] : [[43, 69], "foo"]'
    - "[[]] : []"
    - '["foo"] : "oo"'
    - '[""] : ""'
    - "[1234.56] : 234.56"
    - "[0.2] : 0.2"

- element: "İ"
  name: Index into or find cycle
  arity: 1
  description: >-
    Index into list at indices /
    Repeatedly apply function to value while results are non-unique
  overloads:
    any-lst: "[a[item] for item in b]"
    any-fun: Repeatedly apply b to a until a cycle is formed, return the cycle
  vectorise: false
  tests: # TODO more tests for the second overload
    - '[["foo", "bar", -69, 420, "baz"], [0, 2, 4]] : ["foo", -69, "baz"]'

- element: "Ŀ"
  name: Transliterate
  description: Replace each item of one value in another value with the corresponding element from a third value
  arity: 3
  overloads:
    any-any-any: transliterate(a,b,c) (Replace each item of b in c with the corresponding value from a)
    fun-fun-any: Call b on c until a(c) is falsey.
  vectorise: false
  tests:
    - '["abcdefcba","abc","123"] : "123def321"'
    - "[[1,2,0], [2], [5]] : [1,5,0]"
    - '["abc","ab",["bb","cc"]] : ["bb","cc","c"]'

- element: "Ṁ"
  name: Insert
  description: >-
    Insert a value at a specified index /
    Map a function over every nth item of a list
  arity: 3
  overloads:
    any-num-any: a.insert(b,c) (Insert c at position b in a)
    any-num-fun: c mapped over every bth item of a
  vectorise: false
  tests:
    - "[[1,3,4],1,2] : [1,2,3,4]"
    - '["wyz",1,"x"] : "wxyz"'
    - '["jknop",2,"lm"] : "jklmnop"'

- element: "Ṅ"
  name: Integer partitions
  description: Integer partitions / join by space
  arity: 1
  overloads:
    num: integer_partitions(a) (Integer partitions)
    any: '" ".join(a) (Join by space)'
  vectorise: false
  tests:
    - "[5] : [[5],[1,4],[1,1,3],[1,1,1,2],[1,1,1,1,1],[1,2,2],[2,3]]"
    - '["hello"] : "h e l l o"'
    - '[[1,2,3]] : "1 2 3"'

- element: "Ȯ"
  name: Over
  description: Push the second-last item of stack to the top
  arity: 0
  vectorise: false
  tests:
    - "[4,5] : 4"
    - '["hi","bye"] : "hi"'

- element: "Ṗ"
  name: Permutations
  description: Get all permutations of a value
  arity: 1
  overloads:
    any: permutations(a) (Get all permutations)
  tests:
    - '["abc"] : ["abc","abc","bac","bca","cab","cba"]'
    - "[[1,2]] : [[1,2],[2,1]]"

- element: "Ṙ"
  name: Reverse
  description: Reverse a value
  arity: 1
  overloads:
    any: a, reversed(a)
  vectorise: false
  tests:
    - "[203] : 302"
    - '["abc"] : "cab"'
    - "[[1, 2, 3, 4]] : [4, 3, 2, 1]"

- element: "Ṡ"
  name: Sum of stack
  description: Reduce stack by addition (That's literally what it does, so it can vectorise)
  arity: 0
  tests:
    - "[[1,2,3],[4,5,6]] : [5,7,9]"
    - "[3,4,5] : 12"
    - '["hi","bye"] : "hibye"'

- element: "Ṫ"
  name: Tail Remove
  description: Cut off the last item of a list
  arity: 1
  overloads:
    any: a[:-1] (All but the last item)
  vectorise: false
  tests:
    - '["1234"] : "234"'
    - "[[1,2,3]] : [1,2]"

- element: "Ẇ"
  name: Split And Keep Delimiter
  description: Split a value and keep the delimiter
  arity: 2
  overloads:
    any-any: a.split_and_keep_delimiter(b) (Split and keep the delimiter)
  vectorise: false
  tests:
    - '["a b c"," "] : ["a"," ","b"," ","c"]'
    - '["xyzabc123abc","b"] : ["xyza","b","c123a","b","c"]'

- element: "Ẋ"
  name: Cartesian Product
  description: Take the Cartesian Product of two values, or apply a function until there is no change.
  arity: 2
  overloads:
    any-any: cartesian-product(a,b)
    fun-any: Apply a on b until b doesn't change
  vectorise: false
  tests:
    - '["ab","cd"] : ["ac","ad","bc","bd"]'
    - "[[1,2],[3,4]] : [[1,3],[1,4],[2,3],[2,4]]"

- element: "Ẏ"
  name: Slice Until
  description: Slice a list until a certain index / find all results for a regex match
  arity: 2
  overloads:
    any-num: a[0:b] (Slice until b)
    any-any: regex.findall(pattern=a,string=b) (Find all matches for a regex)
  vectorise: false
  tests:
    - '["abc",1] : "a"'
    - "[[1,2,3],2] : [1,2]"

- element: "Ż"
  name: Slice From One Until
  description: Slice from index 1 until a number / get groups of a gregex match
  arity: 2
  overloads:
    any-num: a[1:b] (Slice from 1 until b)
    any-any: regex.match(pattern=a,string=b).groups() (Get groups for a regex match)
  vectorise: false
  tests:
    - '["abc",2] : "b"'
    - "[[1,2,3],3] : [2,3]"
- modifier: "₌"
  name: Parallel Apply
  description: Parallel apply two elements to the top of the stack
  usage: ₌<element><element>
- modifier: "₍"
  name: Parallel Apply Wrap
  description: Parallel apply two elements and wrap the results in a list
  usage: ₍<element><element>

- element: "⁰"
  name: First Input
  description: Push the first input
  arity: 0

- element: "¹"
  name: Second Input
  description: Push the second input
  arity: 0

- element: "²"
  name: Square
  description: Square a number / Format a string into a square
  arity: 1
  overloads:
    num: a ** 2 (Squared)
    str: a formatted as a square
  vectorise: true
  tests:
    - "[5] : 25"
    - '["hello"] : ["hel","lo"]'
    - '["bye"] : ["by","e"]'
    - "[[1,2,3]] : [1,4,9]"

- element: "∇"
  name: Shift
  description: Shift the top of stack two values down
  arity: 3
  overloads:
    any-any-any: c,a,b (Shift)
  vectorise: false
  tests:
    - "[1,4,5] : 4"
    - '["my","hi","bye"] : "hi"'

- element: "⌈"
  name: Ceiling
  description: Take the ceiling of a number / split a string on spaces
  arity: 1
  overloads:
    num: ceil(a) (Ceiling)
    str: Split on spaces
  vectorise: true
  tests:
    - "[5] : 5"
    - "[4.5] : 5"
    - "[[1.52,2.9,3.3]] : [2,3,4]"
    - '["hello world"] : ["hello","world"]'

- element: "⌊"
  name: "Floor"
  description: Floor a number / extract the integer part of a string
  arity: 1
  overloads:
    num: floor(a) (Floor)
    str: Integer part of a
  vectorise: true
  tests:
    - "[5.3] : 5"
    - "[[5.3,4.7]] : [4,5]"
    - '["123abc"] : 123'

- element: "¯"
  name: Deltas
  description: Deltas (consecutive differences)
  arity: 1
  overloads:
    any: deltas(a) (consecutive differences)
  vectorise: true
  tests:
    - "[1,2,3] : [1,1]"
    - "[1,1,1] : [0,0]"
    - "[40,61,3] : [21,-58]"

- element: "±"
  name: Sign
  description: Get the sign of a number
  arity: 1
  overloads:
    num: sign_of(a) (positive = 1, 0 = 0; negative = -1)
    str: a
  vectorise: true
  tests:
    - "[1] : 1"
    - '["hi"] : "hi"'
    - "[-5] : -1"
    - "[0] : 0"

- element: "₴"
  name: Print Without Newline
  description: Print a value without a trailing newline
  arity: 1

- element: "…"
  name: Print Without Popping
  description: Print a value without popping the stack
  arity: 0

- element: "□"
  name: Input List
  description: All inputs wrapped in a list
  arity: 0

- element: "↳"
  name: Right Bit Shift
  description: Right-bitshift a value / right-justify a string
  arity: 2
  overloads:
    num-num: a << b
    num-str: a.rjust(b)
    str-num: b.rjust(a)
    str-str: a.rjust(len(b)-len(a))
  vectorise: true
  tests:
    - "[4,1] : 2"
    - '[8,"green"] : "   green"'
    - '["hello","cheeseburger"] : "       hello"'

- element: "↲"
  name: Left Bit Shift
  description: Left-bitshift a value / left-justify a string
  arity: 2
  overloads:
    num-num: a >> b
    num-str: a.ljust(b)
    str-num: b.ljust(a)
    str-str: a.ljust(len(b)-len(a))
  vectorise: true
  tests:
    - "[4,1] : 8"
    - '[8,"green"] : "green   "'
    - '["hello","cheeseburger"] : "hello       "'

- element: "⋏"
  name: Bitwise And
  arity: 2
  description: Performs bitwise and between two numbers / centre a string
  overloads:
    num-num: a & b
    num-str: b.center(a)
    str-num: a.center(b)
    str-str: a.center(len(b) - len(a))
  vectorise: true
  tests:
    - "[420, 69] : 4"
    - '["abc", 10] : "   abc    "'
    - '["no", "yesnt"] : " no "'

- element: "⋎"
  name: Bitwise Or
  arity: 2
  description: Performs bitwise or between two numbers / Removes a character at nth index / Merges strings on longest common prefix and suffix
  overloads:
    num-num: a | b
    num-str: b[:a]+b[a+1:]
    str-num: a[:b]+a[b+1:]
    str-str: merge_join(a,b)
  vectorise: true
  tests:
    - "[420, 69] : 485"
    - '[2, "abc"] : "ab"'
    - '["abc", 2] : "ab"'
    - '["Hello", "lower"] : "Hellower"'

- element: "꘍"
  name: Bitwise Xor
  arity: 2
  description: Performs bitwise xor between two numbers / appends n spaces to a string / prepends n characters to a string / Levenshtein Distance
  overloads:
    num-num: a ^ b
    num-str: \" \" * a + b
    str-num: a + \" \" * b
    str-str: levenshtein_distance(a,b)
  vectorise: true
  tests:
    - "[420, 69] : 481"
    - '[5, "ab"] : "     ab"'
    - '["ab", 5] : "ab     "'
    - '["atoll", "bowl"] : 3'

- element: "ꜝ"
  name: Bitwise Not
  arity: 1
  description: Performs bitwise not on a number / check if any letters are uppercase
  overloads:
    num: ~a
    str: any_upper(a)
  vectorise: true
  tests:
    - "[220] : -221"
    - '["Hello"] : 1'

- element: "℅"
  name: Random Choice
  arity: 1
  description: Random choice of single item from array
  overloads:
    lst: random.choice(a)
  vectorise: false
  tests:
    - "[[1,2,3]] : 2"
    - "[[1,2,3]] : 1"
    - "[[1,2,3]] : 3"

- element: "≤"
  name: Lesser Than or Equal To
  arity: 2
  description: a is lesser than or equal to b?
  overloads:
    any-any: a <= b
  vectorise: true
  tests:
    - "[1,2] : 1"

- element: "≥"
  name: Greater Than or Equal To
  arity: 2
  description: a is greater than or equal to b?
  overloads:
    any-any: a >= b
  vectorise: true
  tests:
    - "[1,2] : 0"

- element: "≠"
  name: Not Equal To
  arity: 2
  description: a is not equal to b?
  overloads:
    any-any: a != b
  vectorise: false
  tests:
    - "[1,2] : 1"

- element: "⁼"
  name: Exactly Equal To
  arity: 2
  description: a equal to b? (non-vectorizing)
  overloads:
    any-any: a == b
  vectorise: false
  tests:
    - "[1,2] : 1"

- element: "ƒ"
  name: Fractionify
  arity: 1
  description: Convert number or string to 2-element array representing fraction
  overloads:
    num: fractionify(a)
    str: fractionify(a)
  vectorise: true
  tests:
    - "[0.5] : [1,2]"
    - '"0.3" : [3,10]'

- element: "ɖ"
  name: Decimalify
  arity: 1
  description: Convert two element array to decimal / reduce by division
  overloads:
    lst: decimalify(a)
  vectorise: true
  tests:
    - "[1,2] : 0.5"
    - "[3,4] : 0.75"

- element: "∪"
  name: Set Union
  arity: 2
  description: Merge two arrays without duplicates
  overloads:
    any-any: list(set(a).union(set(b)))
  vectorise: false
  tests:
    - "[[1,2],[2,3,4]] : [1,2,3,4]"

- element: "∩"
  name: Set Intersection
  arity: 2
  description: Common elements of two arrays
  overloads:
    any-any: list(set(a).intersection(set(b)))
  vectorise: false
  tests:
    - "[[1,2],[2,3,4]] : [2]"

- element: "⊍"
  name: Symmetric Set difference
  arity: 2
  description: Uncommon elements of two arrays
  overloads:
    any-any: list(set(a) ^ set(b))
  vectorise: false
  tests:
    - "[[1,2],[2,3,4]] : [1,3,4]"

- element: "£"
  name: Set Register
  arity: 1
  description: set the register to argument value
  overloads:
    any: set_register(a)
  vectorise: false

- element: "¥"
  name: Push Register
  arity: 0
  description: Push the current register value
  vectorise: false

- element: "⇧"
  name: Grade Up
  arity: 1
  description: Indices of elements to sort in ascending order / uppercase / increment number twice
  overloads:
    lst: graded_up(a)
    str: a.upper()
    num: a + 2
  vectorise: false
  tests:
    - "[[420,69,1337]] : [2,1,3]"
    - '["Heloo"] : "HELOO"'
    - "[4] : 6"

- element: "⇩"
  name: Grade Down
  arity: 1
  description: "Indices of elements to sort in descending order / lowercase / decrement number twice"
  overloads:
    lst: graded_down(a)
    str: a.lower()
    num: a - 2
  vectorise: false
  tests:
    - "[[420,69,1337]] : [3,1,2]"
    - '["Heloo"] : "heloo"'
    - "[4] : 2"

- element: "Ǎ"
  name: Remove non-alphabets
  arity: 1
  description: Remove non-alphabetical characters / power with base 2
  overloads:
    str: filter(isalpha, a)
    num: 2 ** a
  vectorise: true
  tests:
    - '["Helo1233adc__"] : "Heloadc"'
    - "[8] : 256"

- element: "ǎ"
  name: Nth prime
  arity: 1
  description: n'th prime / all substrings
  overloads:
    str: substrings(a)
    num: nth_prime(a)
  vectorise: true
  tests:
    - "[3] : 7"
    - '["abc"] : ["a","ab","abc","","b","bc","","","c","","",""]'

- element: "Ǐ"
  name: Prime factorization
  arity: 1
  description: prime factorization / append first element
  overloads:
    num: prime_factorization(a)
    lst: a + a[0]
  vectorise: true
  tests:
    - "[45] : [3,5]"
    - '["abc"] : "abca"'

- element: "ǐ"
  name: Prime factors
  arity: 1
  description: all prime factors / Title Case string
  overloads:
    num: prime_factors(a)
    str: title_case(a)
  vectorise: true
  tests:
    - "[45] : [3, 3, 5]"
    - '["abc def"] : "Abc Def"'

- element: "Ǒ"
  name: Multiplicity
  arity: 2
  description: Order, Multiplicity, Valuation / remove till fixpoint
  overloads:
    num-num: multiplicity(a,b)
    str-str: remove_till_fixpoint(a,b)
  vectorise: false
  tests:
    - "[45, 3] : 2"
    - '["aaabbbc", "ab"] : "c"'

- element: "ǒ"
  name: Modulo 3
  arity: 1
  description: Modulo 3 / Is string empty?
  overloads:
    num: a % 3
    str: a == ""
  vectorise: true
  tests:
    - "[45] : 0"
    - '[""] : 1'

- element: "Ǔ"
  name: Rotate Left
  arity: 2
  description: Rotate Left / Rotate Left Once
  overloads:
    any-num: rotate_left(a,b)
    any-any: a,(b[1:]+b[:1])
  vectorise: false
  tests:
    - "[3, [4, 5, 5, 6]] : [6, 4, 5, 5]"
    - "[3, [1, 2, 3, 4]] : [2, 3, 4, 1]"

- element: "ǔ"
  name: Rotate Right
  arity: 2
  description: Rotate Right / Rotate Right Once
  overloads:
    any-num: rotate_right(a,b)
    any-any: a,(b[-1:]+b[:-1])
  vectorise: false
  tests:
    - "[3, [4, 5, 5, 6]] : [5, 5, 6, 4]"
    - "[3, [1, 2, 3, 4]] : [4, 1, 2, 3]"

- element: "⁽"
  name: One Byte Lambda
  arity: 0
  description: One Byte lambda function (prefix)
  vectorise: false

- element: "‡"
  name: Two Byte Lambda
  arity: 0
  description: Two Byte lambda function (prefix)
  vectorise: false

- element: "≬"
  name: Three Byte Lambda
  arity: 0
  description: Three Byte lambda function (prefix)
  vectorise: false

- element: "⁺"
  name: Index of next character in codepage
  arity: 0
  description: Compressed number in 1-128 (prefix)
  vectorise: false

- element: "↵"
  name: Split On newlines
  arity: 1
  description: Split on newlines / Power with base 10
  overloads:
    str: a.split("\n")
    num: 10 ** a
  vectorise: true
  tests:
    - '["a\nb\nc"] : ["a", "b", "c"]'
    - "[3] : 1000"

- element: "⅛"
  name: Push To Global Array
  arity: 1
  description: Push to global array (no popping)
  vectorise: false

- element: "¼"
  name: Pop From Global Array
  arity: 0
  description: Pop from global array, push to stack
  vectorise: false

- element: "¾"
  name: Push Global Array
  arity: 0
  description: Push global array, no modification of global array
  vectorise: false

- element: "Π"
  name: Product of Array
  arity: 1
  description: Product of Array
  overloads:
    lst: prod(a)
  vectorise: false
  tests:
    - "[3,4,5] : 60"

- element: "„"
  name: Rotate Stack Left
  arity: 0
  description: Rotate Stack Left
  vectorise: false

- element: "‟"
  name: Rotate Stack Right
  arity: 0
  description: Rotate Stack Right
  vectorise: false

# NOTE: CONSTANTS GO DOWN HERE!!!!!!

- element: "kA"
  name: Uppercase alphabet
  arity: 0
  description: '"ABCDEFGHIJKLMNOPQRSTUVWXYZ" (uppercase alphabet)'
  vectorise: false
  tests:
    - '[] : "ABCDEFGHIJKLMNOPQRSTUVWXYZ"'

- element: "ke"
  name: e, Euler's number
  arity: 0
  description: 2.718281828459045 (math.e, Eulers number)
  vectorise: false
  tests:
    - "[] : 2.718281828459045"

- element: "kf"
  name: Fizz
  arity: 0
  description: "Fizz"
  vectorise: false
  tests:
    - '[] : "Fizz"'

- element: "kb"
  name: Buzz
  arity: 0
  description: "Buzz"
  vectorise: false
  tests:
    - '[] : "Buzz"'

- element: "kF"
  name: FizzBuzz
  arity: 0
  description: "FizzBuzz"
  vectorise: false
  tests:
    - '[] : "FizzBuzz"'

- element: "kH"
  name: Hello, World!
  arity: 0
  description: "Hello, World!"
  vectorise: false
  tests:
    - '[] : "Hello, World!"'

- element: "kh"
  name: Hello World
  arity: 0
  description: "Hello World"
  vectorise: false
  tests:
    - '[] : "Hello World"'

- element: "k1"
  name: 1000
  arity: 0
  description: 10^3 / 1000
  vectorise: false
  tests:
    - "[] : 1000"

- element: "k2"
  name: 1000
  arity: 0
  description: 10^4 / 10000
  vectorise: false
  tests:
    - "[] : 10000"

- element: "k3"
  name: 10000
  arity: 0
  description: 10^5 / 100000
  vectorise: false
  tests:
    - "[] : 100000"

- element: "k4"
  name: 1000000
  arity: 0
  description: 10^6 / 1000000
  vectorise: false
  tests:
    - "[] : 1000000"

- element: "ka"
  name: Lowercase alphabet
  arity: 0
  description: '"abcdefghijklmnopqrstuvwxyz" (lowercase alphabet)'
  vectorise: false
  tests:
    - '[] : "abcdefghijklmnopqrstuvwxyz"'

- element: "kL"
  name: Lowercase and uppercase alphabet
  arity: 0
  description: '"abcdefghijklmnopqrstuvwxyzABCDEFGHIJKLMNOPQRSTUVWXYZ" (uppercase+lowercase alphabet)'
  vectorise: false
  tests:
    - '[] : "abcdefghijklmnopqrstuvwxyzABCDEFGHIJKLMNOPQRSTUVWXYZ"'

- element: "kd"
  name: Digits
  arity: 0
  description: '"0123456789" (Digits 0-9)'
  vectorise: false
  tests:
    - '[] : "0123456789"'

- element: "k6"
  name: Hex digits (lowercase)
  arity: 0
  description: '"0123456789abcdef" (Hex digits)'
  vectorise: false
  tests:
    - '[] : "0123456789abcdef"'

- element: "k^"
  name: Hex digits (uppercase)
  arity: 0
  description: '"0123456789ABCDEF" (Hex digits uppercase)'
  vectorise: false
  tests:
    - '[] : "0123456789ABCDEF"'

- element: "ko"
  name: Octal digits
  arity: 0
  description: '"01234567" (Octal digits)'
  vectorise: false
  tests:
    - '[] : "01234567"'

- element: "kp"
  name: Punctuation
  arity: 0
  description: string.punctuation (Punctuations)
  vectorise: false
  tests:
    - "[] : string.punctuation"

- element: "kP"
  name: Printable ASCII
  arity: 0
  description: printable ascii
  vectorise: false
  tests:
    - "[] : '0123456789abcdefghijklmnopqrstuvwxyzABCDEFGHIJKLMNOPQRSTUVWXYZ!\"#$%&\\'()*+,-./:;<=>?@[\\\\]^_`{|}~'"

- element: "kw"
  name: ASCII Whitespace
  arity: 0
  description: All ASCII whitespace
  vectorise: false

  #TODO add a test
- element: "kr"
  name: Digits, lowercase alphabet, and uppercase alphabet
  arity: 0
  description: '"0123456789abcdefghijklmnopqrstuvwxyzABCDEFGHIJKLMNOPQRSTUVWXYZ" (0-9A-Za-z)'
  vectorise: false
  tests:
    - '[] : "0123456789abcdefghijklmnopqrstuvwxyzABCDEFGHIJKLMNOPQRSTUVWXYZ"'

- element: "kB"
  name: Uppercase and lowercase alphabet
  arity: 0
  description: '"ABCDEFGHIJKLMNOPQRSTUVWXYZabcdefghijklmnopqrstuvwxyz" (A-Za-z)'
  vectorise: false
  tests:
    - '[] : "ABCDEFGHIJKLMNOPQRSTUVWXYZabcdefghijklmnopqrstuvwxyz"'

- element: "kZ"
  name: Uppercase alphabet reversed
  arity: 0
  description: '"ZYXWVUTSRQPONMLKJIHGFEDCBA" (uppercase alphabet reversed)'
  vectorise: false
  tests:
    - '[] : "ZYXWVUTSRQPONMLKJIHGFEDCBA"'

- element: "kz"
  name: Lowercase alphabet reversed
  arity: 0
  description: '"zyxwvutsrqponmlkjihgfedcba" (lowercase alphabet reversed)'
  vectorise: false
  tests:
    - '[] : "zyxwvutsrqponmlkjihgfedcba"'

- element: "kl"
  name: Uppercase and lowercase alphabet, reversed
  arity: 0
  description: '"ZYXWVUTSRQPONMLKJIHGFEDCBAzyxwvutsrqponmlkjihgfedcba" (Z-Az-a)'
  vectorise: false
  tests:
    - '[] : "ZYXWVUTSRQPONMLKJIHGFEDCBAzyxwvutsrqponmlkjihgfedcba"'

- element: "ki"
  name: Pi
  arity: 0
  description: 3.141592653589793 (Pi)
  vectorise: false
  tests:
    - "[] : 3.141592653589793"

- element: "kn"
  name: NaN
  arity: 0
  description: math.nan
  vectorise: false
  tests:
    - "[] : math.nan"

- element: "kg"
  name: Golden ratio/phi
  arity: 0
  description: 1.618033988749895 (golden ratio/phi)
  vectorise: false
  tests:
    - "[] : 1.618033988749895"

- element: "k₂"
  name: Square root of 2
  arity: 0
  description: 1.4142135623730951 (square root of 2)
  vectorise: false
  tests:
    - "[] : 1.4142135623730951"

- element: "k₃"
  name: Square root of 3
  arity: 0
  description: 1.7320508075688772 (square root of 3)
  vectorise: false
  tests:
    - "[] : 1.7320508075688772"

- element: "k₅"
  name: Square root of 5
  arity: 0
  description: 2.23606797749979 (square root of 5)
  vectorise: false
  tests:
    - "[] : 2.23606797749979"

- element: "kD"
  name: Current day in the format YYYY-MM-DD
  arity: 0
  description: Current day in the format YYYY-MM-DD
  vectorise: false

  #TODO add a test
- element: "kN"
  name: Current time as a list of ⟨hh|mm|ss⟩
  arity: 0
  description: Current time as a list of ⟨hh|mm|ss⟩
  vectorise: false

  #TODO add a test
- element: "kḋ"
  name: Current day in the format DD/MM/YYYY
  arity: 0
  description: Current day in the format DD/MM/YYYY
  vectorise: false

  #TODO add a test
- element: "kḊ"
  name: Current day in the format MM/DD/YYYY
  arity: 0
  description: Current day in the format MM/DD/YYYY
  vectorise: false

  #TODO add a test
- element: "kð"
  name: Current day in the format ⟨DD|MM|YYYY⟩
  arity: 0
  description: Current day in the format ⟨DD|MM|YYYY⟩
  vectorise: false

  #TODO add a test
- element: "kβ"
  name: Braces, square brackets, angle brackets, and parentheses
  arity: 0
  description: "{}[]<>()"
  vectorise: false
  tests:
    - '[] : "{}[]<>()"'

- element: "kḂ"
  name: Parentheses, square brackets, and braces
  arity: 0
  description: '"()[]{}" (Brackets)'
  vectorise: false
  tests:
    - '[] : "()[]{}"'

- element: "kß"
  name: Parentheses and square brackets
  arity: 0
  description: "()[]"
  vectorise: false
  tests:
    - '[] : "()[]"'

- element: "kḃ"
  name: Opening brackets
  arity: 0
  description: '"([{" (Open brackets)'
  vectorise: false
  tests:
    - '[] : "([{"'

- element: "k≥"
  name: Closing brackets
  arity: 0
  description: '")]}" (Close brackets)'
  vectorise: false
  tests:
    - '[] : ")]}"'

- element: "k≤"
  name: Opening brackets (with <)
  arity: 0
  description: '"([{<" (Fish bones :P)'
  vectorise: false
  tests:
    - '[] : "([{<"'

- element: "kΠ"
  name: Closing brackets (with >)
  arity: 0
  description: '")]}>" (Closing brackets)'
  vectorise: false
  tests:
    - '[] : ")]}>"'

- element: "kv"
  name: Lowercase vowels
  arity: 0
  description: '"aeiou" (Vowels lowercase)'
  vectorise: false
  tests:
    - '[] : "aeiou"'

- element: "kV"
  name: Upercase vowels
  arity: 0
  description: '"AEIOU" (Vowels uppercase)'
  vectorise: false
  tests:
    - '[] : "AEIOU"'

- element: "k∨"
  name: Lowercase and uppercase vowels
  arity: 0
  description: '"aeiouAEIOU" (vowelsVOWELS)'
  vectorise: false
  tests:
    - '[] : "aeiouAEIOU"'

- element: "k⟇"
  name: Vyxal codepage
  arity: 0
  description: Yields the Vyxal codepage
  vectorise: false

  #TODO add a test
- element: "k½"
  name: [1, 2]
  arity: 0
  description: [1, 2]
  vectorise: false
  tests:
    - "[] : [1, 2]"

- element: "kḭ"
  name: 4294967296
  arity: 0
  description: 2 ** 32, 2^32, 4294967296
  vectorise: false
  tests:
    - "[] : 4294967296"

- element: "k+"
  name: [1, -1]
  arity: 0
  description: [1, -1]
  vectorise: false
  tests:
    - "[] : [1, -1]"

- element: "k-"
  name: [-1, 1]
  arity: 0
  description: [-1, 1]
  vectorise: false
  tests:
    - "[] : [-1, 1]"

- element: "k≈"
  name: [0, 1]
  arity: 0
  description: [0, 1]
  vectorise: false
  tests:
    - "[] : [0, 1]"

- element: "k/"
  name: Slashes
  arity: 0
  description: '"/\\" (Forwardslash, backslash)'
  vectorise: false
  tests:
    - '[] : "/\\"'

- element: "kR"
  name: 360
  arity: 0
  description: 360
  vectorise: false
  tests:
    - "[] : 360"

- element: "kW"
  name: https://
  arity: 0
  description: "https://"
  vectorise: false
  tests:
    - '[] : "https://"'

- element: "k℅"
  name: http://
  arity: 0
  description: "http://"
  vectorise: false
  tests:
    - '[] : "http://"'

- element: "k↳"
  name: https://www.
  arity: 0
  description: "https://www."
  vectorise: false
  tests:
    - '[] : "https://www."'

- element: "k²"
  name: http://www.
  arity: 0
  description: "http://www."
  vectorise: false
  tests:
    - '[] : "http://www."'

- element: "k¶"
  name: 512
  arity: 0
  description: 512
  vectorise: false
  tests:
    - "[] : 512"

- element: "k⁋"
  name: 1024
  arity: 0
  description: 1024
  vectorise: false
  tests:
    - "[] : 1024"

- element: "k¦"
  name: 2048
  arity: 0
  description: 2048
  vectorise: false
  tests:
    - "[] : 2048"

- element: "kṄ"
  name: 4096
  arity: 0
  description: 4096
  vectorise: false
  tests:
    - "[] : 4096"

- element: "kṅ"
  name: 8192
  arity: 0
  description: 8192
  vectorise: false
  tests:
    - "[] : 8192"

- element: "k¡"
  name: 16384
  arity: 0
  description: 16384
  vectorise: false
  tests:
    - "[] : 16384"

- element: "kε"
  name: 32768
  arity: 0
  description: 32768
  vectorise: false
  tests:
    - "[] : 32768"

- element: "k₴"
  name: 65536
  arity: 0
  description: 65536
  vectorise: false
  tests:
    - "[] : 65536"

- element: "k×"
  name: 2147483648
  arity: 0
  description: 2147483648
  vectorise: false
  tests:
    - "[] : 2147483648"

- element: "k⁰"
  name: Lowercase consonants with y
  arity: 0
  description: "bcfghjklmnpqrstvwxyz"
  vectorise: false
  tests:
    - '[] : "bcfghjklmnpqrstvwxyz"'

- element: "k¹"
  name: Lowercase consonants without y
  arity: 0
  description: "bcfghjklmnpqrstvwxz"
  vectorise: false

- element: "kT"
  name: BF command set
  arity: 0
  description: BF command set ("[]<>-+.,")
  vectorise: false
  tests:
    - '[] : "[]<>-+.,"'

- element: "kṗ"
  name: Bracket pair list
  arity: 0
  description: List of bracket pairs ("[(),[],{},<>]")
  vectorise: false
  tests:
    - '[] : ["()","[]","{}","<>"]'

- element: "kṖ"
  name: Nested brackets
  arity: 0
  description: String of all brackets nested ("([{<>}])")
  vectorise: false
  tests:
    - '[] : "([{<>}])"'

- element: "kg"
  name: Phi
  arity: 0
  description: 1.6180339887 / (√5+1)/2 / Phi
  vectorise: false

- element: "kS"
  name: Amogus
  arity: 0
  description: Amogus ("ඞ")
  vectorise: false
  tests:
    - '[] : "ඞ"'

- element: "k₂"
  name: 2 ** 20
  arity: 0
  description: 2 to the power of 20, 1048576
  vectorise: false
  tests:
    - "[] : 1048576"

- element: "k₃"
  name: 2 ** 30
  arity: 0
  description: 2 to the power of 30, 1073741824
  vectorise: false
  tests:
    - "[] : 1073741824"

- element: "k∪"
  name: Lowercase Vowels With Y
  arity: 0
  description: Lowercase vowels with y, "aeiouy"
  vectorise: false
  tests:
    - '[] : "aeiouy"'

- element: "k⊍"
  name: Uppercase Vowels With Y
  arity: 0
  description: Uppercase vowels with y, "AEIOUY"
  vectorise: false
  tests:
    - '[] : "AEIOUY"'

- element: "k∩"
  name: Vowels With Y
  arity: 0
  description: Vowels with y, "aeiouyAEIOUY"
  vectorise: false
  tests:
    - '[] : "aeiouyAEIOUY"'

# Add constants with the following format:
#
#- element: ""
#  name:
#  arity: 0
#  description:
#  vectorise: false
#  tests:
#    - '[] : '

# DIGRAPHS

- element: "øb"
  name: Parenthesise
  arity: 1
  description: Parenthesise a string
  overloads:
    any: '"("" + a + ")"'
  vectorise: true
  tests:
    - '["xyz"] : "(xyz)"'
    - '[5] : "(5)"'
    - '[[1,2,3]] : ["(1)","(2)","(3)"]'

- element: "øB"
  name: Bracketify
  arity: 1
  description: Enclose a string in brackets
  overloads:
    any: '"["" + a + "]"'
  vectorise: true
  tests:
    - '["xyz"] : "[xyz]"'
    - '[5] : "[5]"'
    - '[[1,2,3]] : ["[1]","[2]","[3]"]'

- element: "øḃ"
  name: Curly Bracketify
  arity: 1
  description: Enclose a string in curly brackets
  overloads:
    any: '"{"" + a + "}"'
  vectorise: true
  tests:
    - '["xyz"] : "{xyz}"'
    - '[5] : "{5}"'
    - '[[1,2,3]] : ["{1}","{2}","{3}"]'

- element: "øḂ"
  name: Angle Bracketify
  arity: 1
  description: Enclose a string in angle brackets
  overloads:
    any: '"<"" + a + ">"'
  vectorise: true
  tests:
    - '["xyz"] : "<xyz>"'
    - '[5] : "<5>"'
    - '[[1,2,3]] : ["<1>","<2>","<3>"]'

- element: "øβ"
  name: Balanced Brackets
  arity: 1
  description: Check if brackets in a string ("{}()[]<>") are balanced
  overloads:
    any: "balanced_brackets(a)"
  vectorise: true
  tests:
    - '["xyz"] : 1'
    - '["([)]"] : 0'
    - '["({<[]>})"] : 1'
    - '[")("] : 0'

- element: "ø↳"
  name: Custom Pad Left
  arity: 3
  description: Pad a string to the left with a certain character
  overloads:
    any-str-num: "Pad a to the left with c so a has length b"
    any-num-str: "Pad a to the left with b so a has length c"
  vectorise: true
  tests:
    - '["xyz","x",4] : "xxyz"'
    - '["123","&",8] : "&&&&&123"'
    - '["324"," ",2] : "324"'

- element: "ø↲"
  name: Custom Pad Right
  arity: 3
  description: Pad a string to the right with a certain character
  overloads:
    any-str-num: "Pad a to the right with c so a has length b"
    any-num-str: "Pad a to the right with b so a has length c"
  vectorise: true
  tests:
    - '["xyz","x",4] : "xyzx"'
    - '["123","&",8] : "123&&&&&"'
    - '["324"," ",2] : "324"'

- element: "øĿ"
  arity: 2
  name: Ring Translate
  description: Replace each character in a that occurs in b with the character that occurs after it in b
  overloads:
    any-any: In a, replace each character in b with the next character in b
  vectorise: true
  tests:
    - '["aba","ba"] : "bab"'
    - '["hello", "lo"] : "heool"'
    - '["hello, world", "aeiou"] : "hillu, wurld"'

- element: "øv"
  name: Is Vowel
  description: Check if a character is a vowel (aeiouAEIOU)
  arity: 1
  overloads:
    str: is_vowel(a) if a.length == 1 else [is_vowel(z) for z "[char * b for char in a] - Map over each char if the string is multiple characters
  vectorise: true
  tests:
    - '["a"] : 1'
    - '["y"] : 0'
    - '["hi"] : [0,1]'

- element: "øċ"
  name: Is Uppercase
  description: Check if a character is an uppercase letter
  arity: 1
  overloads:
    str: is_uppercase(a) if a.length == 1 else [is_uppercase(z) for z "[char * b for char in a] - Map over each char if the string is multiple characters
  vectorise: true
  tests:
    - '["A"] : 1'
    - '["a"] : 0'
    - '["Hi"] : [1,0]'

- element: "øM"
  name: Flip Brackets Palindromise
  description: Palindromise and reverse brackets and slashes, without duplicating center
  arity: 1
  overloads:
    any: Palindromise, without duplicating center, and flip brackets and slashes in the second half
  vectorise: true
  tests:
    - '["(x"] : "(x)"'
    - '["{] "] : "{] [}"'
    - '["/*>X"] : "/*>X<*\\"'

- element: "øo"
  name: Remove Until No change
  arity: 2
  description: Remove b from a until a does not change
  overloads:
    str-str: Remove b from a until a does not change
    str-lst: Remove everything in b (in order) from a until a does not change
  vectorise: false
  tests:
    - '["((()))","()"] : ""'
    - '["--+--+-",["--","+-"]] : "+"'

- element: "øV"
  name: Replace Until No Change
  arity: 3
  description: Replace b with c in a until a does not change
  overloads:
    str-str-str: a.replace_until_no_change(b,c)
  vectorise: false
  tests:
    - '["xyzzzzz","yzz","yyyz"] : "xyyyyyyyyyz"'
    - '["abb","ab","aa"] : "aaa"'

- element: "øc"
  name: String Compress
  arity: 1
  description: Compress a string of lowercase letters and spaces in base 255
  overloads:
    str: base_255_string_compress(a)
  vectorise: false
  tests:
    - '["hello"] : "«B²z«"'
    - '["hello world"] : "«⟇÷Ċ$⌈¢2«"'

- element: "øC"
  name: Number Compress
  arity: 1
  description: Compress a positive integer in base 255
  overloads:
    num: base_255_number_compress(a)
  vectorise: false
  tests:
    - '[234] : "»⇧»"'
    - '[27914632409837421] : "»fðǐ4''∞Ẏ»"'

- element: "øĊ"
  name: Center
  description: Center a list of strings
  arity: 1
  overloads:
    lst: Center(a) (Pad each item with spaces so all are centered)
  vectorise: false
  tests:
    - '[["ab","cdef"]] : [" ab ","cdef"]'
    - '[["xyz","a","bcdef"]] : [" xyz ","  a  ","bcdef"]'

- element: "øe"
  name: Run Length Encoding
  arity: 1
  description: Run length encoding, convert from string to list of characters and amount repeated.
  overloads:
    str: run_length_encoded(a)
  vectorise: false
  tests:
    - '["abc"] : [["a",1],["b",1],["c",1]]'
    - '["aaa"] : [["a",3]]'

- element: "ød"
  name: Run Length Decoding
  arity: 1
  description: Run length decoding, convert from list of characters and lengths to a string
  overloads:
    lst: run_length_decoded(a)
  vectorise: false
  tests:
    - '[[["x",3]]] : "xxx"'
    - '[[["z",2],["a",3]]] : "zzaaa"'

- element: "øD"
  name: Dictionary Compression
  description: Optimally compress a string of English using words from Vyxal's dictionary
  arity: 1
  overloads:
    str: dictionary_compressed(a)
  vectorise: false
  tests:
    - '["withree"] : "`wi∧ḭ`"'
    - '["hello"] : "`ƈṙ`"'
    - '["Vyxal"] : "`₴ŀ`"'

- element: "øW"
  name: Group on words
  description: Group a string on words
  arity: 1
  overloads:
    str: Group a on words, leaving chunks of [a-zA-Z] together and having everything else as a single character
  vectorise: false
  tests:
    - '["abc*xyz"] : ["abc","*","xyz"]'
    - '["$$$"] : ["$","$","$"]'

- element: "øṙ"
  name: Regex replace
  description: Replace matches of a with c in b
  arity: 3
  overloads:
    any-any-fun: Apply c to matches of a in b
    any-any-any: Replace matches of a with c in b
  vectorise: false
  tests:
    - '[".{3}","hello","x"] : "xlo"'
    - '["\W","Hello, World!","E"] : "HelloEEWorldE"'

- element: "øm"
  name: Palindromise
  description: palindromise without duplicating middle
  arity: 1
  overloads:
    any: palindromise(a) (Doesn't duplicate middle)
  vectorise: false
  tests:
    - "[[1,2,3]] : [1,2,3,2,1]"
    - '["hello"] : "hellolleh"'

- element: "øp"
  name: Starts With
  arity: 2
  description: Check if one value starts with another
  overloads:
    any-any: a.startswith(b) (Starts with b?)
  vectorise: false
  tests:
    - '["hello","h"] : 1'
    - '["hello","hello"] : 1'
    - '["hello","x"] : 0'
    - '["hello",""] : 1'

- element: "øP"
  name: Pluralise Count
  description: Create a sentence of the form 'a bs'
  arity: 2
  overloads:
    num-str: a + " " + b + (s if a != 1 else "") (Concatenate with space, append a s if not 1)
  vectorise: false
  tests:
    - '[4,"hello"] : "4 hellos"'
    - '[1,"hello"] : "1 hello"'
    - '[0,"hello"] : "0 hellos"'

- element: "øṁ"
  name: Vertical Mirror
  description: Vertical Mirror - Split by newlines, mirror each line, join by newlines
  arity: 1
  overloads:
    str: vertical_mirror(a)
  vectorise: true
  tests:
    # TODO: MULTILINE TESTCASSES

- element: "øṀ"
  name: Flip Brackets Vertical Mirror
  description: Vertical mirror, and swap brackets and slashes in the second half.
  arity: 1
  overloads:
    any: vertical_mirror(a,mapping  = flip brackets and slashes)
  vectorise: false
  tests:
    - '["[}"] : "[}{]"'
    - '[")X"] : ")XX("'
    - '["</tag>"] : "</tag><gat\>"'

- element: "ø¦"
  name: Vertical Mirror Custom Mapping
  description: Vertical mirror a, using the mapping defined in b
  arity: 3
  overloads:
    any-any: vertical_mirror(a,mapping=b)
  vectorise: false
  tests:
    # TODO: figure out how this works<|MERGE_RESOLUTION|>--- conflicted
+++ resolved
@@ -1239,15 +1239,9 @@
 - element: "z"
   name: Zip-self
   description: Zip a with itself
-<<<<<<< HEAD
-  arity: 2
-  overloads:
-    any-any: a, zip(b,b)
-=======
   arity: 1
   overloads:
     any: zip(a,a)
->>>>>>> ff1134f8
   vectorise: false
   tests:
     - "[[1,2,3]] : [[1,1],[2,2],[3,3]]"
