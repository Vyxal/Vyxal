- element: "λ"
  name: Lambda
  arity: "*"
  description: Open a lambda - λ...;

- element: "ƛ"
  name: Lambda Map
  arity: 1
  description: Open a mapping lambda - ƛ

- element: "¬"
  name: Logical Not
  arity: 1
  description: Return the inverse (negation) of the truthiness of an item.
  overloads:
    num: not a
    str: a != "" | len(a) > 0
    lst: a != [] | len(a) > 0
  vectorise: false
  tests:
    - "[1] : 0"
    - "[0] : 1"
    - '["abc"] : 0'
    - '[""] : 1'
    - "[[1,2,3]] : 0"
    - "[[]] : 1"

- element: "∧"
  name: Logical And
  arity: 2
  description: Returns the first truthy argument if both are truthy, otherwise returns the first falsey argument.
  overloads:
    any-any: a and b
  vectorise: false
  tests:
    - "[0, 0] : 0"
    - '["", 1] : ""'
    - "[[1,2,3], 0] : 0"
    - "[1, 2] : 2"

- element: "⟑"
  name: Reversed Logical And
  arity: 2
  description: Returns the same as logical and but with reversed arguments.
  overloads:
    any-any: b and a
  vectorise: false
  tests:
    - "[0, 0] : 0"
    - '["", 1] : ""'
    - "[[1,2,3], 0] : 0"
    - "[1, 2] : 1"

- element: "∨"
  name: Logical Or
  arity: 2
  description: Returns the first truthy argument, otherwise the first falsey argument.
  overloads:
    any-any: a or b
  vectorise: false
  tests:
    - "[0, 0] : 0"
    - '["", 1] : 1'
    - "[[1,2,3], 0] : [1,2,3]"
    - "[1, 2] : 1"

- element: "⟇"
  name: Reversed Logical Or
  arity: 2
  description: Returns  the same as logical or but with reversed arguments.
  overloads:
    any-any: b or a
  vectorise: false
  tests:
    - "[0, 0] : 0"
    - '["", 1] : 1'
    - "[[1,2,3], 0] : [1,2,3]"
    - "[1, 2] : 2"

- element: "÷"
  name: Item Split
  arity: 1
  description: Pushes each item of the top of the stack onto the stack.
  overloads:
    num: Push each digit of a
    str: Push each character of a
    lst: Push each item of a
  vectorise: false
  tests:
    - "[123456] : 6"
    - '["abc"] : "c"'
    - "[[1,2,3]] : 3"

- element: "×"
  name: Asterisk Literal
  arity: 0
  description: the string "*" (asterisk)
  vectorise: false
  tests:
    - '[] : "*"'

- element: "«"
  name: Base Compressed String
  arity: 0
  description: Open/close a bijective base-255 compressed string - «...«

- element: "␤"
  name: Newline
  arity: NA
  description: NOP

- element: "»"
  name: Base Compressed Number
  arity: 0
  description: Open/close a bijective base-255 compressed number - »...»

- element: "°"
  name: Complex Number Separator
  description: Separates the real and imaginary parts of a complex number
  arity: NA

- element: "•"
  name: MultiCommand
  arity: 2
  description: "Logarithm / Repeat Character / Capitalisation transfer"
  overloads:
    num-num: log_a(b)
    num-str: "[char * a for char in b]"
    str-num: "[char * b for char in a]"
    str-str: a.with_capitalisation_of(b)
    lst-lst: a molded  to  the shape of b
  vectorise: true
  tests:
    - "[8, 2] : 3.0"
    - '["abcde", 4] : "aaaabbbbccccddddeeee"'
    - '["abcde", "FgHIj"] : "AbCDe"'
    - "[[1,2,3,4,5,6,7], [[8, 9], 10, 11, 12, [13, 14]]] : [[1, 2], 3, 4, 5, [6, 7]]"

- modifier: "ß"
  name: Conditional Execute
  arity: "1 + *"
  usage: ß<element>
  description: Executes element A if the top of the stack is truthy

- element: "†"
  name: Function Call
  arity: 1
  description: Calls a function / executes as python / len(prime factors) / vectorised not
  overloads:
    fun: a()
    num: len(prime_factors(a))
    str: exec as python
    lst: vectorised not
  vectorise: false
  tests:
    - "[12] : 2"
    - "[[1, 0, 1]] : [0, 1, 0]"

- element: "€"
  name: Split On
  arity: 2
  description: Split a on b (works on lists and numbers as well)
  overloads:
    any-any: a split on b
  vectorise: false
  tests:
    - '[1231234, 3] : ["12", "12", "4"]'
    - '["abc3def", 3] : ["abc", "def"]'
    - "[[1, 2, 3, 4, 3, 2, 1], 4] : [[1, 2, 3], [3, 2, 1]]"

- element: "½"
  name: Halve
  arity: 1
  description: Halves an item
  overloads:
    num: a / 2
    str: a split into two strings of equal lengths (as close as possible)
  vectorise: true
  tests:
    - "[8] : 4"
    - '["FizzBuzz"] : ["Fizz", "Buzz"]'
    - "[[2, 4, 6, 8]] : [1, 2, 3, 4]"

- element: "∆"
  name: Mathematic Digraph
  arity: NA
  description: Used for mathematical digraphs

- element: "ø"
  name: String Digraph
  arity: NA
  description: Used for string-based digraphs

- element: "↔"
  name: Combinations/Remove/Fixed Point Collection
  arity: 2
  description: Does either combinations_with_replacement, removes items from a not in b, or applies a on b until the result stops changing.
  overloads:
    any-num: combinations_with_replacement(a, length=b)
    fun-any: Apply a on b until the result does not change, yielding intermediate values
    any-str: Remove elements from a that are not in b
    any-lst: Remove elements from a that are not in b.
  vectorise: false
  tests:
    - '["cabbage", "abcde"] : "cabbae"'
    - "[[1,3,5,6,7,7,1],[1,3,5]] : [1,3,5,1]"
    - "[[1,2],2] : [[1,1],[1,2],[2,1],[2,2]]"

- element: "¢"
  name: Infinite Replacement
  arity: 3
  description: Replace b in a with c until a does not change
  overloads:
    any-any-any: replace b in a with c until a does not change
  vectorise: false
  tests:
    - '["{[[[]]]}","[]",""] : "{}"'
    - "[1444,44,34] : 1334"

- element: "⌐"
  name: Complement / Comma Split
  description: 1 - a if number, split by commas if string.
  arity: 1
  overloads:
    num: 1 - a
    str: a.split(",")
  vectorise: true
  tests:
    - "[5] : -4"
    - "[-5] : 6"
    - '["a,b,c"] : ["a","b","c"]'

- element: "æ"
  name: Is Prime / Case Check
  description: (a is prime) if a is a number, else check which case a is
  arity: 1
  overloads:
    num: is a prime?
    str: caseof(a) - 1 if all letters in a are uppercase, 0 if all letters in a are lowercase, -1 if mixed case
  vectorise: true
  tests:
    - "[2] : 1"
    - "[4] : 0"
    - '["a"] : 0'
    - '["A"] : 1'
    - '["!"] : -1'

- element: "ʀ"
  name: Inclusive Zero Range
  description: Inclusive range or whether each character is alphabetical
  arity: 1
  overloads:
    num: range(0,a + 1) (inclusive range from 0)
    str: "[is v alphabetical? for v in a]"
  vectorise: true
  tests:
    - '["a$c"] : [1, 0, 1]'
    - "[[1]] : [[0, 1]]"
    - "[3] : [0,1,2,3]"

- element: "ʁ"
  name: Exclusive Zero Range
  description: Exclusive range or palindromised
  arity: 1
  overloads:
    num: range(0,a) (exclusive range from 0)
    str: palindromised a
  vectorise: true
  tests:
    - '["1234"] : "1234321"'
    - "[[1]] : [[0]]"
    - "[3] : [0,1,2]"

- element: "ɾ"
  name: Inclusive One Range
  description: Inclusive range or uppercase
  arity: 1
  overloads:
    num: range(1,a+1) (inclusive range from 1)
    str: a.uppercase()
  vectorise: true
  tests:
    - '["abc"] : "ABC"'
    - "[[4, 5]] : [[1, 2, 3, 4], [1, 2, 3, 4, 5]]"
    - "[3] : [1,2,3]"

- element: "ɽ"
  name: Exclusive One Range / Lowercase
  description: Exclusive range or lowercase
  arity: 1
  overloads:
    num: range(1,a) (exclusive range from 0)
    str: a.lowercase()
  vectorise: true
  tests:
    - '["1aBC"] : "1abc"'
    - "[[0]] : [[]]"
    - "[3] : [1,2]"

- element: "Þ"
  name: List Digraph
  arity: NA
  description: Used for list-related digraphs

- element: "ƈ"
  name: Choose / random choice / set same
  description: Binomial coefficient / choose a random items from b / same except duplicates
  arity: 2
  overloads:
    num-num: a choose b (binomial coefficient)
    num-str: Choose a random items from b
    str-num: Choose b random items from a
    str-str: Check if lists are the same except for duplicates
  vectorise: true
  tests:
    - "[5,3] : 10"
    - '["abc","aaccb"] : 1'
    - '["abc","abcd"] : 0'

- element: "∞"
  name: Palindromise
  description: Palindromise a
  arity: 1
  overloads:
    any: palindromised a
  vectorise: false
  tests:
    - "[[1,2,3]] : [1,2,3,2,1]"
    - "[[1,2,3,4]] : [1,2,3,4,3,2,1]"
    - "[[1,2,3,4,5]] : [1,2,3,4,5,4,3,2,1]"
    - "[[1,2,3,4,5,6]] : [1,2,3,4,5,6,5,4,3,2,1]"
    - '["hello"] : "hellolleh"'

- element: "¨"
  name: Other Digraphs
  arity: NA
  description: Used for various random digraphs

- element: " "
  name: Space
  arity: NA
  description: NOP

- element: "!"
  name: Stack Length
  description: Push the length of the stack
  arity: 0
  tests:
    - "[0,1,2] : 3"
    - "[1,1,1,1,1] : 5"
    - "[] : 0"

- element: '"'
  name: Pair
  arity: 2
  description: Place the top two items into a single list
  overloads:
    any-any: "[a, b]"
  vectorise: false
  tests:
    - "[1, 2] : [1, 2]"
    - "[1, 2, 3] : [2, 3]"
    - '[[1, 2, 3], "abc", 3] : ["abc", 3]'

- element: "#"
  name: Comment
  description: The characters until the next newline are commented out
  arity: NA

- element: "$"
  name: Swap
  arity: 2
  description: Swap the top two items
  overloads:
    any-any: "b, a"
  vectorise: false
  tests:
    - "[1, 2] : 1"
    - "[1, 2, 3] : 2"
    - '[[1, 2, 3], "abc", 3] : "abc"'

- element: "%"
  name: Modulo / Format
  description: Modulo two numbers / format two strings
  arity: 2
  overloads:
    num-num: a % b
    num-str: last of (b split into a equal pieces)
    str-num: last of (a split into b equal pieces)
    str-str: a.format(b) (replace % in a with b)
    str-lst: a.format(b) (replace % in a with each item of b)
  vectorise: true
  tests:
    - "[5,3] : 2"
    - '["hello!",3] : "o!"'
    - '["Hel%ld!","lo, Wor"] : "Hello, World!"'
    - '["% and % and %",[1,2,3]] : "1 and 2 and 3"'
- modifier: "&"
  name: Apply To Register
  arity: "*"
  description: Apply the next element to the register
  usage: "&<element>"

- element: "'"
  name: Lambda Filter
  arity: 1
  description: Open a filter lambda - '...;

- element: "("
  name: Open For Loop
  arity: 1
  description: Start a for loop, iterating over the popped top of stack.

- element: ")"
  name: "Close For loop"
  description: Close a for loop
  arity: NA

- element: "*"
  name: Multiplication
  description: Multiply two numbers or strings
  arity: 2
  overloads:
    num-num: a * b
    num-str: b repeated a times
    str-num: a repeated b times
    str-str: ring translate b according to a
  vectorise: true
  tests:
    - "[3,5] : 15"
    - "[4,-2] : -8"
    - '[4,"*"] : "****"'
    - '["x",5] : "xxxxx"'
    - '["aeiou","hello"] : "alihu"'

- element: "+"
  name: Addition
  arity: 2
  description: Adds the top two items on the stack
  overloads:
    num-num: a + b
    num-str: str(a) + b
    str-num: a + str(b)
    str-str: a + b
  vectorise: true
  tests:
    - "[1, 1] : 2"
    - "[0, -5] : -5"
    - '["abc", 5] : "abc5"'
    - '[5, "abc"] : "5abc"'
    - '["Hello, ", "World!"] : "Hello, World!"'
    - "[[1,2,3], 4] : [5, 6, 7]"
    - "[[1,2,3], [4,5,6]] : [5, 7, 9]"

- element: ","
  name: Print
  description: Print a with trailing newline
  arity: 1
  overloads:
    any: print(a)
  vectorise: false

- element: "-"
  name: Subtract
  arity: 2
  description: Subtracts the top two items on the stack
  overloads:
    num-num: a - b
    num-str: '("-" * a) + b'
    str-num: 'a + ("-" * b)'
    str-str: a.replace(b, '')
  vectorise: true
  tests:
    - "[5, 4] : 1"
    - "[0, -5] : 5"
    - '["|", 5] : "|-----"'
    - '[3, "> arrow"] : "---> arrow"'
    - '["abcbde", "b"] : "acde"'
    - '["aaa", "a"] : ""'
    - "[[1, 2, 3], [1, 2, 3]] : [0, 0, 0]"
    - "[[10, 20, 30], 5] : [5, 15, 25]"

- element: "."
  name: Decimal Separator
  description: Decimal separator
  arity: NA

- element: "/"
  name: Divide / Split
  description: Divide two numbers or split strings
  arity: 2
  overloads:
    num-num: a / b
    num-str: b split into a even length pieces, possibly with an extra part
    str-num: a split into b even length pieces, possibly with an extra part
    str-str: a.split(b)
  vectorise: true
  tests:
    - "[4,2] : 2"
    - '["abcdef",3] : ["ab","cd","ef"]'
    - '["1,2,3",","] : ["1","2","3"]'

- element: "0"
  name: Literal digit 0
  description: Literal digit 0
  arity: 0

- element: "1"
  name: Literal digit 1
  description: Literal digit 1
  arity: 0

- element: "2"
  name: Literal digit 2
  description: Literal digit 2
  arity: 0

- element: "3"
  name: Literal digit 3
  description: Literal digit 3
  arity: 0

- element: "4"
  name: Literal digit 4
  description: Literal digit 4
  arity: 0

- element: "5"
  name: Literal digit 5
  description: Literal digit 5
  arity: 0

- element: "6"
  name: Literal digit 6
  description: Literal digit 6
  arity: 0

- element: "7"
  name: Literal digit 7
  description: Literal digit 7
  arity: 0

- element: "8"
  name: Literal digit 8
  description: Literal digit 8
  arity: 0

- element: "9"
  name: Literal digit 9
  description: Literal digit 9
  arity: 0

- element: ":"
  name: Duplicate
  description: Push a twice
  arity: 1
  overloads:
    any: a,a
  vectorise: false

- element: ";"
  name: Close Structure
  description: Close a lambda / map lambda / sort lambda / function
  arity: NA

- element: "<"
  name: Less Than
  description: Basic comparison - less than
  arity: 2
  overloads:
    num-num: a < b
    num-str: str(a) < b
    str-num: a < str(b)
    str-str: a < b
  vectorise: true
  tests:
    - "[1, 2] : 1"
    - "[2, 1] : 0"
    - '["a","b"] : 1'
    - "[-5,2] : 1"
    - "[[1,2,3],2] : [1,0,0]"

- element: "="
  name: Equals
  description: Basic comparison - equals
  arity: 2
  overloads:
    num-num: a == b
    num-str: str(a) == b
    str-num: a == str(b)
    str-str: a == b
  vectorise: true
  tests:
    - "[1, 1] : 1"
    - "[2, 1] : 0"
    - '["a","b"] : 0'
    - '["xyz","xyz"] : 1'
    - "[[1,2,3],2] : [0,1,0]"
    - '[1,"1"] : 1'

- element: ">"
  name: Greater Than
  description: Basic comparison - greater than
  arity: 2
  overloads:
    num-num: a > b
    num-str: str(a) > b
    str-num: a > str(b)
    str-str: a > b
  vectorise: true
  tests:
    - "[1, 2] : 0"
    - "[2, 1] : 1"
    - '["a","b"] : 0'
    - "[2,-5] : 1"
    - "[[1,2,3],2] : [0,0,1]"
    - '["5",10] : 1'

- element: "?"
  name: Input
  arity: 0
  description: Get the next input from the input source
  vectorise: false

- element: "@"
  name: Function Call / Declaration
  description: Call / declare function (@name; / @name|code;)
  arity: "* / NA"

- element: "A"
  name: All
  description: Chck if all items in a list are truthy / check if a character is a vowel
  arity: 1
  overloads:
    str: is_vowel(a) if a.length == 1 else [is_vowel(z) for z "[char * b for char in a] - Map over each char if the string is multiple characters
    any: all(a)
  vectorise: false
  tests:
    - "[[1,2,3]] : 1"
    - "[[0,1,2]] : 0"
    - '[["",1,2]] : 0'
    - "[[]] : 1"
    - '[""] : []'
    - "[0] : 0"
    - '["a"] : 1'
    - '["y"] : 0'
    - '["hi"] : [0,1]'

- element: "B"
  name: Binary To Decimal
  description: Convert a binary string or list to base 10
  arity: 1
  overloads:
    any: int(a,2) (convert from base 2 to base 10)
  vectorise: false
  tests:
    - "[[1,0,1]] : 5"
    - "[[1,1,1]] : 7"
    - '["1011"] : 11'

- element: "C"
  name: Chr / Ord
  description: Convert between characters and ordinals
  arity: 1
  overloads:
    num: chr(a)
    str: ord(a) if length 1 else list of ordinals
  vectorise: true
  tests:
    - '[65] : "A"'
    - '[8482] : "™"'
    - '["Z"] : 90'
    - '["ABC"] : [65,66,67]'
    - '[[123,124,125]] : ["{","|","}"]'

- element: "D"
  name: Triplicate
  description: Push three copies of a to stack
  arity: 1
  vectorise: false

- element: "E"
  name: Two Power / Python Eval
  description: 2 ** a, or eval(a)
  arity: 1
  overloads:
    num: 2 ** a
    str: eval(a) (safe-eval as python)
  vectorise: true
  tests:
    - "[0] : 1"
    - "[2] : 4"
    - '["[1,2,3]"] : [1,2,3]'

- element: "F"
  name: Filter
  description: Filter a list by another list or function.
  arity: 2
  overloads:
    any-fun: filter(b,a) (filter a by the ones that b returns a truthy result for)
    any-any: remove elements of a that are in b
  vectorise: false
  tests:
    - "[[1,2,3],[2,4,6]] : [1,3]"
    - '["abcdef","daffodil"] : "bce"'

- element: "G"
  name: Max
  description: Maximum value or a
  arity: 1
  overloads:
    any: max(a)
  vectorise: false
  tests:
    - "[[1,3,2]] : 3"
    - '["python"] : "y"'

- element: "H"
  name: Hex To Decimal
  description: Convert hexadecimal to decimal
  arity: 1
  overloads:
    any: int(a,16) (from hexadecimal)
  vectorise: false
  tests:
    - "[32] : '20'"
    - '["b"] : 11'
    - '["beedab"] : 12512683'

- element: "I"
  name: Into Two Pieces
  description: Push n spaces / quine cheese / into two pieces
  arity: 1
  overloads:
    num: push a spaces
    str: equivlaent to `qp`
    lst: split a list into two halves
  vectorise: false
  tests:
    - '[6] : "      "'
    - '[":I"] : "`:I`:I"'
    - "[[1, 2, 3, 4]] : [[1, 2], [3, 4]]"

- element: "J"
  name: Merge
  description: Join two lists or items
  arity: 2
  overloads:
    lst-str: a.append(b) (Append)
    lst-num: a.append(b) (Append)
    str-lst: b.prepend(a) (Prepend)
    num-lst: b.prepend(a) (Prepend)
    lst-lst: merged(a,b) (Merge)
    any-any: a + b (Concatenate)
  vectorise: false
  tests:
    - "[[1,2,3],4] : [1,2,3,4]"
    - '["abc","def"] : "abcdef"'
    - "[1,[2,3,4]] : [1,2,3,4]"
    - "[[1,2],[3,4]] : [1,2,3,4]"

- element: "K"
  name: Factors / Substrings / Prefixes
  description: Get either the factors of a, substrings that occur more than once, or prefixes
  arity: 1
  overloads:
    num: divisors(a) (factors)
    str: All substrings of a that occur more than once in a
    lst: prefixes(a) (prefixes)
  vectorise: false
  tests:
    - "[20] : [1,2,4,5,10,20]"
    - "[1] : [1]"
    - '["adbcdbcd"] : ["d", "db", "dbc", "b", "bc", "bcd", "c", "cd"]'
    - "[[1,2,3]] : [[1],[1,2],[1,2,3]]"

- element: "L"
  name: Length
  description: Get length of a
  arity: 1
  overloads:
    any: len(a)
  vectorise: false
  tests:
    - '["abc"] : 3'
    - "[[1,2,3]] : 3"
    - '[[1,2,"wrfwerfgbr",6]] : 4'

- element: "M"
  name: Map
  description: Map b over a
  arity: 2
  vectorise: false
  overloads:
    any-fun: map(b,a) (apply b to each of a)
    any-any: pair each item of b with a
  tests:
    - "[5,[1,2,3]] : [[5,1],[5,2],[5,3]]"
    - '["z","hi"] : [["z","h"],["z","i"]]'

- element: "N"
  name: Negate / Swap Case
  description: Negate a or swap its case
  arity: 1
  overloads:
    num: -a  (negate)
    str: swap_case(a) (toggle case)
  vectorise: true
  tests:
    - "[5] : -5"
    - "[-1] : 1"
    - '["a"] : "A"'
    - '["aBc"] : "AbC"'

- element: "O"
  name: Count
  description: Count number of times b occurs in a
  arity: 2
  overloads:
    any-any: a.count(b)
  vectorise: false
  tests:
    - "[[1,2,3,4,5,4,3], 4] : 2"
    - '["abcdbacsabdcabca","a"] : 5'

- element: "P"
  name: Strip
  description: a.strip(b) - trim b from both ends of a
  arity: 2
  overloads:
    any-any: a.strip(b)
  vectorise: false
  tests:
    - "[[1, 2, 3, 4, 5, 4, 3, 2, 1], [1, 2]] : [3, 4, 5, 4, 3]"
    - '["    Hello, World!    ", " "] : "Hello, World!"'

- element: "Q"
  name: Quit
  description: Quit the program
  arity: NA

- element: "R"
  name: Reduce
  description: Reduce a by b, or reverse each item of b
  arity: 2
  overloads:
    any-fun: reduce(b,a) (Reduce a by b)
    any-any: a, vectorised_reverse(b)
  vectorise: false
  tests:
    - "[[[1,2],[3,4]]] : [[2,1],[4,3]]"
    - "[[[1,2]]] : [[2,1]]"

- element: "S"
  name: Stringify
  description: Stringify a list or number
  arity: 1
  overloads:
    any: str(a) (Stringify)
  vectorise: false
  tests:
    - '[5] : "5"'
    - '[[1,2,3]] : "⟨ 1 | 2 | 3 ⟩"'
    - '["X"] : "X"'

- element: "T"
  name: Truthy Indices
  description: Get indices of truthy elements or triple
  arity: 1
  overloads:
    num: a * 3
    any: truthy_indices(a)
  vectorise: false
  tests:
    - "[1] : 3"
    - "[-4] : -12"
    - "[[0,1,0,2]] : [1,3]"
    - "[[1,2,3,4]] : [0,1,2,3]"

- element: "U"
  name: Uniquify
  description: Remove duplicates
  arity: 1
  overloads:
    any: uniquify(a) (Remove duplicates)
  vectorise: false
  tests:
    - "[[1,3,5,5]] : [1,3,5]"
    - '["abdbcdbch"] : "abdch"'

- element: "V"
  name: Replace
  description: Replace b with c in a
  arity: 3
  overloads:
    any-any-any: a.replace(b,c) (replace)
  vectorise: false
  tests:
    - '["hela","a","lo"] : "hello"'
    - '["banana","n","nan"] : "banananana"'

- element: "W"
  name: Wrap
  description: Stack wrapped into a list
  arity: 0
  vectorise: false
  tests:
    - "[1,2,3] : [1,2,3]"
    - "[] : []"
    - '["hello",1,9] : ["hello",1,9]'

- element: "X" # TODO: IMPLEMENT
  name: Break
  description: Break out of the current loop or function
  arity: NA

- element: "Y"
  name: Interleave
  description: Interleave two lists
  arity: 2
  overloads:
    any-any: interleave(a,b)
  vectorise: false
  tests:
    - "[[1,3,5],[2,4]] : [1,2,3,4,5]"
    - '["srn","tig"] : "string"'

- element: "Z"
  name: Zip
  description: Zip two lists or Zip a with b mapped over a
  arity: 2
  overloads:
    any-any: zip(a,b)
    any-fun: zip(a,map(b,a)) (Zipmap, map and zip)
  vectorise: false
  tests:
    - "[[1,2],[3,4]] : [[1,3],[2,4]]"
    - '["abc",[1,2,3]] : [["a",1],["b",2],["c",3]]'

- element: "["
  name: Open If Statement
  description: Open an if Statement
  arity: 1

- element: "\\"
  name: Single char Literal
  description: Pushes a single character
  arity: 0

- element: "]"
  name: Close If Statement
  description: Close an if Statement
  arity: NA

- element: "`"
  name: String Literal
  description: A string literal - `...`
  arity: 0

- element: "^"
  name: Reverse Stack
  description: Reverse the stack.
  arity: NA

- element: "_"
  name: Pop
  description: Pop the top item of the stack
  arity: 1
  vectorise: false

- element: "a"
  name: Any
  description: Check if any items of a list are truthy / Check if a character is an uppercase letter
  arity: 1
  overloads:
    str: is_uppercase(a) if a.length == 1 else [is_uppercase(z) for z "[char * b for char in a] - Map over each char if the string is multiple characters
    lst: any(a) (Are any items truthy?)
  vectorise: false
  tests:
    - "[[1,2,3]] : 1"
    - "[[0,0,0]] : 0"
    - "[[0,1,2]] : 1"
    - '["A"] : 1'
    - '["a"] : 0'
    - '["Hi"] : [1,0]'

- element: "b"
  name: Binary
  description: Convert a number or string to binary
  arity: 1
  overloads:
    num: "bin(a) - list of binary digits of A"
    str: "[bin(ord(char)) for char in a] - binary of each codepoint"
  vectorise: true
  tests:
    - "[5] : [1,0,1]"
    - '[" "] : [[1,0,0,0,0,0]]'
    - "[[2,3]] : [[1,0],[1,1]]"

- element: "c"
  name: Contains
  description: Check if one thing contains another.
  arity: 2
  overloads:
    any-any: b in a (Does a contain b, membership, contains)
  vectorise: false
  tests:
    - '["abcdef","a"] : 1'
    - '["xyz","a"] : 0'
    - "[[1,2,3],1] : 1"
    - "[[1,2,3],0] : 0"

- element: "d"
  name: Double
  description: Double a number or repeat a string twice
  arity: 1
  overloads:
    num: a * 2 (double)
    str: a * 2 (repeated twice)
  vectorise: true
  tests:
    - "[5] : 10"
    - "[0] : 0"
    - "[[1,2]] : [2,4]"
    - '["x"] : "xx"'
    - '["ha"] : "haha"'

- element: "e"
  name: Exponentiation
  description: Exponentiate two numbers / extend string / get length of a regex match
  arity: 2
  overloads:
    num-num: a ** b (exponentiation)
    str-num: append a[0] until a is length b (spaces are used if a is empty)
    num-str: append b[0] until b is length a (spaces are used if b is empty)
    str-str: regex.search(pattern=a, string=b).span() (Length of regex match)
  vectorise: true
  tests:
    - "[5,3] : 125"
    - "[0,0] : 1"
    - '["hello",7] : "hellohh"'

- element: "f"
  name: Flatten
  description: Turn a number into a list of digits, a string into a list of characters, and flatten a list.
  arity: 1
  overloads:
    num: digits of a
    str: a split into list of characters
    lst: flatten(a) (Deep flatten)
  vectorise: false
  tests:
    - "[135] : [1,3,5]"
    - '["hi"] : ["h","i"]'
    - "[[[[1,2],3,[[4,[5]],6],7],[8,[9]]]] : [1,2,3,4,5,6,7,8,9]"
    - '[-1] : ["-",1]'

- element: "g"
  name: Minimum
  description: Take the minimum of a list
  arity: 1
  overloads:
    any: min(a)
  vectorise: false
  tests:
    - '["abc"] : "a"'
    - "[[1,4,-2]] : -2"
    - "[[5,3,9]] : 3"

- element: "h"
  name: Head
  description: First item of something
  arity: 1
  overloads:
    any: a[0] (First item)
  tests:
    - '["hello"] : "h"'
    - "[[1,2,3]] : 1"

- element: "i"
  name: Index
  description: Index into a list
  arity: 2
  overloads:
    any-num: a[b] (Index)
    any-[x]: a[:b] (0 to bth item of a)
    any-[x,y]: a[x:y] (x to yth item of a)
    any-[x,y,m]: a[x:y:m] (x to yth item of a, taking every mth)
  vectorise: false
  tests:
    - '["abc",1] : "b"'
    - "[[1,2,3], 0] : 1"
    - "[[2,3,4,5], [2]] : [2,3]"
    - "[[1,3,5,7],[1,3]] : [3,5]"
    - "[[1,2,3,4,5,6,7,8,9,10],[1,8,2]] : [2,4,6,8]"

- element: "j"
  name: Join
  description: Join a list by a string
  arity: 2
  overloads:
    any-any: a.join(b)
  vectorise: false
  tests:
    - '[[1,2,3],"penguin"] : "1penguin2penguin3"'
    - '[["he","","o, wor","d!"], "l"] : "hello, world!"'

- element: "k"
  name: Constant Digraph
  description: Used for constant digraphs.
  arity: 0

- element: "l"
  name: Cumulative Groups
  description: Cumulative grouping / equal length
  arity: 2
  overloads:
    any-num: n-wise_group(a,b) ( Overlapping groups of a of length b)
    any-any: length(a) == length(b)
  vectorise: false
  tests:
    - '["hello",3] : ["hel","ell","llo"]'
    - '["cake",2] : ["ca","ak","ke"]'
    - '["cheese","cake"] : 0'
    - '["cheese","salads"] : 1'

- element: "m"
  name: Mirror
  description: Append input reversed to itself.
  arity: 1
  overloads:
    num: a + reversed(a) (as number)
    str: a + reversed(a)
    lst: Append reversed(a) to a
  vectorise: false
  tests:
    - "[123] : 444"
    - '["hi"] : "hiih"'
    - "[[1,2,3]] : [1,2,3,3,2,1]"

- element: "n"
  name: Context
  description: Context variable, value of the current loop or function.
  arity: 0

- element: "o"
  name: Remove
  description: Remove instances of b in a
  arity: 2
  overloads:
    any-any: a.replace(b,"")
  vectorise: false
  tests:
    - '["hello","l"] : "heo"'
    - "[[1,2,3,1,2],1] : [2,3,2]"
    - '["bananas and naan","an"] : "bas d na"'

- element: "p"
  name: Prepend
  description: Prepend b to a
  overloads:
    any-any: a.prepend(b) ( Prepend b to a)
  arity: 2
  vectorise: false
  tests:
    - '["ld","wor"] : "world"'
    - "[[1,2,3],13] : [13,1,2,3]"
    - '[[3,4,5],"23"] : ["23",3,4,5]'

- element: "q"
  name: Uneval
  description: Enclose in backticks, escape backslashes and backticks.
  arity: 1
  overloads:
    any: uneval(a) (Enclose in bacticks + escape)
  vectorise: false
  tests:
    - '["\\"] : "`\\\\`"'
    - '["`"] : "`\\``"'
    - '["a"] : "`a`"'

- element: "r"
  name: Range
  description: Range betweeen two numbers, or cumulative reduce, or regex match
  arity: 2
  overloads:
    num-num: range(a,b) (Range form a to b)
    num-str: append spaces to b to make it length a
    str-num: preprend spaces to a to make it length b
    any-fun: cumulative_reduce(a,function=b) (Prefixes of a reduced by b)
    str-str: regex.has_match(pattern=a,string= b) ( Does b match a)
  vectorise: true
  tests:
    - "[3,6] : [3,4,5]"
    - "[4,8] : [4,5,6,7]"

- element: "s"
  name: sort
  description: Sort a list or string
  arity: 1
  overloads:
    any: sorted(a) (Sort)
  vectorise: false
  tests:
    - "[[3,1,2]] : [1,2,3]"
    - '["bca"] : "abc"'

- element: "t"
  name: Tail
  description: Last item
  arity: 1
  overloads:
    any: a[-1] (Last item)
  vectorise: false
  tests:
    - '["hello"] : "o"'
    - "[[1,2,3]] : 3"

- element: "u"
  name: Minus One
  description: Push -1
  arity: 0
  tests:
    - "[] : -1"

- modifier: "v"
  name: Vectorise
  description: Vectorise an element
  arity: "*"
  usage: v<element>

- element: "w"
  name: Listify
  description: a wrapped in a singleton list
  arity: 1
  overloads:
    any: "[a] (Wrapped in singleton list)"
  vectorise: false
  tests:
    - "[1] : [1]"
    - '["hello"] : ["hello"]'
    - "[[1,2,3]] : [[1,2,3]]"

- element: "x"
  name: Recurse
  description: Call current function (Recursion)

- element: "y"
  name: Uninterleave
  description: Push every other item of a, and the rest.
  arity: 1
  overloads:
    any: a[::2], a[1::2] (Every second item, the rest)
  vectorise: false
  tests:
    - '["abcde"] : "bd"'
    - "[[1,2,3,4]] : [2,4]"

- element: "z"
  name: Zip-self
  description: Zip a with itself
  arity: 1
  overloads:
    any: zip(a,a)
  vectorise: false
  tests:
    - "[[1,2,3]] : [[1,1],[2,2],[3,3]]"
    - '["zap"] : [["z","z"], ["a","a"],["p","p"]]'

- element: "{"
  name: Open While Loop
  description: Open a while loop - `{...}`
  arity: NA

- element: "|"
  name: Branch In Structure
  description: Branch the structure - means various things depending on context

- element: "}"
  name: Close While Loop
  description: Close a while loop
- modifier: "~"
  name: Filter / Execute Without Pop
  description: For monads, filter a list by that. For dyads, execute without popping from the stack.
  usage: "~<element>"

- element: "↑"
  name: Max by Tail
  description: Maximum by last item
  arity: 1
  overloads:
    any: "max(a, key=lambda x: x[-1]) (Maximum by last item)"
  vectorise: false
  tests:
    - "[[[3,4],[9,2]]] : [3,4]"
    - "[[[1,2,3],[2,5]]] : [2,5]"

- element: "↓"
  name: Min by Tail
  description: Minimum by last item
  arity: 1
  overloads:
    any: "min(a, key=lambda x: x[-1]) (Minimum by last item)"
  vectorise: false
  tests:
    - "[[[3,4],[9,2]]] : [9,2]"
    - "[[[1,2,3],[2,5]]] : [1,2,3]"

- element: "∴"
  name: Dyadic Maximum
  description: Maximum of two values
  arity: 2
  overloads:
    any-any: max(a,b)
  vectorise: false
  tests:
    - "[5,3] : 5"
    - '["hello","goodbye"] : "hello"'
    - '[3,"(stuff)"] : 3'

- element: "∵"
  name: Dyadic Minimum
  description: Minimum of two values
  arity: 2
  overloads:
    any-any: min(a,b)
  vectorise: false
  tests:
    - "[5,3] : 3"
    - '["hello","goodbye"] : "goodbye"'
    - '[3,"(stuff)"] : "(stuff)"'

- element: "›"
  name: Increment / Space Replace With 0
  description: Add 1 to a number / replace all spaces in a string with "0"
  arity: 1
  overloads:
    num: a + 1
    string: a.replace(" ","0")
  vectorise: true
  tests:
    - "[5] : 6"
    - "[[3,4]] : [4,5]"
    - '["  101"] : "00101"'

- element: "‹"
  name: Decrement
  description: Subtract 1 from a number
  arity: 1
  overloads:
    num: a - 1
    str: a + "-"
  vectorise: true
  tests:
    - "[5] : 4"
    - "[[3,4]] : [2,3]"
    - '["hello"] : "hello-"'

- element: "∷"
  name: Parity
  description: A number modulo 2
  arity: 1
  overloads:
    num: a % 2 (Odd?)
    str: Second half of A
  vectorise: true
  tests:
    - "[2] : 0"
    - "[3] : 1"
    - '["hello!"] : "lo!"'

- element: "¤"
  name: Empty String
  description: The empty string
  arity: 0
  tests:
    - '[] : ""'

- element: "ð"
  name: Space
  description: A Space
  arity: 0
  tests:
    - '[] : " "'

- element: "→"
  name: Variable Set
  description: Set variable (→name)
  arity: 1

- element: "←"
  name: Variable Get
  description: Get the value of a variable (←name)
  arity: 0

- element: "β"
  name: To Base Ten / From Custom Base
  description: Convert a number from a custom base to base 10
  arity: 2
  overloads:
    any-num: a to base 10 from number base b, treating list items / string items as digits
    str-str: a to base 10 from custom string base b, replacing values in a with their index in b and converting to base 10
  vectorise: false
  tests:
    - "[43,5] : 23"
    - '["banana","nab"] : 577'
    - "[[15,23,9],31] : 15137"

- element: "τ"
  name: From Base Ten / To Custom Base
  description: Convert a number to a different base from base 10.
  arity: 2
  overloads:
    num-num: List of digits of a in base b
    num-str: a converted into a string of characters of b
    num-lst: a converted into a list of arbitrary values from b
  vectorise: false
  tests:
    - '[1234567,"abc"] : "cacccabbbbcab"'
    - "[1234567,5] : [3,0,4,0,0,1,2,3,2]"
    - '[928343,["he","ll","o"]] : ["ll","o","he","o","he","ll","ll","ll","ll","he","he","he","o"]'

- element: "ȧ"
  name: Absolute value
  description: Take the absolute value of a number, or remove whitespace from a string
  arity: 1
  overloads:
    num: abs(a) (Absolute value)
    str: Remove whitespace from a
  vectorise: true
  tests:
    - "[1] : 1"
    - "[-1] : 1"
    - '[" ch ee s e "] : "cheese"'
    - "[[-1,2,-5]] : [1,2,5]"

- element: "ḃ"
  name: Boolify
  description: Convert an arbitrary value into a truthy or falsy value
  arity: 1
  overloads:
    any: bool(a) (Booliify)
  vectorise: true
  tests:
    - "[0] : 0"
    - "[1] : 1"
    - "[[69, 0]] : [1, 0]"
    - '["x"] : 1'

- element: "ċ"
  name: Not One
  description: Check if something is not equal to 1
  arity: 1
  overloads:
    any: a != 1
  vectorise: true
  tests:
    - "[[1, 0]] : [0, 1]"
    - '["1"] : 0'
    - "[5] : 1"
    - "[1] : 0"

- element: "ḋ"
  name: Divmod
  description: Divmod / combinations / trim
  arity: 2
  overloads:
    num-num: "[a // b, a % b] (Divmod - division and modulo)"
    str-num: Combinations of a with length b
    lst-num: Combinations of a with length b
    str-str: overwrite the start of a with b -> `abcdef` `Joe`Ḋ -> `Joedef`
  vectorise: false
  tests:
    - "[5,3] : [1,2]"
    - '["abcd",3] : ["abc","abd","acd","bcd"]'
    - "[[1,2,3],2] : [[1,2],[1,3],[2,3]]"
    - '["abcdef", "Joe"] : "Joedef"'

- element: "ė"
  name: Enumerate
  description: Zip with a range of the same length
  arity: 1
  overloads:
    any: enumerate(a) (Zip with 1...len(a))
  vectorise: false
  tests:
    - '["abc"] : [[0,"a"],[1,"b"],[2,"c"]]'
    - "[[1,2,3]] : [[0,1],[1,2],[2,3]]"

- element: "ḟ"
  name: Find
  description: Find a value in another
  arity: 2
  overloads:
    any-any: a.find(b) (Indexing)
    any-fun: truthy indices of mapping b over a
  vectorise: false
  tests:
    - "[[1,2,3],2] : 1"
    - '["hello","l"] : 2'

- element: "ġ"
  name: Gcd
  description: Greatest Common Denominator of a list or some numbers
  arity: "*"
  overloads:
    lst: GCD(a) (Gcd of whole list)
    num-num: gcd(a,b) (Dyadic gcd)
    str-str: Longest common suffix of a and b
  vectorise: false
  tests:
    - "[[1,3,2]] : 1"
    - "[[60,42,108]] : 6"
    - "[50,35] : 5"
    - '["laugh","cough"] : "ugh"'

- element: "ḣ"
  name: Head Extract
  description: Separate the first item of something and push both to stack
  arity: 1
  overloads:
    any: a[0], a[1:] (Head extract)
  vectorise: false
  tests:
    - '["hello"] : "ello"'
    - "[[1,2,3]] : [2,3]"

- element: "ḭ"
  name: Floor Division
  description: Floor divide a by b
  arity: 2
  overloads:
    num-num: a // b (Floor division, floor(a / b))
    str-num: (a divided into b pieces)[0]
    num-str: (b divided into a pieces)[0]
    any-fun: Right reduce a by b (foldr)
    fun-any: Right reduce b by a (foldr)
  vectorise: false
  tests:
    - "[5,3] : 1"
    - '["hello!",3] : "he"'
    - '[3,"hello!"] : "he"'

- element: "ŀ"
  name: Left Justify / Gridify / Infinite Replace / Collect until fale
  description: Find one value inside another, starting from a certain index.
  arity: 3
  overloads:
    num-num-num: a <= c <= b
    num-num-str: a by b grid of c
    num-str-num: a by c grid of b
    num-str-str: b.ljust(a,filler=c)
    str-num-num: b by c grid of a
    str-num-str: a.ljust(c,filler=b)
    str-str-num: a.ljust(b,filler=c)
    str-str-str: a.infinite_replace(b, c)
    fun-fun-any: collect_until_false(predicate=a, modifying_function=b, inital=c) # Collect the results of apply a on c while b(c) is truthy
  vectorise: true
  tests: # TODO: More test cases
    - "[1, 3, 2] : 1"

- element: "ṁ"
  name: Mean
  description: Average of a list - sum / length
  arity: 1
  overloads:
    str: palindromise(a)
    lst: mean(a)
  vectorise: false
  tests:
    - "[[1,2,3]] : 2"
    - "[[4,71,-63]] : 4"

- element: "ṅ"
  name: Join By Nothing
  description: Join a list by the empty string
  arity: 1
  overloads:
    fun: First integer for which a(x) is truthy
    any: Join by empty string
  vectorise: false
  tests:
    - '[["a","b","c"]] : "abc"'
    - "[[1,2,3]] : '123'"

- element: "ȯ"
  name: Slice
  description: Slice from an index to the end
  arity: 2
  overloads:
    fun-num: First b integers for which a(x) is truthy
    any-num: a[b:] (Slice from b to the end)
    str-str: vertically merge a and b
  vectorise: false
  tests:
    - '["hello",2] : "llo"'
    - "[[1,2,3],1] : [2,3]"

- element: "ṗ"
  name: Powerset
  description: All possible combinations of a
  arity: 1
  overloads:
    any: All possible combinations of a
  vectorise: false
  tests:
    - '["ab"] : [[],["a"],["b"],["a","b"]]'
    - "[[1,2,3]] : [[],[1],[2],[3],[1,2],[1,3],[2,3],[1,2,3]]"

- element: "ṙ"
  name: Round
  description: Round a number to the nearest integer
  arity: 1
  overloads:
    num: round(a)
    str: quad palindromize with overlap
  vectorise: true
  tests:
    - "[5.5] : 6"
    - "[3.2] : 3"
    - "[[5.5,3.2]] : [6,3]"
    - "[-4.7] : -5"
    - "[-4.5] : -4"

- element: "ṡ"
  name: Sort by Function
  description: Sort a list by a function / create a range / split on a regex
  arity: 2
  overloads:
    any-fun: sorted(a, key=b) (Sort by b)
    num-num: range(a, b + 1) (Inclusive range from a to b)
    str-str: regex.split(pattern=b, string=a)
  vectorise: false
  tests:
    - "[3,4] : [3,4]"
    - "[1,5] : [1,2,3,4,5]"
    - '["abc1def2ghi","\\d+"] : ["abc","def","ghi"]'

- element: "ṫ"
  name: Tail Extract
  description: Remove the last item and push both onto the stack
  arity: 1
  overloads:
    any: a[:-1],a[-1]
  vectorise: false
  tests:
    - '["abc"] : "c"'
    - "[[1,2,3]] : 3"

- element: "ẇ"
  name: Chunk Wrap
  description: Wrap a list in chunks of a certain length / apply a function to every second item of a list
  arity: 2
  overloads:
    any-num: a wrapped in chunks of length b
    any-fun: Apply b to every second item of a
    fun-any: Apply a to every second item of b
    str-str: split a on first occurance of b
  vectorise: false
  tests:
    - '["abcdef",2] : ["ab","cd","ef"]'
    - "[[1,2,3,4,5,6],3] : [[1,2,3],[4,5,6]]"
    - '["abcdefghi",[2,3,4]] : ["ab","cde","fghi"]'
    - "[[1,2,3,4,5], [2,3] ] : [[1,2],[3,4,5]]"

- element: "ẋ"
  name: Repeat
  description: Repeat a value several times
  arity: "*"
  overloads:
    str-num: a * b
    num-str: b * a
    any-num: Repeat a b times
    str-str: a + " " + b
    fun-any: repeat function a on b while the function results are not-unique
    any-fun: repeat function b on a while the function results are not-unique
  vectorise: false
  tests:
    - "[[1,2,3],3] : [[1,2,3],[1,2,3],[1,2,3]]"
    - '["x",5] : "xxxxx"'
    - "[0, 4] : [0, 0, 0, 0]"

- element: "ẏ"
  name: Exclusive Range Length
  description: Range from 0 to length of a
  arity: 1
  overloads:
    any: range(0, len(a)) (Exclusive range from 0 to length of a)
  vectorise: false
  tests:
    - '["abc"] : [0,1,2]'
    - "[[1,2]] : [0,1]"

- element: "ż"
  name: Inclusive Range Length
  description: Range from 1 to length of a inclusive
  arity: 1
  overloads:
    any: range(1, len(a)+1) (Inclusive range from 1 to length of a)
  vectorise: false
  tests:
    - '["abc"] : [1,2,3]'
    - "[[1,2]] : [1,2]"

- element: "√"
  name: Square Root
  description: Square root a number / every second character of a
  arity: 1
  overloads:
    num: sqrt(a) (Square root)
    str: every second character of a
  vectorise: true
  tests:
    - "[4] : 2"
    - '["hello"] : "hlo"'

- element: "⟨"
  name: Open List
  description: Open a list - ⟨...⟩
  arity: 0

- element: "⟩"
  name: Close list
  description: Close a list - ⟨...⟩
  arity: 1

- element: "‛"
  name: Two Character String
  description: Collect the next two characters as a string - ‛..
  arity: 0

- element: "₀"
  name: Ten
  description: Push 10 to the stack
  arity: 0
  tests:
    - "[] : 10"

- element: "₁"
  name: Hundred
  description: Push 100 to the stack
  arity: 0
  tests:
    - "[] : 100"

- element: "₂"
  name: Is Even
  description: Check if a value is even
  arity: 1
  overloads:
    num: a % 2 == 0 (Even?)
    any: len(a) % 2 == 0 (Length even?)
  vectorise: false
  tests:
    - "[5] : 0"
    - "[2] : 1"
    - '["hello"] : 0'
    - "[[1,2]] : 1"

- element: "₃"
  name: Divisible By three
  description: Check if a is divisible by 3
  arity: 1
  overloads:
    num: a % 3 == 0 (divisible by 3?)
    any: len(a) == 1 (Length is 1?)
  vectorise: false
  tests:
    - "[5] : 0"
    - "[6] : 1"
    - '["hi"] : 0'
    - "[[1]] : 1"

- element: "₄"
  name: Twenty Six
  description: Push 26 to the stack
  arity: 0
  tests:
    - "[] : 26"

- element: "₅"
  name: Divisible By Five
  description: Check if a is divisible by 5
  arity: 1
  overloads:
    num: a % 5 == 0
    any: a, len(a)
  vectorise: false
  tests:
    - "[4] : 0"
    - "[5] : 1"
    - '["hello"] : 5'
    - "[[1,2,3]] : 3"

- element: "₆"
  name: Sixty Four
  description: Push 64 to the stack
  arity: 0
  tests:
    - "[] : 64"

- element: "₇"
  name: One Twenty Eight
  description: Push 128 to the stack
  arity: 0
  tests:
    - "[] : 128"

- element: "₈"
  name: Two Fifty Six
  description: Push 256 to the stack
  arity: 0
  tests:
    - "[] : 256"

- element: "¶"
  name: Newline
  description: Push a newline to the stack
  arity: 0
  tests:
    - '[] : "\n"'

- element: "⁋"
  name: Join On Newlines
  description: Join the top of the stack on newlines (insert "\n" between items)
  arity: 1
  overloads:
    any: '"\\n".join(a)'
  tests:
    - '[[1, 2, 3, 4, 5, 6]] : "1\n2\n3\n4\n5\n6"'
    - '[["Hello", "World!"]] : "Hello\nWorld!"'

- element: "§"
  name: Vertical Join
  arity: 1
  description: Transpose (filling with spaces) and then join on newlines
  overloads:
    any: Transpose a, join on newlines
  vectorise: false
  tests:
    - '[["abc", "def", "ghi"]] : "adg\nbeh\ncfi"'
    - '[["***", "****", "*****"]] : "  *\n **\n***\n***\n***"'

- element: "ε"
  name: Absolute Difference / Padded Vertical Join
  arity: 2
  description: Returns the aboslute different (|a - b|) or vertically joins using padding
  overloads:
    num-num: abs(a - b)
    any-str: Transpose a (filling with b), join on newlines
  vectorise: false
  tests:
    - "[5, 1] : 4"
    - "[1, 5] : 4"
    - "[3, 3] : 0"
    - '[["***", "****", "*****"], "."] : "..*\n.**\n***\n***\n***"'
    - '[["abc", "def", "ghi"], "."] : "adg\nbeh\ncfi"'

- element: "¡"
  name: Factorial
  arity: 1
  description: Returns the factorial of the top of the stack
  overloads:
    num: factorial(a) (math.gamma(a + 1))
    str: a.sentence_case()
  vectorise: true
  tests:
    - "[5] : 120"
    - '["hello my name jeff. ur sussy baka"] : "Hello my name jeff. Ur sussy baka"'
    - "[[1, 2, 3, 4, 5]] : [1, 2, 6, 24, 120]"

- element: "∑"
  name: Summate
  arity: 1
  description: Returns the sum of the top of the stack (reduce by addition)
  overloads:
    num: sum(digits of a)
    str: a
    lst: sum(a)
  vectorise: false
  tests:
    - "[[1, 2, 3, 4, 5]] : 15"
    - '[["abc", "def", 10]] : "abcdef10"'
    - "[12345] : 15"

- element: "¦"
  name: Cumulative Sum
  arity: 1
  description: Returns the sums of the prefixes of the top of the stack (cumulatively reduce by addition)
  overloads:
    any: cumulative_sum(a)
  vectorise: false
  tests:
    - "[12345] : [1, 3, 6, 10, 15]"
    - '["abcdef"] : ["a", "ab", "abc", "abcd", "abcde", "abcdef"]'
    - "[[1, 2, 3, 4, 5]] : [1, 3, 6, 10, 15]"

- element: "≈"
  name: All Equal
  arity: 1
  description: Returns whether all items are equal
  overloads:
    any: are all items in a equal?
  vectorise: false
  tests:
    - "[1111] : 1"
    - '["acc"] : 0'
    - "[[1, 2, 2, 1]] : 0"
    - "[[]] : 1"

- element: "µ"
  name: Sorting Lambda
  arity: NA
  description: Sort the top of the stack by the function µ...;

- element: "Ȧ"
  name: Assign
  arity: 3
  description: The equivalent of a[b] = c
  overloads:
    any-num-any: a but item b (0-indexed) is set to c
  vectorise: false
  tests:
    - "[[1, 2, 3, 4], 1, 0] : [1, 0, 3, 4]"
    - '["Hello ", 5, ", World!"] : "Hello, World!"'
    - "[69320, 2, 4] : [6, 9, 4, 2, 0]"

- element: "Ḃ"
  name: Bifurcate
  arity: 1
  description: Pushes the top of the stack then its reverse. Literally duplicate and reverse
  overloads:
    any: a, reversed(a)
  vectorise: false
  tests:
    - "[203] : 302"
    - '["abc"] : "cba"'
    - "[[1, 2, 3, 4]] : [4, 3, 2, 1]"

- element: "Ċ"
  name: Counts
  arity: 1
  description: Returns a list of [item, count of item in the top of stack]
  overloads:
    any: "[[x, a.count(x)] for x in a]"
  vectorise: false
  tests:
    - "[[1, 2, 2, 3, 3, 3, 3]] : [[1, 1], [2, 2], [3, 4]]"
    - '["Hello, World!"] : [["H", 1], ["e", 1], ["l", 3], ["o", 2], [",", 1], [" ", 1], ["W", 1], ["r", 1], ["d", 1], ["!", 1]]'

- element: "Ḋ"
  name: Is Divisible / Arbitrary Duplicate
  arity: 2
  description: Returns whether two items are divisble / numerious copies of the top of the stack
  overloads:
    num-num: a % b == 0
    num-str: a copies of b
    str-num: b copies of a
    str-str: b + " " + a
  vectorise: true
  tests:
    - "[15, 5] : 1"
    - '["abc", 3] : "abc"'
    - "[[5, 13, 29, 48, 12], 2] : [0, 0, 0, 1, 1]"

- element: "Ė"
  name: Vyxal Exec / Reciprocal
  arity: 1
  description: Executes as Vyxal / Reciprocal of number
  overloads:
    str: vy_exec(a)
    num: 1 / a
  vectorise: true
  tests:
    - "[[2, 3, -1]] : [0.5, 1/3, -1]"
    - '["kH"] : "Hello, World!"'

- element: "Ḟ"
  name: Generator / Modulo Index / Format
  arity: 2
  description: Make a generator from function a with initial vector b, or get every nth item or format numbers as decimals.
  overloads:
    num-num: sympy.N(a, b) (evaluate a to b decimal places)
    num-str: every ath letter of b
    str-num: every bth letter of a
    str-str: replace spaces in a with b
    lst-num: every bth item of a
    fun-lst: Generator from function a with initial vector b
  vectorise: false
  tests:
    - '[4.51, 3] : "4.51"'
    - '[1.69, 10] : "1.690000000"'
    - '["Hello, World!", 3] : "Hl r!"'
    - '["LQYWXUAOL", 2] : "LYXAL"'
    - '[[1, 2, 3, 4, 5, 6, 7, 8, 9], 4] : [1, 5, 9]'
    - '[["Hello", "World!", "Gaming", "Pogchamp", "A"], 2] : ["Hello", "Gaming", "A"]'
    - '["    1111", "0"] : "00001111"'
    - '["But who was phone?", "!"] : "But!who!was!phone?"'

- element: "Ġ"
  name: Group consecutive
  arity: 1
  description: Group consecutive identical items
  overloads:
    lst: Group consecutive identical items
    str: Group consecutive identical characters
    num: Group consecutive identical digits
  vectorise: false
  tests:
    - "[[1, 1, 1, 2, 2, 2, 2, 2, 2, 3, 3, 3, 3, 3, 4, 4, 5, 5]] : [[1, 1, 1], [2, 2, 2, 2, 2, 2], [3, 3, 3, 3, 3], [4, 4], [5, 5]]"
    - '["Hello, World!"] : [["H"], ["e"], ["l", "l"], ["o"], [","], [" "], ["W"], ["o"], ["r"], ["l"], ["d"], ["!"]]'

- element: "Ḣ"
  name: Head Remove / Behead
  arity: 1
  description: All but the first item of a list / Drop 1
  overloads:
    lst: a[1:] or [] if empty
    str: a[1:] or '' if empty
    num: Remove first digit or do nothing if <1
  vectorise: false
  tests:
    - '[[0, [43, 69], "foo"]] : [[43, 69], "foo"]'
    - "[[]] : []"
    - '["foo"] : "oo"'
    - '[""] : ""'
    - "[1234.56] : 234.56"
    - "[0.2] : 0.2"

- element: "İ"
  name: Index into or collect while unique
  arity: 1
  description: >-
    Index into list at indices /
    Collect values while values are unique
  overloads:
    any-lst: "[a[item] for item in b]"
    any-fun: apply b on a and collect unique values
  vectorise: false
  tests: # TODO more tests for the second overload
    - '[["foo", "bar", -69, 420, "baz"], [0, 2, 4]] : ["foo", -69, "baz"]'

- element: "Ŀ"
  name: Transliterate
  description: Replace each item of one value in another value with the corresponding element from a third value
  arity: 3
  overloads:
    any-any-any: transliterate(a,b,c) (Replace each item of b in c with the corresponding value from a)
    fun-fun-any: Call b on c until a(c) is falsey.
  vectorise: false
  tests:
    - '["abcdefcba","abc","123"] : "123def321"'
    - "[[1,2,0], [2], [5]] : [1,5,0]"
    - '["abc","ab",["bb","cc"]] : ["bb","cc","c"]'

- element: "Ṁ"
  name: Insert
  description: >-
    Insert a value at a specified index /
    Map a function over every nth item of a list
  arity: 3
  overloads:
    any-num-any: a.insert(b,c) (Insert c at position b in a)
    any-num-fun: c mapped over every bth item of a
  vectorise: false
  tests:
    - "[[1,3,4],1,2] : [1,2,3,4]"
    - '["wyz",1,"x"] : "wxyz"'
    - '["jknop",2,"lm"] : "jklmnop"'

- element: "Ṅ"
  name: Integer partitions
  description: Integer partitions / join by space
  arity: 1
  overloads:
    num: integer_partitions(a) (Integer partitions)
    any: '" ".join(a) (Join by space)'
  vectorise: false
  tests:
    - "[5] : [[1,1,1,1,1],[2,1,1,1],[3,1,1],[2,2,1],[4,1],[3,2],[5]]"
    - '["hello"] : "h e l l o"'
    - '[[1,2,3]] : "1 2 3"'

- element: "Ȯ"
  name: Over
  description: Push the second-last item of stack to the top
  arity: 0
  vectorise: false
  tests:
    - "[4,5] : 4"
    - '["hi","bye"] : "hi"'

- element: "Ṗ"
  name: Permutations
  description: Get all permutations of a value
  arity: 1
  overloads:
    any: permutations(a) (Get all permutations)
  tests:
    - '["abc"] : ["abc","acb","bac","bca","cab","cba"]'
    - "[[1,2]] : [[1,2],[2,1]]"

- element: "Ṙ"
  name: Reverse
  description: Reverse a value
  arity: 1
  overloads:
    any: a, reversed(a)
  vectorise: false
  tests:
    - "[203] : 302"
    - '["abc"] : "cba"'
    - "[[1, 2, 3, 4]] : [4, 3, 2, 1]"

- element: "Ṡ"
  name: Vectorised sums
  description: Reduce stack by addition
  arity: 0
  tests:
    - "[[[1,2,3],[4,5,6]]] : [6, 15]"
    - "[[3,4,5]] : [3, 4, 5]"
    - "[[[1,2,3], [1, 2, 3, 4]]] : [6, 10]"

- element: "Ṫ"
  name: Tail Remove
  description: Cut off the last item of a list
  arity: 1
  overloads:
    any: a[:-1] (All but the last item)
  vectorise: false
  tests:
    - '["1234"] : "123"'
    - "[[1,2,3]] : [1,2]"

- element: "Ẇ"
  name: Split And Keep Delimiter
  description: Split a value and keep the delimiter
  arity: 2
  overloads:
    any-any: a.split_and_keep_delimiter(b) (Split and keep the delimiter)
  vectorise: false
  tests:
    - '["a b c"," "] : ["a"," ","b"," ","c"]'
    - '["xyzabc123abc","b"] : ["xyza","b","c123a","b","c"]'

- element: "Ẋ"
  name: Cartesian Product
  description: Take the Cartesian Product of two values, or apply a function until there is no change.
  arity: 2
  overloads:
    any-any: cartesian-product(a,b)
    fun-any: Apply a on b until b does not change
  vectorise: false
  tests:
    - '["ab","cd"] : ["ac","ad","bc","bd"]'
    - "[[1,2],[3,4]] : [[1,3],[1,4],[2,3],[2,4]]"

- element: "Ẏ"
  name: Slice Until
  description: Slice a list until a certain index / find all results for a regex match
  arity: 2
  overloads:
    any-num: a[0:b] (Slice until b)
    num-any: b[0:a] (Slice until a)
    str-str: regex.findall(pattern=a,string=b) (Find all matches for a regex)
  vectorise: true
  tests:
    - '["abc",1] : "a"'
    - "[[1,2,3],2] : [1,2]"

- element: "Ż"
  name: Slice From One Until
  description: Slice from index 1 until a number / get groups of a gregex match
  arity: 2
  overloads:
    any-num: a[1:b] (Slice from 1 until b)
    num-any: b[1:a] (Slice from 1 until a)
    str-str: regex.match(pattern=a,string=b).groups() (Get groups for a regex match)
  vectorise: true
  tests:
    - '["abc",2] : "b"'
    - "[[1,2,3],3] : [2,3]"
- modifier: "₌"
  name: Parallel Apply
  description: Parallel apply two elements to the top of the stack
  usage: ₌<element><element>
- modifier: "₍"
  name: Parallel Apply Wrap
  description: Parallel apply two elements and wrap the results in a list
  usage: ₍<element><element>

- element: "⁰"
  name: First Input
  description: Push the first input
  arity: 0

- element: "¹"
  name: Second Input
  description: Push the second input
  arity: 0

- element: "²"
  name: Square
  description: Square a number / Format a string into a square
  arity: 1
  overloads:
    num: a ** 2 (Squared)
    str: a formatted as a square
  vectorise: true
  tests:
    - "[5] : 25"
    - '["hello"] : ["hel","lo ", "   "]'
    - '["bye"] : ["by","e "]'
    - "[[1,2,3]] : [1,4,9]"

- element: "∇"
  name: Shift
  description: Shift the top of stack two values down
  arity: 3
  overloads:
    any-any-any: c,a,b (Shift)
  vectorise: false
  tests:
    - "[1,4,5] : 4"
    - '["my","hi","bye"] : "hi"'

- element: "⌈"
  name: Ceiling
  description: Take the ceiling of a number / split a string on spaces
  arity: 1
  overloads:
    num: ceil(a) (Ceiling)
    str: Split on spaces
  vectorise: true
  tests:
    - "[5] : 5"
    - "[4.5] : 5"
    - "[[1.52,2.9,3.3]] : [2,3,4]"
    - '["hello world"] : ["hello","world"]'

- element: "⌊"
  name: "Floor"
  description: Floor a number / extract the integer part of a string
  arity: 1
  overloads:
    num: floor(a) (Floor)
    str: Integer part of a
  vectorise: true
  tests:
    - "[5.3] : 5"
    - "[[5.3,4.7]] : [5, 4]"
    - '["123abc"] : 123'

- element: "¯"
  name: Deltas
  description: Deltas (consecutive differences)
  arity: 1
  overloads:
    any: deltas(a) (consecutive differences)
  vectorise: true
  tests:
    - "[[1,2,3]] : [1,1]"
    - "[[1,1,1]] : [0,0]"
    - "[[40,61,3]] : [21,-58]"

- element: "±"
  name: Sign
  description: Get the sign of a number
  arity: 1
  overloads:
    num: sign_of(a) (positive = 1, 0 = 0; negative = -1)
    str: is a numeric
  vectorise: true
  tests:
    - "[1] : 1"
    - '["hi"] : 0'
    - "[-5] : -1"
    - "[0] : 0"

- element: "₴"
  name: Print Without Newline
  description: Print a value without a trailing newline
  arity: 1

- element: "…"
  name: Print Without Popping
  description: Print a value without popping the stack
  arity: 0

- element: "□"
  name: Input List
  description: All inputs wrapped in a list
  arity: 0

- element: "↳"
  name: Right Bit Shift
  description: Right-bitshift a value / right-justify a string
  arity: 2
  overloads:
    num-num: a << b
    num-str: a.rjust(b)
    str-num: b.rjust(a)
    str-str: a.rjust(len(b)-len(a))
  vectorise: true
  tests:
    - "[4,1] : 2"
    - '[8,"green"] : "   green"'
    - '["hello","cheeseburger"] : "       hello"'

- element: "↲"
  name: Left Bit Shift
  description: Left-bitshift a value / left-justify a string
  arity: 2
  overloads:
    num-num: a >> b
    num-str: a.ljust(b)
    str-num: b.ljust(a)
    str-str: a.ljust(len(b)-len(a))
  vectorise: true
  tests:
    - "[4,1] : 8"
    - '[8,"green"] : "green   "'
    - '["hello","cheeseburger"] : "hello       "'

- element: "⋏"
  name: Bitwise And
  arity: 2
  description: Performs bitwise and between two numbers / centre a string
  overloads:
    num-num: a & b
    num-str: b.center(a)
    str-num: a.center(b)
    str-str: a.center(len(b) - len(a))
  vectorise: true
  tests:
    - "[420, 69] : 4"
    - '["abc", 10] : "   abc    "'
    - '["no", "gamers"] : " no "'

- element: "⋎"
  name: Bitwise Or
  arity: 2
  description: Performs bitwise or between two numbers / Removes a character at nth index / Merges strings on longest common prefix and suffix
  overloads:
    num-num: a | b
    num-str: b[:a]+b[a+1:]
    str-num: a[:b]+a[b+1:]
    str-str: merge_join(a,b)
  vectorise: true
  tests:
    - "[420, 69] : 485"
    - '[2, "abc"] : "ab"'
    - '["abc", 2] : "ab"'
    - '["Hello", "lower"] : "Hellower"'

- element: "꘍"
  name: Bitwise Xor
  arity: 2
  description: Performs bitwise xor between two numbers / appends n spaces to a string / prepends n characters to a string / Levenshtein Distance
  overloads:
    num-num: a ^ b
    num-str: \" \" * a + b
    str-num: a + \" \" * b
    str-str: levenshtein_distance(a,b)
  vectorise: true
  tests:
    - "[420, 69] : 481"
    - '[5, "ab"] : "     ab"'
    - '["ab", 5] : "ab     "'
    - '["atoll", "bowl"] : 3'

- element: "ꜝ"
  name: Bitwise Not
  arity: 1
  description: Performs bitwise not on a number / check if any letters are uppercase
  overloads:
    num: ~a
    str: any_upper(a)
  vectorise: true
  tests:
    - "[220] : -221"
    - '["Hello"] : 1'

- element: "℅"
  name: Random Choice
  arity: 1
  description: Random choice of single item from array
  overloads:
    lst: random.choice(a)
  vectorise: false

- element: "≤"
  name: Lesser Than or Equal To
  arity: 2
  description: a is lesser than or equal to b?
  overloads:
    any-any: a <= b
  vectorise: true
  tests:
    - "[1,2] : 1"

- element: "≥"
  name: Greater Than or Equal To
  arity: 2
  description: a is greater than or equal to b?
  overloads:
    any-any: a >= b
  vectorise: true
  tests:
    - "[1,2] : 0"

- element: "≠"
  name: Not Equal To
  arity: 2
  description: a is not equal to b?
  overloads:
    any-any: a != b
  vectorise: false
  tests:
    - "[1,2] : 1"

- element: "⁼"
  name: Exactly Equal To
  arity: 2
  description: a equal to b? (non-vectorizing)
  overloads:
    any-any: a == b
  vectorise: false
  tests:
    - "[1,2] : 0"

- modifier: "ƒ"
  name: Reduce by
  description: Reduce by an element
  arity: 2
  usage: ƒ<element>

- modifier: "ɖ"
  name: Scan by
  description: Cumulatively reduce by an element
  arity: 2
  usage: ɖ<element>

- element: "∪"
  name: Set Union
  arity: 2
  description: Merge two arrays without duplicates
  overloads:
    any-any: list(set(a).union(set(b)))
  vectorise: false
  tests:
    - "[[1,2],[2,3,4]] : [1,2,3,4]"

- element: "∩"
  name: Tranpose
  arity: 1
  description: Transpose an array
  overloads:
    any: Transposed array
  vectorise: false
  tests:
    - "[[[1,2],[2,3,4]]] : [[1, 2], [2, 3], [4]]"

- element: "⊍"
  name: Symmetric Set difference
  arity: 2
  description: Uncommon elements of two arrays
  overloads:
    any-any: list(set(a) ^ set(b))
  vectorise: false
  tests:
    - "[[1,2],[2,3,4]] : [1,3,4]"

- element: "£"
  name: Set Register
  arity: 1
  description: set the register to argument value
  overloads:
    any: set_register(a)
  vectorise: false

- element: "¥"
  name: Push Register
  arity: 0
  description: Push the current register value
  vectorise: false

- element: "⇧"
  name: Grade Up
  arity: 1
  description: Indices of elements to sort in ascending order / uppercase / increment number twice
  overloads:
    lst: graded_up(a)
    str: a.upper()
    num: a + 2
  vectorise: false
  tests:
    - "[[420,69,1337]] : [1,0,2]"
    - '["Heloo"] : "HELOO"'
    - "[4] : 6"

- element: "⇩"
  name: Grade Down
  arity: 1
  description: "Indices of elements to sort in descending order / lowercase / decrement number twice"
  overloads:
    lst: graded_down(a)
    str: a.lower()
    num: a - 2
  vectorise: false
  tests:
    - "[[420,69,1337]] : [2,0,1]"
    - '["Heloo"] : "heloo"'
    - "[4] : 2"

- element: "Ǎ"
  name: Remove non-alphabets
  arity: 1
  description: Remove non-alphabetical characters / power with base 2
  overloads:
    str: filter(isalpha, a)
    num: 2 ** a
  vectorise: true
  tests:
    - '["Helo1233adc__"] : "Heloadc"'
    - "[8] : 256"

- element: "ǎ"
  name: Nth prime
  arity: 1
  description: nth prime / all substrings
  overloads:
    str: substrings(a)
    num: nth_prime(a)
  vectorise: true
  tests:
    - "[3] : 7"
    - '["abc"] : ["a","ab","abc","b","bc","c"]'

- element: "Ǐ"
  name: Prime factorization
  arity: 1
  description: prime factorization / append first element
  overloads:
    num: prime_factorization(a)
    str: a + a[0]
  vectorise: true
  tests:
    - "[45] : [3,5]"
    - '["abc"] : "abca"'

- element: "ǐ"
  name: Prime factors
  arity: 1
  description: all prime factors / Title Case string
  overloads:
    num: prime_factors(a)
    str: title_case(a)
  vectorise: true
  tests:
    - "[45] : [3, 3, 5]"
    - '["abc def"] : "Abc Def"'

- element: "Ǒ"
  name: Multiplicity
  arity: 2
  description: Order, Multiplicity, Valuation / remove till fixpoint
  overloads:
    num-num: multiplicity(a,b)
    str-str: remove_till_fixpoint(a,b)
  vectorise: false
  tests:
    - "[45, 3] : 2"
    - '["aaabbbc", "ab"] : "c"'

- element: "ǒ"
  name: Modulo 3
  arity: 1
  description: Modulo 3 / Split into Length 2
  overloads:
    num: a % 3
    str: a split into chunks of length 2
  vectorise: true
  tests:
    - "[45] : 0"
    - '["abcdefghi"] : ["ab", "cd", "ef", "gh", "i"]'

- element: "Ǔ"
  name: Rotate Left
  arity: 2
  description: Rotate Left / Rotate Left Once
  overloads:
    any-num: rotate_left(a,b)
    any-any: a,(b[1:]+b[:1])
  vectorise: false
  tests:
    - "[3, [4, 5, 5, 6]] : [5, 5, 6, 4]"
    - "[3, [1, 2, 3, 4]] : [2, 3, 4, 1]"

- element: "ǔ"
  name: Rotate Right
  arity: 2
  description: Rotate Right / Rotate Right Once
  overloads:
    any-num: rotate_right(a,b)
    any-any: a,(b[-1:]+b[:-1])
  vectorise: false
  tests:
    - "[3, [4, 5, 5, 6]] : [6, 4, 5, 5]"
    - "[3, [1, 2, 3, 4]] : [4, 1, 2, 3]"

- element: "⁽"
  name: One Byte Lambda
  arity: 0
  description: One Byte lambda function (prefix)
  vectorise: false

- element: "‡"
  name: Two Byte Lambda
  arity: 0
  description: Two Byte lambda function (prefix)
  vectorise: false

- element: "≬"
  name: Three Byte Lambda
  arity: 0
  description: Three Byte lambda function (prefix)
  vectorise: false

- element: "⁺"
  name: Index of next character in codepage
  arity: 0
  description: Compressed number in 1-128 (prefix)
  vectorise: false

- element: "↵"
  name: Split On newlines
  arity: 1
  description: Split on newlines / Power with base 10
  overloads:
    str: a.split("\n")
    num: 10 ** a
  vectorise: true
  tests:
    - '["a\nb\nc"] : ["a", "b", "c"]'
    - "[3] : 1000"

- element: "⅛"
  name: Push To Global Array
  arity: 1
  description: Push to global array (no popping)
  vectorise: false

- element: "¼"
  name: Pop From Global Array
  arity: 0
  description: Pop from global array, push to stack
  vectorise: false

- element: "¾"
  name: Push Global Array
  arity: 0
  description: Push global array, no modification of global array
  vectorise: false

- element: "Π"
  name: Product of Array
  arity: 1
  description: Product of Array
  overloads:
    lst: prod(a)
  vectorise: false
  tests:
    - "[[3,4,5]] : 60"

- element: "„"
  name: Rotate Stack Left
  arity: 0
  description: Rotate Stack Left
  vectorise: false

- element: "‟"
  name: Rotate Stack Right
  arity: 0
  description: Rotate Stack Right
  vectorise: false

# NOTE: CONSTANTS GO DOWN HERE!!!!!!

- element: "kA"
  name: Uppercase alphabet
  arity: 0
  description: '"ABCDEFGHIJKLMNOPQRSTUVWXYZ" (uppercase alphabet)'
  vectorise: false
  tests:
    - '[] : "ABCDEFGHIJKLMNOPQRSTUVWXYZ"'

- element: "ke"
  name: e, Euler's number
  arity: 0
  description: 2.718281828459045 (math.e, Euler's number)
  vectorise: false
  tests:
    - "[] : 2.7182818284590452354"

- element: "kf"
  name: Fizz
  arity: 0
  description: "Fizz"
  vectorise: false
  tests:
    - '[] : "Fizz"'

- element: "kb"
  name: Buzz
  arity: 0
  description: "Buzz"
  vectorise: false
  tests:
    - '[] : "Buzz"'

- element: "kF"
  name: FizzBuzz
  arity: 0
  description: "FizzBuzz"
  vectorise: false
  tests:
    - '[] : "FizzBuzz"'

- element: "kH"
  name: Hello, World!
  arity: 0
  description: "Hello, World!"
  vectorise: false
  tests:
    - '[] : "Hello, World!"'

- element: "kh"
  name: Hello World (No Punctuation)
  arity: 0
  description: "Hello World"
  vectorise: false
  tests:
    - '[] : "Hello World"'

- element: "k1"
  name: 1000
  arity: 0
  description: 10^3 / 1000
  vectorise: false
  tests:
    - "[] : 1000"

- element: "k2"
  name: 10000
  arity: 0
  description: 10^4 / 10000
  vectorise: false
  tests:
    - "[] : 10000"

- element: "k3"
  name: 100000
  arity: 0
  description: 10^5 / 100000
  vectorise: false
  tests:
    - "[] : 100000"

- element: "k4"
  name: 1000000
  arity: 0
  description: 10^6 / 1000000
  vectorise: false
  tests:
    - "[] : 1000000"

- element: "ka"
  name: Lowercase alphabet
  arity: 0
  description: '"abcdefghijklmnopqrstuvwxyz" (lowercase alphabet)'
  vectorise: false
  tests:
    - '[] : "abcdefghijklmnopqrstuvwxyz"'

- element: "kL"
  name: Lowercase and uppercase alphabet
  arity: 0
  description: '"abcdefghijklmnopqrstuvwxyzABCDEFGHIJKLMNOPQRSTUVWXYZ" (uppercase+lowercase alphabet)'
  vectorise: false
  tests:
    - '[] : "abcdefghijklmnopqrstuvwxyzABCDEFGHIJKLMNOPQRSTUVWXYZ"'

- element: "kd"
  name: Digits
  arity: 0
  description: '"0123456789" (Digits 0-9)'
  vectorise: false
  tests:
    - '[] : "0123456789"'

- element: "k6"
  name: Hex digits (lowercase)
  arity: 0
  description: '"0123456789abcdef" (Hex digits)'
  vectorise: false
  tests:
    - '[] : "0123456789abcdef"'

- element: "k^"
  name: Hex digits (uppercase)
  arity: 0
  description: '"0123456789ABCDEF" (Hex digits uppercase)'
  vectorise: false
  tests:
    - '[] : "0123456789ABCDEF"'

- element: "ko"
  name: Octal digits
  arity: 0
  description: '"01234567" (Octal digits)'
  vectorise: false
  tests:
    - '[] : "01234567"'

- element: "kp"
  name: Punctuation
  arity: 0
  description: string.punctuation (Punctuations)
  vectorise: false
  tests:
    - "[] : string.punctuation"

- element: "kP"
  name: Printable ASCII
  arity: 0
  description: printable ascii
  vectorise: false
  tests:
    - "[] : '0123456789abcdefghijklmnopqrstuvwxyzABCDEFGHIJKLMNOPQRSTUVWXYZ!\"#$%&\\'()*+,-./:;<=>?@[\\\\]^_`{|}~'"

- element: "kw"
  name: ASCII Whitespace
  arity: 0
  description: All ASCII whitespace
  vectorise: false

  #TODO add a test
- element: "kr"
  name: Digits, lowercase alphabet, and uppercase alphabet
  arity: 0
  description: '"0123456789abcdefghijklmnopqrstuvwxyzABCDEFGHIJKLMNOPQRSTUVWXYZ" (0-9A-Za-z)'
  vectorise: false
  tests:
    - '[] : "0123456789abcdefghijklmnopqrstuvwxyzABCDEFGHIJKLMNOPQRSTUVWXYZ"'

- element: "kB"
  name: Uppercase and lowercase alphabet
  arity: 0
  description: '"ABCDEFGHIJKLMNOPQRSTUVWXYZabcdefghijklmnopqrstuvwxyz" (A-Za-z)'
  vectorise: false
  tests:
    - '[] : "ABCDEFGHIJKLMNOPQRSTUVWXYZabcdefghijklmnopqrstuvwxyz"'

- element: "kZ"
  name: Uppercase alphabet reversed
  arity: 0
  description: '"ZYXWVUTSRQPONMLKJIHGFEDCBA" (uppercase alphabet reversed)'
  vectorise: false
  tests:
    - '[] : "ZYXWVUTSRQPONMLKJIHGFEDCBA"'

- element: "kz"
  name: Lowercase alphabet reversed
  arity: 0
  description: '"zyxwvutsrqponmlkjihgfedcba" (lowercase alphabet reversed)'
  vectorise: false
  tests:
    - '[] : "zyxwvutsrqponmlkjihgfedcba"'

- element: "kl"
  name: Uppercase and lowercase alphabet, reversed
  arity: 0
  description: '"ZYXWVUTSRQPONMLKJIHGFEDCBAzyxwvutsrqponmlkjihgfedcba" (Z-Az-a)'
  vectorise: false
  tests:
    - '[] : "ZYXWVUTSRQPONMLKJIHGFEDCBAzyxwvutsrqponmlkjihgfedcba"'

- element: "ki"
  name: Pi
  arity: 0
  description: 3.141592653589793 (Pi)
  vectorise: false
  tests:
    - "[] : 3.141592653589793"

- element: "kn"
  name: NaN
  arity: 0
  description: math.nan
  vectorise: false

- element: "kg"
  name: Golden ratio/phi
  arity: 0
  description: 1.618033988749895 (golden ratio/phi)
  vectorise: false
  tests:
    - "[] : 1.618033988749895"

- element: "kD"
  name: Current day in the format YYYY-MM-DD
  arity: 0
  description: Current day in the format YYYY-MM-DD
  vectorise: false

  #TODO add a test
- element: "kN"
  name: Current time as a list of ⟨hh|mm|ss⟩
  arity: 0
  description: Current time as a list of ⟨hh|mm|ss⟩
  vectorise: false

  #TODO add a test
- element: "kḋ"
  name: Current day in the format DD/MM/YYYY
  arity: 0
  description: Current day in the format DD/MM/YYYY
  vectorise: false

  #TODO add a test
- element: "kḊ"
  name: Current day in the format MM/DD/YYYY
  arity: 0
  description: Current day in the format MM/DD/YYYY
  vectorise: false

  #TODO add a test
- element: "kð"
  name: Current day in the format ⟨DD|MM|YYYY⟩
  arity: 0
  description: Current day in the format ⟨DD|MM|YYYY⟩
  vectorise: false

  #TODO add a test
- element: "kβ"
  name: Braces, square brackets, angle brackets, and parentheses
  arity: 0
  description: "{}[]<>()"
  vectorise: false
  tests:
    - '[] : "{}[]<>()"'

- element: "kḂ"
  name: Parentheses, square brackets, and braces
  arity: 0
  description: '"()[]{}" (Brackets)'
  vectorise: false
  tests:
    - '[] : "()[]{}"'

- element: "kß"
  name: Parentheses and square brackets
  arity: 0
  description: "()[]"
  vectorise: false
  tests:
    - '[] : "()[]"'

- element: "kḃ"
  name: Opening brackets
  arity: 0
  description: '"([{" (Open brackets)'
  vectorise: false
  tests:
    - '[] : "([{"'

- element: "k≥"
  name: Closing brackets
  arity: 0
  description: '")]}" (Close brackets)'
  vectorise: false
  tests:
    - '[] : ")]}"'

- element: "k≤"
  name: Opening brackets (with <)
  arity: 0
  description: '"([{<" (Fish bones :P)'
  vectorise: false
  tests:
    - '[] : "([{<"'

- element: "kΠ"
  name: Closing brackets (with >)
  arity: 0
  description: '")]}>" (Closing brackets)'
  vectorise: false
  tests:
    - '[] : ")]}>"'

- element: "kv"
  name: Lowercase vowels
  arity: 0
  description: '"aeiou" (Vowels lowercase)'
  vectorise: false
  tests:
    - '[] : "aeiou"'

- element: "kV"
  name: Upercase vowels
  arity: 0
  description: '"AEIOU" (Vowels uppercase)'
  vectorise: false
  tests:
    - '[] : "AEIOU"'

- element: "k∨"
  name: Lowercase and uppercase vowels
  arity: 0
  description: '"aeiouAEIOU" (vowelsVOWELS)'
  vectorise: false
  tests:
    - '[] : "aeiouAEIOU"'

- element: "k⟇"
  name: Vyxal codepage
  arity: 0
  description: Yields the Vyxal codepage
  vectorise: false

  #TODO add a test
- element: "k½"
  name: [1, 2]
  arity: 0
  description: [1, 2]
  vectorise: false
  tests:
    - "[] : [1, 2]"

- element: "kḭ"
  name: 4294967296
  arity: 0
  description: 2 ** 32, 2^32, 4294967296
  vectorise: false
  tests:
    - "[] : 4294967296"

- element: "k+"
  name: [1, -1]
  arity: 0
  description: [1, -1]
  vectorise: false
  tests:
    - "[] : [1, -1]"

- element: "k-"
  name: [-1, 1]
  arity: 0
  description: [-1, 1]
  vectorise: false
  tests:
    - "[] : [-1, 1]"

- element: "k≈"
  name: [0, 1]
  arity: 0
  description: [0, 1]
  vectorise: false
  tests:
    - "[] : [0, 1]"

- element: "k/"
  name: Slashes
  arity: 0
  description: '"/\\" (Forwardslash, backslash)'
  vectorise: false
  tests:
    - '[] : "/\\"'

- element: "kR"
  name: 360
  arity: 0
  description: 360
  vectorise: false
  tests:
    - "[] : 360"

- element: "kW"
  name: https://
  arity: 0
  description: "https://"
  vectorise: false
  tests:
    - '[] : "https://"'

- element: "k℅"
  name: http://
  arity: 0
  description: "http://"
  vectorise: false
  tests:
    - '[] : "http://"'

- element: "k↳"
  name: https://www.
  arity: 0
  description: "https://www."
  vectorise: false
  tests:
    - '[] : "https://www."'

- element: "k²"
  name: http://www.
  arity: 0
  description: "http://www."
  vectorise: false
  tests:
    - '[] : "http://www."'

- element: "k¶"
  name: 512
  arity: 0
  description: 512
  vectorise: false
  tests:
    - "[] : 512"

- element: "k⁋"
  name: 1024
  arity: 0
  description: 1024
  vectorise: false
  tests:
    - "[] : 1024"

- element: "k¦"
  name: 2048
  arity: 0
  description: 2048
  vectorise: false
  tests:
    - "[] : 2048"

- element: "kṄ"
  name: 4096
  arity: 0
  description: 4096
  vectorise: false
  tests:
    - "[] : 4096"

- element: "kṅ"
  name: 8192
  arity: 0
  description: 8192
  vectorise: false
  tests:
    - "[] : 8192"

- element: "k¡"
  name: 16384
  arity: 0
  description: 16384
  vectorise: false
  tests:
    - "[] : 16384"

- element: "kε"
  name: 32768
  arity: 0
  description: 32768
  vectorise: false
  tests:
    - "[] : 32768"

- element: "k₴"
  name: 65536
  arity: 0
  description: 65536
  vectorise: false
  tests:
    - "[] : 65536"

- element: "k×"
  name: 2147483648
  arity: 0
  description: 2147483648
  vectorise: false
  tests:
    - "[] : 2147483648"

- element: "k⁰"
  name: Lowercase consonants with y
  arity: 0
  description: "bcdfghjklmnpqrstvwxyz"
  vectorise: false
  tests:
    - '[] : "bcdfghjklmnpqrstvwxyz"'

- element: "k¹"
  name: Lowercase consonants without y
  arity: 0
  description: "bcdfghjklmnpqrstvwxz"
  vectorise: false

- element: "kT"
  name: BF command set
  arity: 0
  description: BF command set ("[]<>-+.,")
  vectorise: false
  tests:
    - '[] : "[]<>-+.,"'

- element: "kṗ"
  name: Bracket pair list
  arity: 0
  description: List of bracket pairs ("[(),[],{},<>]")
  vectorise: false
  tests:
    - '[] : ["()","[]","{}","<>"]'

- element: "kṖ"
  name: Nested brackets
  arity: 0
  description: String of all brackets nested ("([{<>}])")
  vectorise: false
  tests:
    - '[] : "([{<>}])"'

- element: "kS"
  name: Amogus
  arity: 0
  description: Amogus ("ඞ")
  vectorise: false
  tests:
    - '[] : "ඞ"'

- element: "k₁"
  name: [1, 1]
  arity: 0
  description: The list [1, 1]
  vectorise: false
  tests:
    - "[] : [1, 1]"

- element: "k₂"
  name: 2 ** 20
  arity: 0
  description: 2 to the power of 20, 1048576
  vectorise: false
  tests:
    - "[] : 1048576"

- element: "k₃"
  name: 2 ** 30
  arity: 0
  description: 2 to the power of 30, 1073741824
  vectorise: false
  tests:
    - "[] : 1073741824"

- element: "k∪"
  name: Lowercase Vowels With Y
  arity: 0
  description: Lowercase vowels with y, "aeiouy"
  vectorise: false
  tests:
    - '[] : "aeiouy"'

- element: "k⊍"
  name: Uppercase Vowels With Y
  arity: 0
  description: Uppercase vowels with y, "AEIOUY"
  vectorise: false
  tests:
    - '[] : "AEIOUY"'

- element: "k∩"
  name: Vowels With Y
  arity: 0
  description: Vowels with y, "aeiouyAEIOUY"
  vectorise: false
  tests:
    - '[] : "aeiouyAEIOUY"'

- element: "k□"
  name: Directions
  arity: 0
  description: Cardinal directions, [[0,1],[1,0],[0,-1],[-1,0]]
  vectorise: false
  tests:
    - '[] : [[0,1],[1,0],[0,-1],[-1,0]]'

- element: "kṘ"
  name: Roman Numerals
  arity: 0
  description: IVXLCDM
  vectorise: false
  tests:
    - '[] : "IVXLCDM"'

# Add constants with the following format:
#
#- element: ""
#  name:
#  arity: 0
#  description:
#  vectorise: false
#  tests:
#    - '[] : '

# DIGRAPHS

- element: "∆c"
  name: Cosine
  arity: 1
  description: Get the cosine of an angle in radians
  overloads:
    num: math.cos(a)
  vectorise: true
  tests:
    - "[3.14159265358979] : -1"
    - "[0] : 1"
    - "[6.283185307] : 1"

- element: "∆C"
  name: Arc Cosine
  arity: 1
  description: Get the arccosine of an angle in radians
  overloads:
    num: math.arrcos(a)
  vectorise: true
  tests:
    - "[-1] : 3.14159265358979"
    - "[1] : 0"

- element: "∆q"
  name: Quadratic Solver
  arity: 2
  description: Solve a quadratic equation of the form ax^2 + bx = 0
  overloads:
    num-num: x such that ax^2 + bx = 0
    num-str: solve a such that a = b
    str-num: solve b such that b = a
    str-str: solve equation a = b for x
  vectorise: true
  tests:
    - "[1, 2] : [-2, 0]"
    - "[1, -2] : [0, 2]"
    - "[69, 420] : [-140/23, 0.0]"

- element: "∆Q"
  name: General Quadratic Solver
  arity: 2
  description: Solve a quadratic equation of the form x^2 + ax + b = 0
  overloads:
    num-num: roots(a, b) / x^2 + ax + b = 0
    num-str: evaluate single variable expression b with x=a
    str-num: evaluate single variable expression a with x=b
    str-str: solve equations a and b simultaneously
  vectorise: true
  tests:
    - "[1, -2] : [-2, 1]"
    - "[29, -30] : [-30, 1]"
    - "[69, 420] : [-62.2533781727558, -6.74662182724416]"

- element: "∆s"
  name: Sine
  arity: 1
  description: Get the sine of an angle in radians
  overloads:
    num: math.sin(a)
  vectorise: true
  tests:
    - "[3.14159265358979] : 0"
    - "[0] : 0"
    - "[6.28318530717959] : 0"

- element: "∆S"
  name: Arc Sine
  arity: 1
  description: Get the arcsine of an angle in radians
  overloads:
    num: math.arcsin(a)
  vectorise: true
  tests:
    - "[-1] : -1.5707963267948966"
    - "[1] : 1.5707963267948966"

- element: "∆t"
  name: Tangent
  arity: 1
  description: Get the tangent of an angle in radians
  overloads:
    num: math.tan(a)
  vectorise: true
  tests:
    - "[3.1415926535897932385] : 0"
    - "[0] : 0"
    - "[6.2831853071795864769] : 0"

- element: "∆T"
  name: Arc Tangent
  arity: 1
  description: Get the arctangent of an angle in radians
  overloads:
    num: math.arctan(a)
  vectorise: true
  tests:
    - "[-1] : -0.78539816339744830962"
    - "[1] : 0.78539816339744830962"

- element: "∆P"
  name: Polynomial Solver
  arity: 1
  description: Solve a polynomial of the form a[0]x^len(a) + a[1]x^len(a)-1 ... = 0
  overloads:
    lst: roots(a)
  vectorise: false
  tests:
    - "[[4, -1005, 3, 4]] : [(0.06460672339563445+4.263256414560601e-14j), (-0.061605771543874255-1.4210854715202004e-14j), (251.24699904814824-6.938893903907228e-18j)]"
    - "[[69, 420, -1]] : [0.00238002178391728, -6.08933654352305]"

- element: "∆ƈ"
  name: n Pick r (npr)
  arity: 2
  description: Get the number of combinations of r items from a set of n items
  overloads:
    num-num: n_pick_r(a, b)
    num-str: n_pick_r(a, len(b))
    str-num: n_pick_r(len(a), b)
    str-str: n_pick_r(len(a), len(b))
  vectorise: true
  tests:
    - "[[3, 4, 5, 6], [1, 2, 3, 4]] : [3,12,60,360]"

- element: "∆±"
  name: Copy Sign
  arity: 2
  description: Copy the sign of one number to the other
  overloads:
    num-num: math.copysign(a, b)
  vectorise: true
  tests:
    - "[-1, 4] : 1"
    - "[1, -69] : -1"
    - "[-1, -420] : -1"
    - "[1, 203] : 1"

- element: "∆K"
  name: Sum of Proper Divisors / Stationary Points
  arity: 1
  description: Get the sum of all proper divisors of a number /  get the stationary points of a function
  overloads:
    num: sum_of_proper_divisors(a)
    str: stationary_points(a)
  vectorise: true
  tests:
    - "[43] : [1]"
    - "[12] : [16]"
    - "[97] : [1]"
    - "[34] : [20]"
    - "[18] : [21]"
    - "['(x**2 + x + 1) / x'] : [-1, 1]"

- element: "∆²"
  name: Perfect Square?
  arity: 1
  description: Is the number a perfect square? (1, 4, 9, 16, 25, 36)
  overloads:
    num: is_perfect_square(a)
  vectorise: true
  tests:
    - "[1] : 1"
    - "[4] : 1"
    - "[9] : 1"
    - "[16] : 1"
    - "[25] : 1"
    - "[36] : 1"
    - "[37] : 0"
    - "[-1] : 0"
    - "[0] : 1"
    - "[1.5] : 0"

- element: "∆e"
  name: Euler's Number (e) raised to power a
  arity: 1
  description: Get the value of Euler's number (e) raised to the power of a
  overloads:
    num: e ** a
    str: simplify expression a
  vectorise: true
  tests:
    - "[0] : 1"
    - "[1] : 2.718281828459045"
    - "[2] : 7.38905609893065"
    - "[3] : 20.085536923187668"

- element: "∆E"
  name: (Euler's Number (e) Raised to Power a) - 1
  arity: 1
  description: Get the value of Euler's number (e) raised to the power of a minus 1
  overloads:
    num: (e ** a) - 1
    str: expand expression a
  vectorise: true
  tests:
    - "[0] : 0"
    - "[1] : 1.718281828459045"
    - "[2] : 6.38905609893065"
    - "[3] : 19.085536923187668"
    - "['(x + 1)^2'] : 'x**2 + 2*x + 1'"

- element: "∆L"
  name: Natural Logarithm
  arity: 1
  description: Get the natural logarithm of a number
  overloads:
    num: math.log(a)
  vectorise: true
  tests:
    - "[1] : 0"
    - "[2] : 0.6931471805599453"
    - "[3] : 1.0986122886681098"
    - "[4] : 1.3862943611198906"
    - "[5] : 1.6094379124341003"
    - "[6] : 1.791759469228055"
    - "[7] : 1.9459101490553132"
    - "[8] : 2.0794415416798357"
    - "[9] : 2.1972245773362196"
    - "[10] : 2.302585092994046"
    - "[11] : 2.3978952727983707"
    - "[12] : 2.4849066497880004"
    - "[13] : 2.5649493574615367"
    - "[14] : 2.6390573296152586"
    - "[15] : 2.70805020110221"
    - "[16] : 2.7725887222397813"
    - "[17] : 2.833213344056216"

- element: "∆l"
  name: Logarithm (log_2)
  arity: 1
  description: Get the logarithm of a number to base 2
  overloads:
    num: math.log2(a)
  vectorise: true
  tests:
    - "[1] : 0"
    - "[2] : 1"

- element: "∆τ"
  name: Common Logarithm
  arity: 1
  description: Get the common logarithm of a number
  overloads:
    num: math.log10(a)
  vectorise: true
  tests:
    - "[1] : 0"
    - "[2] : 0.3010299956639812"
    - "[3] : 0.47712125471966244"
    - "[4] : 0.6020599913279624"
    - "[5] : 0.6989700043360189"
    - "[6] : 0.7781512503836436"
    - "[7] : 0.8450980400142568"
    - "[8] : 0.9030899869919435"
    - "[9] : 0.9542425094393249"
    - "[10] : 1"

- element: "∆d"
  name: Straight Line Distance
  arity: 2
  description: Get the straight line distance between two points (x1, y1) and (x2, y2)
  overloads:
    lst-lst: euclidian_distance(a, b)
  vectorise: false
  tests:
    - "[[69, 420], [21, 42]] : 381.03543142337827"

- element: "∆D"
  name: To Degrees
  arity: 1
  description: Convert an angle from radians to degrees
  overloads:
    num: math.degrees(a)
  vectorise: true
  tests:
    - "[0] : 0"
    - "[1] : 57.29577951308232"
    - "[1.5707963267948966] : 90"
    - "[2] : 114.59155902616465"
    - "[3] : 171.88733853924697"

- element: "∆R"
  name: To Radians
  arity: 1
  description: Convert an angle from degrees to radians
  overloads:
    num: math.radians(a)
  vectorise: true
  tests:
    - "[0] : 0"
    - "[90] : 1.5707963267948966"
    - "[180] : 3.141592653589793"
    - "[270] : 4.71238898038469"
    - "[360] : 6.283185307179586"

- element: "∆Ṗ"
  name: Next Prime After a Number / Discriminant of Polynomial
  arity: 1
  description: Get the next prime number after a given number / the discriminant of a polynomial
  overloads:
    num: next_prime(a)
    str: discriminant(a)
  vectorise: true
  tests:
    - "[1] : 2"
    - "[2] : 3"
    - "[3] : 5"
    - "[4] : 5"
    - "[5] : 7"
    - "[69] : 71"
    - "['3 * x ** 2 + 493 * x - 2319'] : 270877"

- element: "∆ṗ"
  name: First Prime Before a Number / Factor Expression
  arity: 1
  description: Get the first prime number before a given number / factor a mathematical expression
  overloads:
    num: prev_prime(a)
    str: factorise(a)
  vectorise: true
  tests:
    - "[1] : 1"
    - "[2] : 1"
    - "[3] : 2"
    - "[4] : 3"
    - "[5] : 3"
    - "[69] : 67"
    - "['x**2 - 1'] : '(x - 1)*(x + 1)'"
    - "['x*3 + x**2'] : 'x*(x + 3)'"


- element: "∆p"
  name: Nearest Prime to a Number / Python equivalent of an expression
  arity: 1
  description: Get the prime number closest to a given number, get the greater to break ties / return the python equivalent of a mathematical expression - sympy's .pycode() function
  overloads:
    num: nearest_prime(a)
    str: sympy.nsimplify(a).pycode()
  vectorise: true
  tests:
    - "[1] : 2"
    - "[2] : 2"
    - "[3] : 3"
    - "[4] : 5"
    - "[5] : 5"
    - "[38] : 37"
    - "[40] : 41"
    - "[69] : 71"

- element: "∆ṙ"
  name: Polynomial from Roots
  arity: 1
  description: Get the polynomial with coefficients from the roots of a polynomial
  overloads:
    list: polynomial(a)
  vectorise: false
  tests:
    - "[[1, 2, 3]] : [1, -6, 11, -6]"
    - "[[19, 43, 12, 5, 129]] : [1, -208, 12122, -266708, 2320581, -6323580]"

- element: "∆W"
  name: Round to n Decimal Places
  arity: 2
  description: Round a number to n decimal places
  overloads:
    num-num: round(a, no_dec_places=b)
  vectorise: true
  tests:
    - "[1.2345, 2] : 1.23"
    - "[1.2345, 3] : 1.234"
    - "[1.2345, 4] : 1.2345"
    - "[1.2345, 5] : 1.2345"

- element: "∆Ŀ"
  name: Least Common Multiple
  arity: 2
  description: Get the least common multiple of two numbers
  overloads:
    num-num: lcm(a, b)
  vectorise: true
  tests:
    - "[1, 2] : 2"
    - "[69, 420] : 9660"

- element: "∆i"
  name: nth Digit of Pi
  arity: 1
  description: Get the nth digit of pi
  overloads:
    num: nth_digit_of_pi(a)
  vectorise: true
  tests:
    - "[0] : 3"
    - "[1] : 1"
    - "[2] : 4"
    - "[3] : 1"
    - "[4] : 5"
    - "[5] : 9"
    - "[6] : 2"
    - "[7] : 6"
    - "[8] : 5"
    - "[9] : 3"

- element: "∆Ė"
  name: N Digits of Euler's Number (e) / Sympy Evaluate
  arity: 1
  description: Get the first n digits of Euler's number (e) / evaluate an expression as sympy
  overloads:
    num: First n digits of e
    str: evaluate(a)
  vectorise: true
  tests:
    - "[[0, 1, 2, '5 ** 2']] : [[2], [2, 7], [2, 7, 1], 25]"

- element: "∆ė"
  name: Nth Digit of Euler's Number (e)
  arity: 1
  description: Get the nth digit of Euler's number (e)
  overloads:
    num: nth_digit_of_e(a)
  vectorise: true
  tests:
    - "[0] : 2"
    - "[1] : 7"
    - "[2] : 1"
    - "[3] : 8"
    - "[4] : 2"
    - "[5] : 8"

- element: "∆f"
  name: nth Fibonacci Number
  arity: 1
  description: Get the nth fibonacci number
  overloads:
    num: nth_fibonacci(a)
  vectorise: true
  tests:
    - "[0] : 1"
    - "[1] : 1"
    - "[2] : 2"
    - "[3] : 3"
    - "[4] : 5"
    - "[5] : 8"
    - "[6] : 13"
    - "[7] : 21"
    - "[8] : 34"
    - "[9] : 55"

- element: "∆B"
  name: Random Bits
  arity: 1
  description: Get a list of random bits to length n
  overloads:
    num: random_bits(a)
  vectorise: true

- element: "∆Ṙ"
  name: Random Float
  arity: 0
  description: Get a random float in the range [0, 1), pseudo random number
  overloads:
    num: random.random()
  vectorise: true

- element: "∆ṫ"
  name: Totient Function / Local Minima
  arity: 1
  description: Get the totient function of a number / local minima of a function
  overloads:
    num: totient(a)
    str: local_minima(a)
  vectorise: true
  tests:
    - "[[23, 76, 1234, 68, 234, 87, 12, 567]] : [22, 36, 616, 32, 72, 56, 4, 324]"
    - "['5*x**2 - 34*x + 213'] : [3.4]"
    - "['(x**2 + x + 1) / x'] : [1]"


- element: "∆Z"
  name: ZFill
  arity: 2
  description: Pad a string with zeros to a given length
  overloads:
    str, num: zfill(a, b)
  vectorise: false

- element: "∆ċ"
  name: Nth Cardinal
  arity: 1
  description: Get the nth cardinal / convert number to words
  overloads:
    num: num_to_words(a)
  vectorise: true
  tests:
    - "[[4324, -48294, 0.5, 93424, 2.3]] : ['four thousand, three hundred and twenty-four', 'minus forty-eight thousand, two hundred and ninety-four', 'zero point five', 'ninety-three thousand, four hundred and twenty-four', 'two point three']"

- element: "∆o"
  name: Nth Ordinal
  arity: 1
  description: Get the nth ordinal / convert number to wordth ordinal
  overloads:
    num: num_to_ordinal(a)
  vectorise: true
  tests:
    - "[0] : 'zeroth'"
    - "[1] : 'first'"
    - "[2] : 'second'"
    - "[3] : 'third'"
    - "[4] : 'fourth'"
    - "[5] : 'fifth'"
    - "[6] : 'sixth'"
    - "[7] : 'seventh'"

- element: "∆M"
  name: Mode
  arity: 1
  description: Get the mode of a list
  overloads:
    lst: mode(a)
  vectorise: false
  tests:
    - "[[1, 1, 1, 1, 2, 2, 3, 3, 3, 4]] : [1]"
    - "[[1, 1, 1, 1, 2, 2, 3, 3, 3, 4, 4, 4, 4]] : [1]"

- element: "∆ṁ"
  name: Median
  arity: 1
  description: Get the median of a list - returns a list of the two middle items if even length list (use ṁ to average them)
  overloads:
    lst: median(a)
  vectorise: false
  tests:
    - "[[1, 2, 3, 4, 5]] : 3"
    - "[[1, 2, 3, 4, 5, 6]] : [3, 4]"

- element: "∆Ċ"
  name: Polynomial Expression From Coefficients
  arity: 1
  description: Get the polynomial expression from a list of coefficients
  overloads:
    num: polynomial of degree n
    str: a
    lst: polynomial_expression(a)
  vectorise: false
  tests:
    - "[[1,-12,45,8]] : 'x**3 - 12*x**2 + 45*x + 8'"
    - "[[1,2,3,4,5]] : 'x**4 + 2*x**3 + 3*x**2 + 4*x + 5'"
    - "[3] : 'x**3 + x**2 + x + 1'"
    - "[[69, 420]] : '69*x + 420'"

- element: "∆¢"
  name: Carmichael Function
  arity: 1
  description: Get the Carmichael function of a number / Local Maxima
  overloads:
    num: carmichael(a)
    str: local_maxima(a)
  vectorise: true
  tests:
    - "[[3, 8, 12, 78, 234, 786, 1234]] : [2, 2, 2, 12, 12, 130, 616]"
    - "['(x**2 + x + 1) / x'] : [-1]"

- element: "øb"
  name: Parenthesise
  arity: 1
  description: Parenthesise a string
  overloads:
    any: '"("" + a + ")"'
  vectorise: true
  tests:
    - '["xyz"] : "(xyz)"'
    - '[5] : "(5)"'
    - '[[1,2,3]] : ["(1)","(2)","(3)"]'

- element: "øB"
  name: Bracketify
  arity: 1
  description: Enclose a string in brackets
  overloads:
    any: '"["" + a + "]"'
  vectorise: true
  tests:
    - '["xyz"] : "[xyz]"'
    - '[5] : "[5]"'
    - '[[1,2,3]] : ["[1]","[2]","[3]"]'

- element: "øḃ"
  name: Curly Bracketify
  arity: 1
  description: Enclose a string in curly brackets
  overloads:
    any: '"{"" + a + "}"'
  vectorise: true
  tests:
    - '["xyz"] : "{xyz}"'
    - '[5] : "{5}"'
    - '[[1,2,3]] : ["{1}","{2}","{3}"]'

- element: "øḂ"
  name: Angle Bracketify
  arity: 1
  description: Enclose a string in angle brackets
  overloads:
    any: '"<"" + a + ">"'
  vectorise: true
  tests:
    - '["xyz"] : "<xyz>"'
    - '[5] : "<5>"'
    - '[[1,2,3]] : ["<1>","<2>","<3>"]'

- element: "øβ"
  name: Balanced Brackets
  arity: 1
  description: Check if brackets in a string ("{}()[]<>") are balanced
  overloads:
    any: "balanced_brackets(a)"
  vectorise: true
  tests:
    - '["xyz"] : 1'
    - '["([)]"] : 0'
    - '["({<[]>})"] : 1'
    - '[")("] : 0'

- element: "ø↳"
  name: Custom Pad Left
  arity: 3
  description: Pad a string to the left with a certain character
  overloads:
    any-str-num: "Pad a to the left with c so a has length b"
    any-num-str: "Pad a to the left with b so a has length c"
  vectorise: true
  tests:
    - '["xyz","x",4] : "xxyz"'
    - '["123","&",8] : "&&&&&123"'
    - '["324"," ",2] : "324"'

- element: "ø↲"
  name: Custom Pad Right
  arity: 3
  description: Pad a string to the right with a certain character
  overloads:
    any-str-num: "Pad a to the right with c so a has length b"
    any-num-str: "Pad a to the right with b so a has length c"
  vectorise: true
  tests:
    - '["xyz","x",4] : "xyzx"'
    - '["123","&",8] : "123&&&&&"'
    - '["324"," ",2] : "324"'

- element: "øM"
  name: Flip Brackets Vertical Palindromise
  description: Vertically palindromise and reverse brackets and slashes, without duplicating center
  arity: 1
  overloads:
    any: Palindromise, without duplicating center, and flip brackets and slashes in the second half
  vectorise: true
  tests:
    - '["(x"] : "(x)"'
    - '["{] "] : "{] [}"'
    - '["/*>X"] : "/*>X<*\\"'

- element: "øo"
  name: Remove Until No change
  arity: 2
  description: Remove b from a until a does not change
  overloads:
    str-str: Remove b from a until a does not change
    str-lst: Remove everything in b (in order) from a until a does not change
  vectorise: false
  tests:
    - '["((()))","()"] : ""'
    - '["--+--+-",["--","+-"]] : "+"'

- element: "øV"
  name: Replace Until No Change
  arity: 3
  description: Replace b with c in a until a does not change
  overloads:
    str-str-str: a.replace_until_no_change(b,c)
  vectorise: false
  tests:
    - '["xyzzzzz","yzz","yyyz"] : "xyyyyyyyyyz"'
    - '["abb","ab","aa"] : "aaa"'

- element: "øc"
  name: String Compress
  arity: 1
  description: Compress a string of lowercase letters and spaces in base 255
  overloads:
    str: base_255_string_compress(a)
  vectorise: false
  tests:
    - '["hello"] : "«;ȧ‟«"'
    - '["hello world"] : "«∨]¾r8›λ«"'

- element: "øC"
  name: Number Compress
  arity: 1
  description: Compress a positive integer in base 255
  overloads:
    num: base_255_number_compress(a)
  vectorise: false
  tests:
    - '[234] : "»⇧»"'
    - '[27914632409837421] : "»fðǐ4''∞Ẏ»"'

- element: "øĊ"
  name: Center
  description: Center a list of strings
  arity: 1
  overloads:
    lst: Center(a) (Pad each item with spaces so all are centered)
  vectorise: false
  tests:
    - '[["ab","cdef"]] : [" ab ","cdef"]'
    - '[["xyz","a","bcdef"]] : [" xyz ","  a  ","bcdef"]'

- element: "øe"
  name: Run Length Encoding
  arity: 1
  description: Run length encoding, convert from string to list of characters and amount repeated.
  overloads:
    str: run_length_encoded(a)
  vectorise: false
  tests:
    - '["abc"] : [["a",1],["b",1],["c",1]]'
    - '["aaa"] : [["a",3]]'

- element: "ød"
  name: Run Length Decoding
  arity: 1
  description: Run length decoding, convert from list of characters and lengths to a string
  overloads:
    lst: run_length_decoded(a)
  vectorise: false
  tests:
    - '[[["x",3]]] : "xxx"'
    - '[[["z",2],["a",3]]] : "zzaaa"'

- element: "øD"
  name: Dictionary Compression
  description: Optimally compress a string of English using words from the Vyxal dictionary
  arity: 1
  overloads:
    str: dictionary_compressed(a)
  vectorise: false
  tests:
    - '["withree"] : "`wi∧ḭ`"'
    - '["hello"] : "`ƈṙ`"'
    - '["Vyxal"] : "`₴ŀ`"'

- element: "øW"
  name: Group on words
  description: Group a string on words
  arity: 1
  overloads:
    str: Group a on words, leaving chunks of [a-zA-Z] together and having everything else as a single character
  vectorise: false
  tests:
    - '["abc*xyz"] : ["abc","*","xyz"]'
    - '["$$$"] : ["$","$","$"]'

- element: "øṙ"
  name: Regex replace
  description: Replace matches of a with c in b
  arity: 3
  overloads:
    any-any-fun: Apply c to matches of a in b
    any-any-any: Replace matches of a with c in b
  vectorise: false
  tests:
    - '[".{3}","hello","x"] : "xlo"'
    - '["\\W","Hello, World!","E"] : "HelloEEWorldE"'

- element: "øp"
  name: Starts With
  arity: 2
  description: Check if one value starts with another
  overloads:
    any-any: a.startswith(b) (Starts with b?)
  vectorise: false
  tests:
    - '["hello","h"] : 1'
    - '["hello","hello"] : 1'
    - '["hello","x"] : 0'
    - '["hello",""] : 1'

- element: "øP"
  name: Pluralise Count
  description: Create a sentence of the form 'a bs'
  arity: 2
  overloads:
    num-str: a + " " + b + (s if a != 1 else "") (Concatenate with space, append a s if not 1)
  vectorise: false
  tests:
    - '[4,"hello"] : "4 hellos"'
    - '[1,"hello"] : "1 hello"'
    - '[0,"hello"] : "0 hellos"'

- element: "øṁ"
  name: Vertical Mirror
  description: Vertical Mirror - Split by newlines, mirror each line, join by newlines
  arity: 1
  overloads:
    str: vertical_mirror(a)
  vectorise: true

- element: "øṀ"
  name: Flip Brackets Vertical Mirror
  description: Vertical mirror, and swap brackets and slashes in the second half.
  arity: 1
  overloads:
    any: vertical_mirror(a,mapping  = flip brackets and slashes)
  vectorise: false
  tests:
    - '["[}"] : "[}{]"'
    - '[")X"] : ")XX("'
    - '["</tag>"] : "</tag><gat\\>"'

- element: "øṖ"
  name: String Partitions
  description: All partitions of a string/list
  arity: 1
  overloads:
    any: all_partitions(a)
  vectorise: false
  tests:
    - '["ab"] : [["a", "b"], ["ab"]]'

- element: "øḋ"
  name: To Decimal
  description: Convert a rational to its decimal representation.
  arity: 1
  overloads:
    num: to_decimal(a)
  vectorise: false

<<<<<<< HEAD
- element: "øṘ"
  name: Roman Numeral
  description: Convert a decimal to its roman numeral representation / Convert a roman numeral to its decimal representation.
  arity: 1
  overloads:
    num: to_roman_numeral(a)
    str: from_roman_numeral(a)
  vectorise: false
  tests:
    - '[1] : "I"'
    - '[2] : "II"'
    - '[3] : "III"'
    - '[4] : "IV"'
    - '[5] : "V"'
    - '[6] : "VI"'
    - '[10] : "X"'
    - '[15] : "XV"'
    - '[20] : "XX"'
    - '[30] : "XXX"'
    - '[40] : "XL"'
    - '[50] : "L"'
    - '[60] : "LX"'
    - '[100] : "C"'
    - '[400] : "CD"'
    - '[500] : "D"'
    - '[900] : "CM"'
    - '[1000] : "M"'
    - '[2000] : "MM"'
    - '[3000] : "MMM"'
    - '["I"] : 1'
    - '["II"] : 2'
    - '["III"] : 3'
    - '["IV"] : 4'
    - '["V"] : 5'
    - '["VI"] : 6'
    - '["X"] : 10'
    - '["XV"] : 15'
    - '["XX"] : 20'
    - '["XXX"] : 30'
    - '["XL"] : 40'
    - '["L"] : 50'
    - '["LX"] : 60'
    - '["C"] : 100'
    - '["CD"] : 400'
    - '["D"] : 500'
    - '["CM"] : 900'
    - '["M"] : 1000'
    - '["MM"] : 2000'
    - '["MMM"] : 3000'
=======
- element: "Þ*"
  name: Cartesian product over list
  description: Cartesian product over a list of lists
  arity: 1
  overloads:
    lst: itertools.product(*a)
  vectorise: false
  tests:
    - "[[[1, 2], [3], [4, 5]]] : [[1, 3, 4], [1, 3, 5], [2, 3, 4], [2, 3, 5]]"
    - "[[[1, 2], [3, 4], []]] : []"
>>>>>>> 29e1b81a

- element: "Þo"
  name: Ordinals
  description: An infinite list of first, second, third, fourth etc
  arity: 0
  vectorise: false

- element: "Þc"
  name: Cardinals
  description: An infinite list of one, two, three, four etc
  arity: 0
  vectorise: false

- element: "Þp"
  name: Primes
  description: An infinite list of primes
  arity: 0
  vectorise: false

- element: "Þu"
  name: All Unique
  description: Are all elements of a list/string unique?
  arity: 1
  overloads:
    any: all_unique(a)
  vectorise: false
  tests:
    - '["hello"] : 0'
    - '["eeee"] : 0'
    - '["Gaming"] : 1'
    - "[[1,2,3]] : 1"
    - "[[1,1,1]] : 0"

- element: "ÞẊ"
  name: Cartesian Power
  description: Cartesian power, cartesian product with self n times
  arity: 2
  overloads:
    any-num: cartesian_power(a, b)
    num-any: cartesian_power(b, a)
  vectorise: false
  tests:
    - '["ab",2] : ["aa","ab","ba","bb"]'
    - "[[1,2],3] : [[1,1,1],[1,1,2],[1,2,1],[1,2,2],[2,1,1],[2,1,2],[2,2,1],[2,2,2]]"
    - '["abc",3] : ["aaa","aab","aac","aba","abb","abc","aca","acb","acc","baa","bab","bac","bba","bbb","bbc","bca","bcb","bcc","caa","cab","cac","cba","cbb","cbc","cca","ccb","ccc"]'

- element: "Þf"
  name: Flatten By depth
  description: Flatten a list by a certain depth (default 1)
  arity: 2
  overloads:
    lst-num: Flatten a by depth b
    any-lst: Flatten b by depth 1, push a as well
  vectorise: false
  tests:
    - "[[[[[[1]]]]],3] : [[1]]"
    - '["xyz",[1,2,[3,4,[5,6]]]] : [1,2,3,4,[5,6]]'

- element: "ÞB"
  name: Random Bits
  description: Fill a list with random bits
  arity: 1
  overloads:
    num: List of length a filled with random bits
    any: List of length n(a) filled with random bits
  vectorise: false

- element: "Þ<"
  name: All Less Than Increasing
  description: Find all numbers less than a certain value in a (potentially infinite) list assumed to be (non-strictly) increasing
  arity: 2
  overloads:
    any-num: All values of a up to (not including) the first greater than or equal to b
  vectorise: false
  tests:
    - "[[1,2,2,3,2,1,4,3,2,1], 3] : [1,2,2]"
    - "[[1,1,2,3,3,2,4,5,6,7], 4] : [1,1,2,3,3,2]"

- element: "Þǔ"
  name: Untruth
  description: Return a list with 1s at the (0-indexed) indices in a, and 0s elsewhere
  arity: 1
  overloads:
    any: "[int(x in a) for x in range(len(a))]"
  vectorise: false
  tests:
    - "[[1]] : [0,1]"
    - "[[0,3,4,6]] : [1,0,0,1,1,0,1]"

- element: "Þi"
  name: Multidimensional Indexing
  description: Index a list of coordinates into a value.
  arity: 2
  overloads:
    lst-lst: a[b[0]][b[1]][b[2]]... Reduce by indexing with a as initial value
  vectorise: false
  tests:
    - "[[1,[2,3]],[1,0]] : 2"
    - '[["xyzabc"], [0,4]] : "b"'

- element: "Þḟ"
  name: Multidimensional Search
  description: Find the first multidimensional index of a value in another
  arity: 2
  overloads:
    lst-any: Find the first occurrence of a in b and return as a multidimensional index
  vectorise: false
  tests:
    - "[[[1,2,3],[4,5,6]], 5] : [1, 1]"
    - '[["abc","def",["hij","klm","nop"]], "m"] : [2,1,2]'

- element: "Þm"
  name: Zero Matrix
  description: Given a list of dimensions, create a matrix with those dimensions, filled with zeroes
  arity: 1
  overloads:
    lst: Matrix with dimensions each item of a, where the first is the innermost and the last is the outermost
  vectorise: false
  tests:
    - "[[3,4]] : [[0,0,0],[0,0,0],[0,0,0],[0,0,0]]"
    - "[[2,3,2]] : [[[0,0],[0,0],[0,0]], [[0,0],[0,0],[0,0]]]"

- element: "ÞZ"
  name: Fill By Coordinates
  description: Fill a matrix by calling a function with the lists of coordinates in the matrix.
  arity: 2
  overloads:
    any-fun: For each value of a (all the way down) call b with the coordinates of that value and put that at the appropriate position in a.
  vectorise: false

- element: "Þ…"
  name: Evenly Distribute
  description: Evenly distribute a number over elements of a list
  arity: 2
  overloads:
    list-num: Evenly distribute a over all elements of b, adding each part.
  vectorise: false
  tests:
    - "[[1,2,3],6] : [3,4,5]"
    - "[[1,2,3],5] : [3,4,4]"

- element: "Þ↓"
  name: Minimum By Function
  description: Find the minimum value of a list by applying a function to each element
  arity: 2
  overloads:
    lst-fun: Minimum value of a by applying b to each element
  vectorise: false

- element: "Þ↑"
  name: Maximum By Function
  description: Find the maximum value of a list by applying a function to each element
  arity: 2
  overloads:
    lst-fun: Maximum value of a by applying b to each element
  vectorise: false

- element: "Þ×"
  name: All Combinations
  description: All combinations of a list / string, of all lengths, with replacement
  arity: 1
  overloads:
    any: All combinations of a list / string, of all lengths and all orders, with replacement
  vectorise: false
  tests:
    - "[[1,2,3]] : [[1], [2], [3], [1, 1], [1, 2], [1, 3], [2, 2], [2, 3], [3, 3], [1, 1, 1], [1, 1, 2], [1, 1, 3], [1, 2, 2], [1, 2, 3], [1, 3, 3], [2, 2, 2], [2, 2, 3], [2, 3, 3], [3, 3, 3]]"
    - "['ab'] : ['a', 'b', 'aa', 'ab', 'bb']"

- element: "Þx"
  name: All Combinations Without Replacement
  description: All combinations of a list / string, of all lengths, without replacement
  arity: 1
  overloads:
    any: All combinations of a list / string, of all lengths and all orders, without replacement
  vectorise: false
  tests:
    - "[[1,2,3]] : [[1], [2], [3], [1, 2], [2, 1], [1, 3], [3, 1], [2, 3], [3, 2], [1, 2, 3], [1, 3, 2], [2, 1, 3], [2, 3, 1], [3, 1, 2], [3, 2, 1]]"
    - '["ab"] : ["a","b","ab","ba"]'

- element: "ÞF"
  name: All Fibbonacci
  description: All Fibbonacci numbers as a LazyList.
  arity: 0
  vectorise: false

- element: "Þ!"
  name: All Factorials
  description: All factorials as a LazyList.
  arity: 0
  vectorise: false

- element: "ÞU"
  name: Uniquify Mask
  description: A list of booleans describing which elements of a will remain after uniquifying.
  arity: 1
  overloads:
    any: A list of booleans describing which elements of a will remain after uniquifying.
  vectorise: false
  tests:
    - "[[1,2,3,1,2,3]] : [1,1,1,0,0,0]"
    - "[[1,1,1,2,3,1,2,2,1,3]] : [1,0,0,1,1,0,0,0,0,0]"

- element: "ÞD"
  name: Diagonals
  description: Diagonals of a matrix, starting with the main diagonal.
  arity: 1
  overloads:
    lst: Diagonals of a matrix, starting with the main diagonal.
  vectorise: false
  tests:
    - "[[[1,2,3],[4,5,6],[7,8,9]]] : [[1,5,9],[2,6],[3],[7],[4,8]]"

- element: "ÞS"
  name: Sublists
  description: Sublists of a list.
  arity: 1
  overloads:
    lst: Sublists of a list.
  vectorise: false
  tests:
    - "[[1,2,3]] : [[1],[2],[3],[1,2],[2,3],[1,2,3]]"

- element: "ÞṪ"
  name: Transpose With Filler
  description: Transpose a matrix, with a filler value for empty cells.
  arity: 2
  overloads:
    lst-any: Transpose a matrix, with a filler value for empty cells.
  vectorise: false
  tests:
    - "[[[1,2,3],[4,5]],0] : [[1,4],[2,5],[3,0]]"
    - '[[[1,2,3,4],[5,6],[7,8,9],[0]],"X"] : [[1,5,7,0],[2,6,8,"X"],[3,"X",9,"X"],[4,"X","X","X"]]'

- element: "Þ℅"
  name: Random Permutation
  description: Random permutation of a list / string
  arity: 1
  overloads:
    any: Random permutation of a list / string
  vectorise: false

- element: "ÞṀ"
  name: Matrix Multiplication
  description: Multiply two matrices together.
  arity: 2
  overloads:
    lst-lst: Matrix multiplication
  vectorise: false
  tests:
    - "[[[1,2],[3,4]],[[5,6],[7,8]]] : [[19, 22], [43, 50]]"

- element: "ÞḊ"
  name: Matrix Determinant
  description: Calculate the determinant of a matrix.
  arity: 1
  overloads:
    lst: Calculate the determinant of a matrix.
  vectorise: false
  tests:
    - "[[[1,2],[3,4]]] : -2"
    - "[[[1,2,3],[4,5,6],[7,8,9]]] : 0"

- element: "Þ\\"
  name: Antidiagonal
  description: Antidiagonal of a matrix
  arity: 1
  overloads:
    lst: Antidiagonal of a matrix
  vectorise: false
  tests:
    - "[[[1,2,3],[4,5,6],[7,8,9]]] : [3,5,7]"

- element: "Þ/"
  name: Main Diagonal
  description: Diagonal of a matrix
  arity: 1
  overloads:
    lst: Diagonal of a matrix
  vectorise: false
  tests:
    - "[[[1,2,3],[4,5,6],[7,8,9]]] : [1,5,9]"

- element: "ÞR"
  name: Matrix Row Reduce
  description: Reduce rows of a matrix by a function.
  arity: 2
  overloads:
    lst-fun: Reduce rows of a matrix by a function.
  vectorise: false

- element: "ÞC"
  name: Matrix Column Reduce
  description: Reduce columns of a matrix by a function.
  arity: 2
  overloads:
    lst-fun: Reduce columns of a matrix by a function.
  vectorise: false

- element: "Þ•"
  name: Dot Product
  description: Dot product of two lists.
  arity: 2
  overloads:
    lst-lst: Dot product of two lists.
  vectorise: false
  tests:
    - "[[1,2,3],[4,5,6]] : 32"
    - "[[69, 420], [21, 42]] : 19089"

- element: "Þṁ"
  name: Mold without repeat
  description: Mold a list without repeating elements.
  arity: 2
  overloads:
    lst-lst: Mold a list without repeating elements.
  vectorise: false
  tests:
    - "[[1, 2, 3, 4, 5, 6, 7, 8, 9], [[1], [1, 2], [1, 2, 3], [1], [1, 2], [1, 2, 3]]] : [[1], [2, 3], [4, 5, 6], [7], [8, 9]]"

- element: "ÞM"
  name: Maximal Indicies
  description: Indicies of the maximal elements of a list.
  arity: 1
  overloads:
    lst: Indicies of the maximal elements of a list.
  vectorise: false
  tests:
    - "[[9,2,3,4,5,6,7,8,9]] : [0,8]"

- element: "Þ∴"
  name: Elementwise Vectorised Dyadic Maximum
  description: Elementwise vectorised dyadic maximum.
  arity: 2
  overloads:
    lst-lst: Elementwise vectorised dyadic maximum.
  vectorise: true
  tests:
    - "[[1,5,3],[4,2,6]] : [4, 5, 6]"

- element: "Þ∵"
  name: Elementwise Vectorised Dyadic Minimum
  description: Elementwise vectorised dyadic minimum.
  arity: 2
  overloads:
    lst-lst: Elementwise vectorised dyadic minimum.
  vectorise: true
  tests:
    - "[[1,5,3],[4,2,6]] : [1, 2, 3]"

- element: "Þs"
  name: All Slices of a List
  description: Get all slices of a list, skipping a certain number of items
  arity: 2
  overloads:
    lst-int: Get all slices of a list, skipping a certain number of items
  vectorise: false
  tests:
    - '[[1, 2, 3, 4, 5, 6, 7, 8, 9], 2] : [[1, 3, 5, 7, 9], [2, 4, 6, 8]]'
    - '[[3, 1, 7, 21, 5, 76, 14, 4, 123, 543], 4] : [[3, 5, 123], [1, 76, 543], [7, 14], [21, 4]]'
    - '[[3, 1, 2, 4, 6, 4, 5, 2, 1, 9, 5, 3, 9, 3], -4] : []'


- element: "Þ¾"
  name: Empty the Global Array
  description: Empty the global array.
  arity: 0

- element: "¨□"
  name: Parse direction arrow to integer
  description: Map characters in `>^<v` to integers (0, 1, 2, 3 respectively)
  arity: 1
  overloads:
    str: Map characters in `>^<v` to integers
  vectorise: true
  tests:
    - '["v"] : 3'
    - '["^<><>"] : [1, 2, 0, 2, 0]'
    - '[["^"]] : [1]'
    - '["1V_☭"] : [-1, -1, -1, -1]'

- element: "¨^"
  name: Parse direction arrow to vector
  description: Map characters in `>^<v` to direction vectors
  arity: 1
  overloads:
    str: Map characters in `>^<v` to direction vectors
  vectorise: true
  tests:
    - '["v"] : [0, -1]'
    - '["^<><>"] : [[0, 1], [-1, 0], [1, 0], [-1, 0], [1, 0]]'
    - '[["^"]] : [[0, 1]]'
    - '["1V_☭"] : [[0, 0], [0, 0], [0, 0], [0, 0]]'

- element: "¨U"
  name: Get Request
  description: Send a GET request to a URL
  arity: 1
  overloads:
    str: Send a GET request to a URL
  vectorise: false

- element: "¨M"
  name: Map To Indices
  description: Map a function to elements of a list whose indices are in another list
  arity: 3
  overloads:
    lst-lst-fun: Map a function to elements of a list whose indices are in another list
  vectorise: false

- element: "¨,"
  name: Print With Space
  description: Print a value with a space after it
  arity: 1
  overloads:
    any: Print a value with a space after it
  vectorise: false

- element: "¨…"
  name: Print With Space Without Popping
  description: Print a value with a space after it, without popping it
  arity: 1
  overloads:
    any: Print a value with a space after it, without popping it
  vectorise: false

- element: "¨>"
  name: Strict Greater Than
  description: Non-vectorising greater than - useful for lists. Note that all corresponding elements should be of the same type.
  arity: 2
  overloads:
    any-any: Non-vectorising greater than - useful for lists
  vectorise: false
  tests:
     - "[[1, 1, 1], [9, 9, 9]] : 0"
     - "[[1, 2, '3'], [1, 2, '2']] : 1"

- element: "¨<"
  name: Strict Less Than
  description: Non-vectorising greater than - useful for lists. Note that all corresponding elements should be of the same type.
  arity: 2
  overloads:
    any-any: Non-vectorising greater than - useful for lists
  vectorise: false
  tests:
     - "[[1, 1, 1], [9, 9, 9]] : 1"
     - "[[1, 2, '3'], [1, 2, '2']] : 0"<|MERGE_RESOLUTION|>--- conflicted
+++ resolved
@@ -4148,7 +4148,6 @@
     num: to_decimal(a)
   vectorise: false
 
-<<<<<<< HEAD
 - element: "øṘ"
   name: Roman Numeral
   description: Convert a decimal to its roman numeral representation / Convert a roman numeral to its decimal representation.
@@ -4198,7 +4197,6 @@
     - '["M"] : 1000'
     - '["MM"] : 2000'
     - '["MMM"] : 3000'
-=======
 - element: "Þ*"
   name: Cartesian product over list
   description: Cartesian product over a list of lists
@@ -4209,7 +4207,6 @@
   tests:
     - "[[[1, 2], [3], [4, 5]]] : [[1, 3, 4], [1, 3, 5], [2, 3, 4], [2, 3, 5]]"
     - "[[[1, 2], [3, 4], []]] : []"
->>>>>>> 29e1b81a
 
 - element: "Þo"
   name: Ordinals
