--- conflicted
+++ resolved
@@ -47,15 +47,6 @@
   end execute
 
   @JSExport
-<<<<<<< HEAD
-=======
-  def printHelpText(printFunc: js.Function1[String, Unit]): Unit =
-    js.dynamicImport { HelpText().getHelpText }.`then` { text =>
-      printFunc(text)
-    }
-
-  @JSExport
->>>>>>> d821ed2d
   def setShortDict(dict: String): Unit =
     Dictionary._shortDictionary = dict.split("\r\n").toSeq
 
