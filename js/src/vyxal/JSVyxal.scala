package vyxal

import vyxal.parsing.Lexer

import scala.scalajs.js
import scala.scalajs.js.annotation.{JSExport, JSExportTopLevel}
import scala.scalajs.js.JSConverters.*

/** To avoid loading Scopt with the JSVyxal object */
@JSExportTopLevel("HelpText", moduleID = "helpText")
object HelpText:
  @JSExport
  def getHelpText(): String = CLI.helpText

/** A bridge between the interpreter and JS */
@JSExportTopLevel("Vyxal", moduleID = "vyxal")
object JSVyxal:
  @JSExport
  def execute(
      code: String,
      inputs: js.Array[String],
      printFunc: js.Function1[String, Unit],
      errorFunc: js.Function1[String, Unit],
      presetStack: Boolean = false,
      endPrintMode: EndPrintMode = EndPrintMode.Default,
      defaultValue: String = "0",
      rangify: Boolean = false,
      rangeStart: Int = 1,
      rangeOffset: Int = 0,
      literate: Boolean = false,
  ): Unit =
<<<<<<< HEAD
=======
    // todo take functions to print to custom stdout and stderr

    // The help flag should be handled in the JS
    if flags.contains('h') then return

    var printRequestCount = 0

    val inputList = inputs
      .split("\n")
      .map(x => MiscHelpers.eval(x)(using Context()))
      .toSeq
      .reverse

    val settings = Settings(online = true).withFlags(flags.toList)
    val globals: Globals = Globals(
      settings = settings,
      printFn = str =>
        if printRequestCount <= 20000 then
          printFunc(str)
          printRequestCount += 1,
      inputs = Inputs(inputList),
    )

    val ctx = Context(
      inputs = inputList,
      globals = globals,
    )
    try Interpreter.execute(code)(using ctx)
    catch case ex: VyxalException => errorFunc(ex.getMessage(using ctx))
  end execute

  @JSExport
  def theCoolerExecute(
      code: String,
      inputs: js.Array[String],
      printFunc: js.Function1[String, Unit],
      errorFunc: js.Function1[String, Unit],
      presetStack: Boolean = false,
      endPrintMode: EndPrintMode = EndPrintMode.Default,
      defaultValue: String = "0",
      rangify: Boolean = false,
      rangeStart: Int = 1,
      rangeOffset: Int = 0,
      literate: Boolean = false,
  ): Unit =
>>>>>>> df505686
    val inputList =
      inputs.map(MiscHelpers.eval(_)(using Context())).toSeq.reverse
    val settings = Settings(
      presetStack = presetStack,
      endPrintMode = endPrintMode,
      defaultValue = MiscHelpers.eval(defaultValue)(using Context()),
      rangify = rangify,
      rangeStart = rangeStart,
      rangeOffset = rangeOffset,
      literate = literate,
      online = true,
    )
    val globals = Globals(
      inputs = Inputs(inputList),
      settings = settings,
      printFn = printFunc,
    )
    val ctx = Context(
      inputs = inputList,
      globals = globals,
    )
    try Interpreter.execute(code)(using ctx)
    catch case ex: VyxalException => errorFunc(ex.getMessage(using ctx))
<<<<<<< HEAD
  end execute
=======
  end theCoolerExecute
>>>>>>> df505686

  @JSExport
  def setShortDict(dict: String): Unit =
    Dictionary._shortDictionary = dict.split("\r\n").toSeq

  @JSExport
  def setLongDict(dict: String): Unit =
    Dictionary._longDictionary = dict.split("\r\n").toSeq

  @JSExport
  def compress(text: String): String = StringHelpers.compressDictionary(text)

  @JSExport
  def decompress(compressed: String): String =
    StringHelpers.decompress(compressed)

  /** Bridge to turn literate code into SBCS */
  @JSExport
  def getSBCSified(code: String): String =
    Lexer.sbcsify(Lexer.lexLiterate(code))

  @JSExport
  def getCodepage(): String = Lexer.Codepage

  @JSExport
  def getElements() =
    Elements.elements.values.map {
      case Element(
            symbol,
            name,
            keywords,
            _,
            vectorises,
            overloads,
            _,
          ) => js.Dynamic.literal(
          "symbol" -> symbol,
          "name" -> name,
          "keywords" -> keywords.toJSArray,
          "vectorises" -> vectorises,
          "overloads" -> overloads.toJSArray,
        )
    }.toJSArray

  @JSExport
  def getModifiers() =
    Modifiers.modifiers.map {
      case (symbol, info) => js.Dynamic.literal(
          "symbol" -> symbol,
          "name" -> info.name,
          "description" -> info.description,
          "keywords" -> info.keywords.toJSArray,
        )
    }.toJSArray

  @JSExport
  def getVersion(): String = Interpreter.version
end JSVyxal<|MERGE_RESOLUTION|>--- conflicted
+++ resolved
@@ -29,54 +29,8 @@
       rangeOffset: Int = 0,
       literate: Boolean = false,
   ): Unit =
-<<<<<<< HEAD
-=======
-    // todo take functions to print to custom stdout and stderr
-
-    // The help flag should be handled in the JS
-    if flags.contains('h') then return
-
-    var printRequestCount = 0
-
-    val inputList = inputs
-      .split("\n")
-      .map(x => MiscHelpers.eval(x)(using Context()))
-      .toSeq
-      .reverse
-
-    val settings = Settings(online = true).withFlags(flags.toList)
-    val globals: Globals = Globals(
-      settings = settings,
-      printFn = str =>
-        if printRequestCount <= 20000 then
-          printFunc(str)
-          printRequestCount += 1,
-      inputs = Inputs(inputList),
-    )
-
-    val ctx = Context(
-      inputs = inputList,
-      globals = globals,
-    )
-    try Interpreter.execute(code)(using ctx)
-    catch case ex: VyxalException => errorFunc(ex.getMessage(using ctx))
-  end execute
-
-  @JSExport
-  def theCoolerExecute(
-      code: String,
-      inputs: js.Array[String],
-      printFunc: js.Function1[String, Unit],
-      errorFunc: js.Function1[String, Unit],
-      presetStack: Boolean = false,
-      endPrintMode: EndPrintMode = EndPrintMode.Default,
-      defaultValue: String = "0",
-      rangify: Boolean = false,
-      rangeStart: Int = 1,
-      rangeOffset: Int = 0,
-      literate: Boolean = false,
-  ): Unit =
->>>>>>> df505686
+    val inputList =
+      inputs.map(MiscHelpers.eval(_)(using Context())).toSeq.reverse
     val inputList =
       inputs.map(MiscHelpers.eval(_)(using Context())).toSeq.reverse
     val settings = Settings(
@@ -93,18 +47,16 @@
       inputs = Inputs(inputList),
       settings = settings,
       printFn = printFunc,
+      printFn = printFunc,
     )
     val ctx = Context(
       inputs = inputList,
       globals = globals,
+      globals = globals,
     )
     try Interpreter.execute(code)(using ctx)
     catch case ex: VyxalException => errorFunc(ex.getMessage(using ctx))
-<<<<<<< HEAD
   end execute
-=======
-  end theCoolerExecute
->>>>>>> df505686
 
   @JSExport
   def setShortDict(dict: String): Unit =
