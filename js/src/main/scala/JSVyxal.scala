--- conflicted
+++ resolved
@@ -29,12 +29,7 @@
       inputs = inputs.split("\n").map(Parser.parseInput).toIndexedSeq,
       globals = globals
     )
-<<<<<<< HEAD
-    Interpreter.execute(code)(using ctx)
-  end execute
-=======
     Interpreter.execute(code, literate = flags.contains("l"))(using ctx)
->>>>>>> e66d5830
 
   @JSExport
   def compress(text: String): String = StringHelpers.compressDictionary(text)
