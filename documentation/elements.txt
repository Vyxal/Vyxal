🍪 (Cookie) (non-vectorising)
Keywords: cookie
- cookie.
---------------------
ඞ (ඞ) (non-vectorising)
Keywords: sus
- ඞඞඞඞඞඞඞඞඞඞඞඞඞඞඞඞඞඞඞඞඞඞඞඞඞඞඞඞඞඞඞඞඞඞඞඞඞඞඞඞඞඞඞඞඞඞඞඞඞඞඞඞඞඞඞඞඞඞඞඞඞඞඞඞඞඞඞඞඞඞඞඞඞඞඞඞඞඞඞඞඞඞඞඞඞඞඞඞඞඞඞඞඞඞඞඞඞඞඞඞඞඞඞඞඞඞඞඞඞඞඞඞඞඞඞඞඞඞඞඞඞඞඞඞඞඞඞඞඞඞඞඞඞඞඞඞඞඞඞඞඞඞඞඞඞඞඞඞඞඞඞඞඞඞඞඞඞඞඞඞඞඞඞඞඞඞඞඞඞඞඞඞඞඞඞඞඞඞඞඞඞඞඞඞඞඞඞඞඞඞඞඞඞඞඞඞඞඞඞඞඞඞඞඞඞඞඞඞඞඞඞඞඞඞඞඞඞඞඞඞඞඞඞඞඞඞඞඞඞඞඞඞඞඞඞඞඞඞඞඞඞඞඞඞඞඞඞඞඞඞඞඞඞඞඞඞඞඞඞඞඞඞඞඞඞඞඞඞඞඞඞඞඞඞඞඞඞඞඞඞඞඞඞඞඞඞඞඞඞඞඞඞඞඞඞඞඞඞඞඞඞඞඞඞඞඞඞඞඞඞඞඞඞඞඞඞඞඞඞඞඞඞඞඞඞඞඞඞඞඞඞඞඞඞඞඞඞඞඞඞඞඞඞඞඞඞඞඞඞඞඞඞඞඞඞඞඞඞඞඞඞඞඞඞඞඞඞඞඞඞඞඞඞඞඞඞඞඞඞඞඞඞඞඞඞඞඞඞඞඞඞඞඞඞඞඞඞඞඞඞඞඞඞඞඞඞඞඞඞඞඞඞඞඞඞඞඞඞඞඞඞඞඞඞඞඞඞඞඞඞඞඞඞඞඞඞඞඞඞඞඞඞඞඞඞඞඞඞඞඞඞඞඞඞඞඞඞඞඞඞඞඞඞඞඞඞඞඞඞඞඞඞඞඞඞඞඞඞඞඞඞඞඞඞඞඞඞඞඞඞඞඞඞඞඞඞඞඞඞඞඞඞඞඞඞඞඞඞඞඞඞඞඞඞඞඞඞඞඞඞඞඞඞඞඞඞඞඞඞඞඞඞඞඞඞඞඞඞඞඞඞඞඞඞඞඞඞඞඞඞඞඞඞඞඞඞඞඞඞඞඞඞඞඞඞඞඞඞඞඞඞඞඞඞඞඞඞඞඞඞඞඞඞඞඞඞඞඞඞඞඞඞඞඞඞඞඞඞඞඞඞඞඞඞඞඞඞඞඞඞඞඞඞඞඞඞඞඞඞඞඞඞඞඞඞඞඞඞඞඞඞඞඞඞඞඞඞඞඞඞඞඞඞඞඞඞඞඞඞඞඞඞඞඞඞඞඞඞඞඞඞඞඞඞඞඞඞඞඞඞඞඞඞඞඞඞඞඞඞඞඞඞඞඞඞඞඞඞඞඞඞඞඞඞඞඞඞඞඞඞඞඞඞඞඞඞඞඞඞඞඞඞඞඞඞඞඞඞඞඞඞඞඞඞඞඞඞඞඞඞඞඞඞඞඞඞඞඞඞඞඞඞඞඞඞඞඞඞඞඞඞඞඞඞඞඞඞඞඞඞඞඞඞඞඞඞඞඞඞඞඞඞඞඞඞඞඞඞඞඞඞඞඞඞඞඞඞඞඞඞඞඞඞඞඞඞඞඞඞඞඞඞඞඞඞඞඞඞඞඞඞඞඞඞඞඞඞඞඞඞඞඞඞඞඞඞඞඞඞඞඞඞඞඞඞඞඞඞඞඞඞඞඞඞඞඞඞඞඞඞඞඞඞඞඞඞඞඞඞඞඞඞඞඞඞඞඞඞඞඞඞඞඞඞඞඞඞඞඞඞඞඞඞඞඞඞඞඞඞඞඞඞඞඞඞඞඞඞඞඞ
---------------------
! (Factorial | To Uppercase) (vectorising)
Keywords: fact, factorial, to-upper, upper, uppercase
- a: num -> a!
- a: str -> a.toUpperCase()
---------------------
#|map-prefixes ([Internal Use] Map Prefixes (Element Form)) (non-vectorising)
Keywords: 
- *a, f -> f applied to each prefix of a. Use the modifier instead.
---------------------
#|map-suffixes ([Internal Use] Map Suffixes (Element Form)) (non-vectorising)
Keywords: 
- *a, f -> f applied to each suffix of a. Use the modifier instead.
---------------------
#|reduce-cols ([Internal Use] Reduce Columns (Element Form)) (non-vectorising)
Keywords: 
- *a, f -> each column of a reduced by f. Use the modifier instead.
---------------------
#C (Compress String Using Dictionary) (non-vectorising)
Keywords: compress-dict, dict-comp, compress
- a: str -> compress a using the dictionary
---------------------
#X (Loop Break) (non-vectorising)
Keywords: break
-  -> break out of the current loop
---------------------
#v ([Internal Use] Vectorise (Element Form) ) (non-vectorising)
Keywords: 
- *a, f -> f vectorised over however many arguments in a. It is recommended to use the modifier instead
---------------------
#x (Loop Continue) (non-vectorising)
Keywords: continue
-  -> continue the current loop
---------------------
#~ ([Internal Use] Apply Without Popping (Element Form)) (non-vectorising)
Keywords: 
- *a, f -> f applied to the stack without popping items. Use the modifier instead.
---------------------
$ (Swap) (non-vectorising)
Keywords: swap
- a, b -> b, a
---------------------
% (Modulo | String Formatting) (non-vectorising)
Keywords: mod, modulo, str-format, format, %, strfmt
- a: num, b: num -> a % b
- a: str, b: any -> a.format(b) (replace %s with b if scalar value or each item in b if vector)
---------------------
& (Append) (non-vectorising)
Keywords: append
- a: any, b: any -> list(a) ++ [b]
---------------------
* (Exponentation | Remove Nth Letter | Trim) (vectorising)
Keywords: exp, **, pow, exponent, remove-letter, str-trim
- a: num, b: num -> a ^ b
- a: str, b: num -> a with the bth letter removed
- a: num, b: str -> b with the ath letter removed
- a: str, b: str -> trim b from both sides of a
---------------------
+ (Addition) (vectorising)
Keywords: add, +, plus
- a: num, b: num -> a + b
- a: num, b: str -> a + b
- a: str, b: num -> a + b
- a: str, b: str -> a + b
---------------------
, (Print) (non-vectorising)
Keywords: print, puts, out, println
- a -> printed to stdout
---------------------
- (Subtraction) (vectorising)
Keywords: sub, subtract, minus, str-remove, remove, str-remove-all, remove-all
- a: num, b: num -> a - b
- a: str, b: num -> a + b '-'s (or '-'s + a if b < 0)
- a: num, b: str -> a '-'s + b (or b + '-'s if a < 0)
- a: str, b: str -> a with b removed
---------------------
: (Duplicate) (non-vectorising)
Keywords: dup
- a -> a, a
---------------------
; (Pair) (non-vectorising)
Keywords: pair
- a, b -> [a, b]
---------------------
< (Less Than) (vectorising)
Keywords: lt, less, less-than, <, less?, smaller?
- a: num, b: num -> a < b
- a: str, b: num -> a < str(b)
- a: num, b: str -> str(a) < b
- a: str, b: str -> a < b
---------------------
= (Equals) (vectorising)
Keywords: eq, ==, equal, same?, equals?, equal?
- a: any, b: any -> a == b
---------------------
> (Greater Than) (vectorising)
Keywords: gt, greater, greater-than, greater?, bigger?
- a: num, b: num -> a > b
- a: str, b: num -> a > str(b)
- a: num, b: str -> str(a) > b
- a: str, b: str -> a > b
---------------------
? (Get Input) (non-vectorising)
Keywords: get-input, input, stdin, readline
- ->  -> input
---------------------
A (All Truthy | All() | Is Vowel?) (non-vectorising)
Keywords: all, is-vowel?, vowel?
- a: str -> is (a) a vowel? vectorises for strings len > 1
- a: list -> is (a) all truthy?
---------------------
B (Convert From Binary) (non-vectorising)
Keywords: from-binary, bin->dec, bin->decimal
- a: num -> str(a) from binary
- a: str -> int(a, 2)
- a: lst -> int(a, 2), using list of digits
---------------------
C (Count) (non-vectorising)
Keywords: count
- a: any, b: any -> count(b in a)
---------------------
D (Triplicate) (non-vectorising)
Keywords: trip
- a -> [a, a, a]
---------------------
E (2 Power | Evaluate) (vectorising)
Keywords: two^, two**, eval
- a: num -> 2^a
- a: str -> evaluate (not execute) a
---------------------
F (Filter by Function | From Base) (non-vectorising)
Keywords: filter, keep-by, from-base, 10->b
- a: fun, b: lst -> Filter b by truthy results of a
- a: lst, b: fun -> Filter a by truthy results of b
- a: num, b: num -> a from base b to base 10
- a: num, b: str|lst -> a from base with alphabet b to base 10
---------------------
G (Monadic Maximum | Dyadic Maximum | Generate From Function | Vectorised Maximum) (non-vectorising)
Keywords: max, maximum, generator
- a: lst -> Maximum of a
- a: non-lst, b: non-lst -> Maximum of a and b
- a: lst, b: fun -> Call b infinitely with items of a as starting values
---------------------
H (Hexadecimal | To Hexadecimal) (vectorising)
Keywords: hex, hexadecimal, to-hex, to-hexadecimal
- a: num -> a in hexadecimal
- a: str -> a as a hexadecimal number to base 10
---------------------
I (Interleave) (non-vectorising)
Keywords: interleave
- a: lst, b: lst -> Interleave a and b
---------------------
J (Merge) (non-vectorising)
Keywords: merge
- a: lst, b: lst -> Merge a and b
- a: any, b: lst -> Prepend a to b
- a: lst, b: any -> Append b to a
- a: num, b: num -> num(str(a) + str(b))
- a: any, b: any -> str(a) + str(b)
---------------------
K (Factors | Is Numeric?) (vectorising)
Keywords: factors, divisors, is-numeric, is-num, is-number, is-num?, is-number?
- a: num -> Factors of a
- a: str -> Is a numeric?
---------------------
L (Length | Length of List) (non-vectorising)
Keywords: length, len, length-of, len-of, size
- a: any -> Length of a
---------------------
M (Map Function | Mold Lists | Multiplicity) (non-vectorising)
Keywords: map, mold, multiplicity, times-divide
- a: any, b: fun -> a.map(b)
- a: fun, b: any -> b.map(a)
- a: lst, b: lst -> a molded to the shape of b
- a: num, b: num -> how many times b divides a
---------------------
N (Negation | Swap Case | First Non-Negative Integer Where Predicate is True) (vectorising)
Keywords: neg, negate, swap-case, caseswap, first-non-negative, first-nonneg, first>-1
- a: num -> -a
- a: str -> a.swapCase()
- a: fun -> first non-negative integer where predicate a is true
---------------------
O (Ord/Chr) (non-vectorising)
Keywords: ord, chr
- a: str -> ord(a)
- a: num -> chr(a)
---------------------
P (Prefixes) (non-vectorising)
Keywords: prefixes
- a: lst -> Prefixes of a
---------------------
Q (Exit | Quit) (non-vectorising)
Keywords: exit, quit
- a -> Stop program execution
---------------------
R (Reduce by Function Object | Dyadic Range | Regex Match) (non-vectorising)
Keywords: fun-reduce, reduce, fold-by, range, a->b, regex-match?, re-match?, has-regex-match?, fold
- a: fun, b: any -> reduce iterable b by function a
- a: any, b: fun -> reduce iterable a by function b
- a: num, b: num -> the range [a, b)
- a: str, b: num|str -> does regex pattern b match haystack a?
---------------------
S (Sort ascending) (non-vectorising)
Keywords: sort, sortasc, sort-asc
- a: any -> convert to list and sort ascending
---------------------
T (Triple | Contains Only Alphabet | Transpose) (non-vectorising)
Keywords: triple, alphabet?, alphabetical?, contains-only-alphabet?, contains-only-alphabetical?, transpose, flip, reverse-axes, flip-axes, permute-axes
- a: num -> 3 * a
- a: str -> does a contain only alphabet characters?
- a: any -> transpose a
---------------------
U (Uninterleave) (non-vectorising)
Keywords: uninterleave
- a: any -> uninterleave a
---------------------
V (Vectorised Reverse | Complement | Title Case) (non-vectorising)
Keywords: vectorised-reverse, vec-reverse, complement, titlecase, title-case
- a: lst -> each element of a reversed
- a: num -> 1 - a
- a: str -> a converted to title case
---------------------
W (Wrap) (non-vectorising)
Keywords: wrap
- a, b, c, ..., -> [a, b, c, ...]
---------------------
X (Return Statement) (non-vectorising)
Keywords: return, ret
- a -> return a
---------------------
Y (List Repeat) (non-vectorising)
Keywords: wrap-repeat
- a: any, b: num -> a repeated b times, wrapped in a list
- a: num, b: any -> b repeated a times, wrapped in a list
- a: lst|str, b: lst[num] -> a[_] repeated b[_] times, wrapped in a list
---------------------
Z (Zip) (non-vectorising)
Keywords: zip, zip-map
- a: lst, b: lst -> zip a and b
- a: lst, b: fun -> [[x, b(x)] for x in a]
- a: fun, b: lst -> [[a(x), x] for x in b]
---------------------
_ (Pop and Discard) (non-vectorising)
Keywords: pop, discard
- a ->
---------------------
a (Any Truthy | Any() | Is Uppercase?) (non-vectorising)
Keywords: any, is-uppercase?, is-upper?, upper?
- a: str -> is (a) uppercase? vectorises for strings len > 1
- a: list -> is (a) any truthy?
---------------------
b (Convert To Binary) (vectorising)
Keywords: to-binary, dec->bin, decimal->bin
- a: num -> convert a to binary
- a: str -> bin(ord(x) for x in a)
---------------------
c (Contains) (non-vectorising)
Keywords: contains, in
- a: any, b: lst -> is element a in list b?
- a: any, b: any -> is str(b) in str(a)?
---------------------
d (Double) (vectorising)
Keywords: double
- a: num -> a * 2
- a: str -> a + a
---------------------
e (Is Even / Split on Newlines) (vectorising)
Keywords: even?, even, is-even?, split-on-newlines, newline-split, split-newlines
- a: num -> a % 2 == 0
- a: str -> a split on newlines
---------------------
f (Flatten) (non-vectorising)
Keywords: flatten, flat
- a: lst -> Flattened a
---------------------
g (Monadic Minimum | Dyadic Minimum | Generate From Function (Dyadic) | Vectorised Minimum) (non-vectorising)
Keywords: min, minimum, generator-dyadic
- a: lst -> Minimum of a
- a: non-lst, b: non-lst -> Minimum of a and b
- a: lst, b: fun -> Call b infinitely with items of a as starting values (dyadic)
---------------------
h (Head | First Item) (non-vectorising)
Keywords: head, first, first-item
- a: lst -> a[0]
---------------------
i (Index | Collect Unique Application Values | Enclose) (non-vectorising)
Keywords: index, at, item-at, nth-item, collect-unique, enclose
- a: lst, b: num -> a[b]
- a: lst, b: lst -> a[_] for _ in b
- a: str, b: lst -> ''.join(a[i] for i in b)
- a: any, b: fun -> Apply b on a and collect unique values. Does include the initial value.
- a: str, b: str -> enclose b in a (a[0:len(a)//2] + b + a[len(a)//2:])
---------------------
j (Join On) (non-vectorising)
Keywords: join-on, join, join-with, join-by
- a: lst, b: str|num -> a join on b
- a: lst, b: lst -> Intersperse elements of b within a
---------------------
l (Length of Each Item) (non-vectorising)
Keywords: length-vectorised, length-vect, len-vect, len-vectorised, vec-len, vec-length, vlen
- a: lst -> Length of each item in a
---------------------
m (Get Context Variable M) (non-vectorising)
Keywords: get-context-m, context-m, c-var-m, ctx-m, ctx-secondary
- ->  -> context variable m
---------------------
n (Get Context Variable N) (non-vectorising)
Keywords: get-context-n, context-n, c-var-n, ctx-n, ctx-primary
- ->  -> context variable n
---------------------
o (Overlap | Overlapping Slices) (non-vectorising)
Keywords: overlap, overlaps, overlapping, overlapping-slices
- a: lst, b: num -> Overlapping slices of a of length b
- a: lst|str -> Overlapping slices of a of length 2
---------------------
p (Prepend) (non-vectorising)
Keywords: prepend
- a: lst, b: any -> b prepended to a
---------------------
q (Quotify) (non-vectorising)
Keywords: quotify
- a: any -> enclose a in quotes, escape backslashes and quote marks
---------------------
r (Replace) (non-vectorising)
Keywords: replace
- a: str, b: str, c: str -> replace all instances of b in a with c
---------------------
s (Split) (non-vectorising)
Keywords: split
- a: any, b: any -> split a by b
---------------------
t (Tail | Last Item) (non-vectorising)
Keywords: tail, last, last-item
- a: lst -> a[-1]
---------------------
u (Uniquify) (non-vectorising)
Keywords: uniquify
- a: lst|str|num -> a with duplicates removed
---------------------
w (Wrap Singleton) (non-vectorising)
Keywords: wrap-singleton, enlist
- a -> [a]
---------------------
x (Recursion | Recurse) (non-vectorising)
Keywords: recurse
-  -> call the current function recursively
---------------------
y (To Base) (non-vectorising)
Keywords: to-base
- a: num, b: num -> a in base b
- a: num, b: str|lst -> a in base with alphabet b
- a: lst, b: num -> each x in a in base b
- a: lst, b: str|lst -> each x in a in base with alphabet b
---------------------
z (Zero Range | Is Lowercase) (vectorising)
Keywords: zero-range, zero->n, is-lowercase?, lowercase?, lower?
- a: num -> [0, 1, ..., a]
- a: str -> is a lowercase?
---------------------
¦ (Pipe) (non-vectorising)
Trigraph: #.;
Keywords: pipe
- -> |
---------------------
Ȧ (Absolute Value | Keep Alphabet Characters) (vectorising)
Trigraph: #.A
Keywords: abs, absolute-value, keep-alphabet
- a: num -> |a|
- a: str -> keep alphabet characters of a
---------------------
Ḃ (Execute lambda without popping | Evaluate as Vyxal without popping | Boolean Mask | Is 1?) (non-vectorising)
Trigraph: #.B
Keywords: peek-call, exec-peek, boolean-mask, bool-mask, strict-boolify, is-1?
- a: fun -> Execute a without popping
- a: str -> Evaluate a as Vyxal without popping
- a: lst -> Return a boolean array with 1s at the indices in a list.
- a: num -> Is a == 1?
---------------------
Ċ (Cycle | Is Positive?) (non-vectorising)
Trigraph: #.C
Keywords: cycle, is-positive?, positive?, >0?
- a: lst -> a ++ a ++ a ++ ...
- a: num -> a > 0
---------------------
Ḋ (Divides? | Append Spaces | Remove Duplicates by Function) (non-vectorising)
Trigraph: #.D
Keywords: divides?, +-spaces, dedup-by
- a: num, b: num -> a % b == 0
- a: str, b: num -> a + ' ' * b
- a: num, b: str -> b + ' ' * a
- a: lst, b: fun -> Remove duplicates from a by applying b to each element
---------------------
Ė (Execute lambda | Evaluate as Vyxal | Power with base 10) (non-vectorising)
Trigraph: #.E
Keywords: execute-lambda, evaluate-as-vyxal, power-base-10, call, @
- a: fun -> Execute a
- a: str -> Evaluate a as Vyxal
- a: num -> 10 ** n
---------------------
Ḟ (Find) (non-vectorising)
Trigraph: #.F
Keywords: find
- a: any, b: any -> a.indexOf(b) (-1 if not found)
- a: any, b: fun -> truthy indices of mapping b over a
---------------------
Ġ (Group by Function Result) (non-vectorising)
Trigraph: #.G
Keywords: group-by
- a: any, b: fun -> group a by the results of b
- a: fun, b: any -> group b by the results of a
---------------------
Ḣ (Head Remove | Behead) (non-vectorising)
Trigraph: #.H
Keywords: head-remove, behead
- a: str -> a[1:]
- a: any -> toList(a)[1:]
---------------------
İ (Index into Multiple | Collect While Unique | Complex Number) (non-vectorising)
Trigraph: #.I
Keywords: index-into-multiple, collect-while-unique, complex
- a: num, b: num -> a.real + b.real * i
- a: any, b: lst -> `[a[item] for item in b]`
- a: any, b: fun -> Apply b on a and collect unique values (until fixpoint). Does not include the initial value.
---------------------
Ŀ (Logarithm | Scan Fixpoint | Same Length? | Length Equals?) (vectorising)
Trigraph: #.L
Keywords: log, logarithm, scan-fixpoint, scan-fix, same-length?, same-length, length-equals?, length-equals, len-eq?
- a: num, b: num -> log_b(a)
- a: fun, b: any -> apply until a previous value is repeated, collecting intermediate results
- a: str, b: str -> a same length as b
- a: str, b: num -> len(a) == b
---------------------
Ṁ (Modular | Matrix Multiply | Regex Full Match?) (non-vectorising)
Trigraph: #.M
Keywords: nth-items, modular, maxtrix-multiply, mat-multiply, mat-mul, regex-full-match?, full-match?
- a: str|lst, b: num -> return every b-th element of a. If b is zero, mirror: prepend a to its reverse.
- a: num, b: str|lst -> return every a-th element of b. If a is zero, mirror: append b to its reverse.
- a: lst, b: lst -> a * b (matrix multiply)
- a: str, b: str -> does the entirety of a match b?
---------------------
Ṅ (Join on Nothing | First Positive Integer | Is Alphanumeric) (non-vectorising)
Trigraph: #.N
Keywords: nothing-join, concat-fold, join-on-nothing, empty-join, single-string, as-single-string, first-positive-integer, first-n>0, is-alphanumeric, is-alphanum, is-alnum
- a: lst -> a join on nothing
- a: str -> is a alphanumeric?
- a: fun -> First positive integer ([1, 2, 3, ...]) for which a returns true
---------------------
Ȯ (Over) (non-vectorising)
Trigraph: #.O
Keywords: over
- _ -> push a copy of the second item on the stack over the first
- a b -> a b a
---------------------
Ṗ (Permutations) (non-vectorising)
Trigraph: #.P
Keywords: permutations, perms
- a: lst -> Permutations of a
---------------------
Ṙ (Rotate Left) (non-vectorising)
Trigraph: #.R
Keywords: abc->bca, rot-left, rotate-left
- a: any -> rotate left once
---------------------
Ṡ (Vectorised Sums) (non-vectorising)
Trigraph: #.S
Keywords: vectorised-sums, vec-sums
- a: lst -> sum of each element of a
---------------------
Ṫ (Init) (non-vectorising)
Trigraph: #.T
Keywords: init, remove-last
- a: lst -> a[:-1]
- a: str -> a[:-1]
---------------------
Ẇ (Wrap to Length | Predicate Slice From 0) (non-vectorising)
Trigraph: #.W
Keywords: wrap-length, pred-slice-0
- a: lst, b: num -> a wrapped in chunks of length b
- a: fun, b: num -> first b truthy integers where a is truthy
---------------------
Ẋ (Cartesian Product) (non-vectorising)
Trigraph: #.X
Keywords: cartesian-product, cartesian, cart-prod, cart
- a: list, b: list -> cartesian product of a and b
---------------------
ι (Length 0-Range) (non-vectorising)
Keywords: zero->len
- a: any -> `[0, 1, 2, ..., len(a)-1]`
---------------------
κ (Lenght 1-Range) (non-vectorising)
Keywords: one->len
- a: any -> `[1, 2, 3, ..., len(a)]`
---------------------
ȧ (Absolute Difference | Apply to Neighbours) (vectorising)
Trigraph: #.a
Keywords: abs-diff, apply-to-neighbours
- a: num, b: num -> |a - b|
- a: lst, b: fun -> apply b to each pair of neighbours in a [applies to windows of length 2]
---------------------
ḃ (Bit | Parity | Last Half of String) (vectorising)
Keywords: bit, parity, str-last-half
- a: num -> parity of a (a % 2)
- a: str -> last half of a
---------------------
ċ (N Choose K | Character Set Equal?) (vectorising)
Trigraph: #.c
Keywords: n-choose-k, ncr, nck, choose, char-set-equal?, char-set-eq?
- a: num, b: num -> a choose b
- a: str, b: str -> are the character sets of a and b equal?
---------------------
ḋ (Dot Product | To Bijective Base | First Index Where Predicate Truthy) (non-vectorising)
Trigraph: #.d
Keywords: dot-product, bijective-base, dot-prod, first-index-where
- a: lst, b: lst -> Dot product of a and b
- a: num, b: num -> Convert a to bijective base b
---------------------
ė (Reciprocal | Remove Whitespace) (vectorising)
Trigraph: #.e
Keywords: reciprocal, recip, remove-whitespace, remove-space, 1/
- a: num -> 1/a
- a: str -> a with all whitespace removed
---------------------
ḟ (Prime Factors | Remove Non-Alphabet) (vectorising)
Trigraph: #.f
Keywords: prime-factors, remove-non-alphabet
- a: num -> prime factors of a
- a: str -> a with all non-alphabet characters removed
---------------------
ġ (Group By Consecutive Items) (non-vectorising)
Trigraph: #.g
Keywords: group-by-consecutive
- a: any -> group consecutive identical items of lst(a)
---------------------
ḣ (Head Extract) (non-vectorising)
Trigraph: #.h
Keywords: head-extract, split-at-head
- a: lst|str -> Push a[0], then a[1:] onto the stack
---------------------
ŀ (Transliterate | Call While) (non-vectorising)
Trigraph: #.l
Keywords: transliterate, call-while
- any a, any b, any c -> transliterate(a,b,c) (in a, replace b[0] with c[0], b[1] with c[1], b[2] with c[2], ...)
- a: fun, b: fun, c: any -> call b on c until a(c) is falsy
---------------------
ṁ (Mirror) (non-vectorising)
Trigraph: #.m
Keywords: mirror
- num a: a + reversed(a) (as number)
- str a: a + reversed(a)
- lst a: append reversed(a) to a
---------------------
ṅ (Join On Newlines | Pad Binary to Mod 8 | Context if 1) (non-vectorising)
Trigraph: #.n
Keywords: join-newlines, newline-join, join-on-newlines, binary-pad-8, bin-pad-8, one?->context, one?->n
- a: lst -> a join on newlines
- a: str -> a padded to a multiple of 8 with 0s
- a: num -> a if a == 1 push context variable n
---------------------
ȯ (Boolify) (non-vectorising)
Trigraph: #.o
Keywords: boolify
- a: any -> bool(a)
---------------------
ṗ (List Partitions | Integer Partitions) (non-vectorising)
Trigraph: #.p
Keywords: list-partitions, list-parts, integer-partitions, int-partitions, int-parts
- a: lst -> List partitions of a
- a: num -> Integer partitions of a (all possible ways to sum to a)
---------------------
ṙ (Rotate Right) (non-vectorising)
Trigraph: #.r
Keywords: abc->cab, rot-right, rotate-right
- a: any -> rotate right once
---------------------
ṡ (Sort by Function Object | Partition by Numbers) (non-vectorising)
Trigraph: #.s
Keywords: sort-by, sortby, sort-by-fun, sortbyfun, sort-fun, sortfun, partition-by
- a: fun, b: any -> sort iterable b by function a
- a: any, b: fun -> sort iterable a by function b
- a: lst, b: lst[num] -> partition a into sublists of length items in b
---------------------
ṫ (Last Extract) (non-vectorising)
Trigraph: #.t
Keywords: last-extract, split-at-last
- a: lst|str -> Push a[-1], then a[:-1] onto the stack
---------------------
ẋ (Cartesian Power) (non-vectorising)
Trigraph: #.x
Keywords: cartesian-power
- a: lst, b: num -> cart_prod([a] * n)
---------------------
Θ (Zero Slice Until) (non-vectorising)
Trigraph: #.`
Keywords: 0>b, zero-slice, zero-slice-until, take, slice-to, lst-truncate, first-n-items, first-n
- a: lst, b: num -> [a[0], a[1], ..., a[b-1]]
---------------------
<<<<<<< HEAD
Ḅ (Character Multiply | Surround | To Base String) (vectorising)
Trigraph: #,B
Keywords: character-multiply, surround, to-base-string
- a: num, b: num -> convert a to base b as a string
- a: num, b: str -> character multiply b by a
- a: str, b: num -> character multiply a by b
- a: str, b: str -> surround b by a
=======
Ạ (Unique Prime Factors | Case Of) (vectorising)
Keywords: unique-prime-factors, case-of
- a: num -> unique prime factors of a
- a: str -> case of each character of a (uppercase = 1, lowercase = 0)
>>>>>>> 959a4764
---------------------
∑ (Sum) (non-vectorising)
Keywords: sum, /+, +/
- a: lst -> sum of a
---------------------
₀ (Ten) (non-vectorising)
Trigraph: #,0
Keywords: ten
- -> 10
---------------------
₁ (Sixteen) (non-vectorising)
Trigraph: #,1
Keywords: sixteen
- -> 16
---------------------
₂ (Twenty-six) (non-vectorising)
Trigraph: #,2
Keywords: twenty-six
- -> 26
---------------------
₃ (Thirty-two) (non-vectorising)
Trigraph: #,3
Keywords: thirty-two
- -> 32
---------------------
₄ (Sixty-four) (non-vectorising)
Trigraph: #,4
Keywords: sixty-four
- -> 64
---------------------
₅ (One hundred) (non-vectorising)
Trigraph: #,5
Keywords: one-hundred
- -> 100
---------------------
₆ (One hundred twenty-eight) (non-vectorising)
Trigraph: #,6
Keywords: one-hundred-twenty-eight
- -> 128
---------------------
₇ (Two hundred fifty-six) (non-vectorising)
Trigraph: #,7
Keywords: two-hundred-fifty-six
- -> 256
---------------------
₈ (Alphabet) (non-vectorising)
Trigraph: #,8
Keywords: alphabet, a-z
- -> "abcdefghijklmnopqrstuvwxyz"
---------------------
₉ (Empty array) (non-vectorising)
Trigraph: #,9
Keywords: empty-list, nil-list, new-list
- -> []
---------------------
ÞT (Transpose Safe) (non-vectorising)
Keywords: transpose-safe
- a: any -> transpose a
---------------------
× (Multiplication) (vectorising)
Trigraph: #.*
Keywords: mul, multiply, times, str-repeat, *, ring-trans
- a: num, b: num -> a * b
- a: num, b: str -> b repeated a times
- a: str, b: num -> a repeated b times
- a: str, b: str -> ring translate a according to b
---------------------
÷ (Divide | Split) (vectorising)
Trigraph: #./
Keywords: divide, div, str-split
- a: num, b: num -> a / b
- a: str, b: str -> Split a on the regex b
---------------------
ð (Space) (non-vectorising)
Trigraph: #.b
Keywords: space
- ->  
---------------------
¶ (Newline) (non-vectorising)
Trigraph: #,

Keywords: newline
- -> 

---------------------
ᶿ (Cartesian Product Unsafe) (non-vectorising)
Trigraph: #^`
Keywords: cartesian-product-unsafe, cartesian-unsafe, cart-prod-unsafe, cart-unsafe
- a: list, b: list -> cartesian product of a and b in the standard order, but without accounting for infinite lists
---------------------
Ч
Keywords: ****:
Description: Turn the next four elements (whether that be a structure/modifier/element) into a lambda
Чfghi: Push the equivalent of λfghi} to the stack
Trigraph: #^4
---------------------
ᵈ
Keywords: *2:
Description: Turn the next element (whether that be a structure/modifier/element) into a dyadic lambda
ᵈf: Push the equivalent of λ2|f} to the stack
Trigraph: #^d
---------------------
ᶤ
Keywords: first-index-where:, first-index-of:
Description: Find the first index where an element is truthy
ᶤf: find the first index where f is truthy
Trigraph: #^i
---------------------
ⁿ
Keywords: min-by, minimum-by
Description: Minimum By Element
ᵐf: Minimum of top of stack based on results of f
Trigraph: #^n
---------------------
ᵇ
Keywords: without-popping:, peek:, dedup-by:, remove-duplicates-by:
Description: Apply a 2+ arity element to the stack without popping
Remove duplicates from a list by an element
ᵇf<dyad|triad|tetrad>: apply f to the stack without popping
ᵇf<monad>: remove duplicates from a list by applying f to each pair of elements
Trigraph: #^b
---------------------
ᴴ
Keywords: apply-to-head:
Description: Apply element only to the head of list
ᴴf: Apply f to the head of the top of the stack
Trigraph: #^H
---------------------
ᵃ
Keywords: apply-to-neighbours:, count-truthy:
Description: To each overlapping pair, reduce it by an element
Apply a dyadic element for all pairs of neighboring elements.
Count the number of truthy elements in a list under a mondaic element
ȧf<monad>: Count how many items in a list are truthy after applying f to each
ᵃf<dyad>: equivalent to pushing the function, then calling ȧ
Trigraph: #^a
---------------------
ᶪ
Keywords: loop-while-unique:
Description: Loop While Unique - similar to ᶨ, but doesn't collect
ᶪf: Loop while unique
Trigraph: #^l
---------------------
ᵐ
Keywords: max-by, maximum-by
Description: Maximum By Element
ᵐf: Maximum of top of stack based on results of f
Trigraph: #^m
---------------------
⸠
Keywords: *:
Description: Turn the next element (whether that be a structure/modifier/element) into a lambda
⸠f: Push the equivalent of λf} to the stack
Trigraph: #^.
---------------------
ᶜ
Keywords: reduce-columns:, map-over-suffixes:, fold-cols:, foldl-cols:, fold-columns-by:, reduce-columns-by:, over-suffixes:
Description: Reduce columns of a 2d list by a function
Map an element over suffixes
Trigraph: #^c
---------------------
э
Keywords: ***:
Description: Turn the next three elements (whether that be a structure/modifier/element) into a lambda
эfgh: Push the equivalent of λfgh} to the stack
Trigraph: #^%
---------------------
ᵖ
Keywords: map-over-prefixes:, over-prefixes:
Description: Map an element over the prefixes of a list
ᵖf: Map f over prefixes
Trigraph: #^p
---------------------
ᵡ
Keywords: scan-fix:
Description: Scan a function until it reaches a fixed point
ᵡf: scan f until a fixed point is reached / apply until a previous value is repeated, collecting intermediate results
Trigraph: #^X
---------------------
ϩ
Keywords: **:
Description: Turn the next two elements (whether that be a structure/modifier/element) into a lambda
ϩfg: Push the equivalent of λfg} to the stack
Trigraph: #^:
---------------------
ᶨ
Keywords: collect-while-unique:
Description: Loop and Collect While Unique
ᶨf: Loop and collect while unique
Trigraph: #^j
---------------------
ᵏ
Keywords: key:
Description: Map an element over the groups formed by identical items.
ᵏf: Map f over the groups formed by identical items
Trigraph: #^k
---------------------
ᵍ
Keywords: ****2:
Description: Turn the next four elements (whether that be a structure/modifier/element) into a dyadic lambda
ᵍfghi: Push the equivalent of λ2|fghi} to the stack
---------------------
ᵉ
Keywords: **2:
Description: Turn the next two elements (whether that be a structure/modifier/element) into a dyadic lambda
ᵉfg: Push the equivalent of λ2|fg} to the stack
Trigraph: #^e
---------------------
v
Keywords: vectorise:, vec:, v:
Description: Vectorises
vf: f but vectorised
---------------------
ᶠ
Keywords: ***2:
Description: Turn the next three elements (whether that be a structure/modifier/element) into a dyadic lambda
ᶠfgh: Push the equivalent of λ2|fgh} to the stack
Trigraph: #^f
---------------------
ᵒ
Keywords: outer-product, table
Description: Outer product
ᵒf: Pop two lists, then make a matrix from them by applying f to each pair of elements
Trigraph: #^o
---------------------
/
Keywords: foldl:, reduce:, /:, fold:, reduceby:-
Description: Reduce a list by an element
/f: reduce by element f
---------------------<|MERGE_RESOLUTION|>--- conflicted
+++ resolved
@@ -601,20 +601,10 @@
 Keywords: 0>b, zero-slice, zero-slice-until, take, slice-to, lst-truncate, first-n-items, first-n
 - a: lst, b: num -> [a[0], a[1], ..., a[b-1]]
 ---------------------
-<<<<<<< HEAD
-Ḅ (Character Multiply | Surround | To Base String) (vectorising)
-Trigraph: #,B
-Keywords: character-multiply, surround, to-base-string
-- a: num, b: num -> convert a to base b as a string
-- a: num, b: str -> character multiply b by a
-- a: str, b: num -> character multiply a by b
-- a: str, b: str -> surround b by a
-=======
 Ạ (Unique Prime Factors | Case Of) (vectorising)
 Keywords: unique-prime-factors, case-of
 - a: num -> unique prime factors of a
 - a: str -> case of each character of a (uppercase = 1, lowercase = 0)
->>>>>>> 959a4764
 ---------------------
 ∑ (Sum) (non-vectorising)
 Keywords: sum, /+, +/
