--- conflicted
+++ resolved
@@ -632,12 +632,11 @@
 Keywords: reverse
 - a: any -> reverse a
 ---------------------
-<<<<<<< HEAD
 Ṣ (Sublists) (non-vectorising)
 Trigraph: #,S
 Keywords: sublists
 - a: lst -> sublists of a
-=======
+---------------------
 ⁺ (Square | Pairs) (vectorising)
 Trigraph: #^+
 Keywords: square, pairs
@@ -649,7 +648,6 @@
 Keywords: cube, threes
 - a: num -> a ** 3
 - a: str -> a split into chunks of length 3
->>>>>>> a8437620
 ---------------------
 ⁾ (Surround | Character Multiply) (non-vectorising)
 Trigraph: #^)
