<<<<<<< HEAD
÷ (Divide | Split) (vectorising)
- a: num, b: num -> a / b
- a: str, b: str -> Split a on the regex b
---------------------
₀ (Ten) (non-vectorising)
- -> 10
---------------------
n (Get Context Variable N) (non-vectorising)
- ->  -> context variable n
---------------------
N (Negation | Swap Case | First Non-Negative Integer Where Predicate is True) (vectorising)
- a: num -> -a
- a: str -> a.swapcase()
- a: fun -> first non-negative integer where predicate a is true
---------------------
₁ (Sixteen) (non-vectorising)
- -> 16
---------------------
= (Equals) (vectorising)
- a: any, b: any -> a == b
---------------------
< (Less Than) (vectorising)
- a: num, b: num -> a < b
- a: str, b: num -> a < str(b)
- a: num, b: str -> str(a) < b
- a: str, b: str -> a < b
---------------------
A (All Truthy | All() | Is Vowel?) (non-vectorising)
- a: str -> is (a) a vowel? vectorises for strings len > 1
- a: list -> is (a) all truthy?
---------------------
₆ (One hundred twenty-eight) (non-vectorising)
- -> 128
---------------------
b (Convert To Binary) (vectorising)
- a: num -> convert a to binary
- a: str -> bin(ord(x) for x in a)
---------------------
B (Convert From Binary) (non-vectorising)
- a: num -> str(a) from binary
- a: str -> int(a, 2)
- a: lst -> int(a, 2), using list of digits
---------------------
Ė (Execute lambda | Evaluate as Vyxal | Power with base 10) (non-vectorising)
- a: fun -> Execute a
- a: str -> Evaluate a as Vyxal
- a: num -> 10 ** n
---------------------
+ (Addition) (vectorising)
- a: num, b: num -> a + b
- a: num, b: str -> a + b
- a: str, b: num -> a + b
- a: str, b: str -> a + b
=======
! (Factorial | To Uppercase) (vectorising)
- a: num -> a!
- a: str -> a.toUpperCase()
>>>>>>> b684fa1a
---------------------
#v (Vectorise (Element Form) [Internal Use]) (non-vectorising)
- *a, f -> f vectorised over however many arguments in a. It is recommended to use the modifier instead
---------------------
$ (Swap) (non-vectorising)
- a, b -> b, a
---------------------
% (Modulo | String Formatting) (vectorising)
- a: num, b: num -> a % b
- a: str, b: any -> a.format(b) (replace %s with b if scalar value or each item in b if vector)
---------------------
& (Concatenate) (non-vectorising)
- a: any, b: any -> a ++ b
---------------------
* (Exponentation | Remove Nth Letter | Trim) (vectorising)
- a: num, b: num -> a ^ b
- a: str, b: num -> a with the bth letter removed
- a: num, b: str -> b with the ath letter removed
- a: str, b: str -> trim b from both sides of a
---------------------
<<<<<<< HEAD
₉ (Empty array) (non-vectorising)
- -> []
---------------------
& (Append) (non-vectorising)
- a: any, b: any -> list(a) ++ [b]
---------------------
! (Factorial | To Uppercase) (vectorising)
- a: num -> a!
- a: str -> a.toUpperCase()
---------------------
m (Get Context Variable M) (non-vectorising)
- ->  -> context variable m
---------------------
M (Map Function | Mold Lists | Multiplicity) (non-vectorising)
- a: any, b: fun -> a.map(b)
- a: fun, b: any -> b.map(a)
- a: lst, b: lst -> a molded to the shape of b
- a: num, b: num -> how many times b divides a
=======
+ (Addition) (vectorising)
- a: num, b: num -> a + b
- a: num, b: str -> a + b
- a: str, b: num -> a + b
- a: str, b: str -> a + b
>>>>>>> b684fa1a
---------------------
, (Print) (non-vectorising)
- a -> printed to stdout
---------------------
- (Subtraction) (vectorising)
- a: num, b: num -> a - b
- a: str, b: num -> a + b '-'s
- a: num, b: str -> a '-'s + b
- a: str, b: str -> a with b removed
---------------------
: (Duplicate) (non-vectorising)
- a -> a, a
---------------------
; (Pair) (non-vectorising)
- a, b -> [a, b]
---------------------
< (Less Than) (vectorising)
- a: num, b: num -> a < b
- a: str, b: num -> a < str(b)
- a: num, b: str -> str(a) < b
- a: str, b: str -> a < b
---------------------
= (Equals) (vectorising)
- a: any, b: any -> a == b
---------------------
> (Greater Than) (vectorising)
- a: num, b: num -> a > b
- a: str, b: num -> a > str(b)
- a: num, b: str -> str(a) > b
- a: str, b: str -> a > b
---------------------
? (Get Input) (non-vectorising)
- ->  -> input
---------------------
A (All Truthy | All() | Is Vowel?) (non-vectorising)
- a: str -> is (a) a vowel? vectorises for strings len > 1
- a: list -> is (a) all truthy?
---------------------
B (Convert From Binary) (non-vectorising)
- a: num -> str(a) from binary
- a: str -> int(a, 2)
- a: lst -> int(a, 2), using list of digits
---------------------
C (Count) (non-vectorising)
- a: any, b: any -> count(b in a)
---------------------
D (Triplicate) (non-vectorising)
- a -> [a, a, a]
---------------------
M (Map Function | Mold Lists | Multiplicity) (non-vectorising)
- a: any, b: fun -> a.map(b)
- a: fun, b: any -> b.map(a)
- a: lst, b: lst -> a molded to the shape of b
- a: num, b: num -> how many times b divides a
---------------------
N (Negation | Swap Case | First Non-Negative Integer Where Predicate is True) (vectorising)
- a: num -> -a
- a: str -> a.swapcase()
- a: fun -> first non-negative integer where predicate a is true
---------------------
O (Ord/Chr) (vectorising)
- a: str -> ord(a)
- a: num -> chr(a)
---------------------
R (Reduce by Function Object | Dyadic Range | Regex Match) (non-vectorising)
- a: fun, b: any -> reduce iterable b by function a
- a: any, b: fun -> reduce iterable a by function b
- a: num, b: num -> the range [a, b)
- a: str, b: num|str -> does regex pattern b match haystack a?
---------------------
_ (Pop and Discard) (non-vectorising)
- a ->
---------------------
b (Convert To Binary) (vectorising)
- a: num -> convert a to binary
- a: str -> bin(chr(x) for x in a)
---------------------
m (Get Context Variable M) (non-vectorising)
- ->  -> context variable m
---------------------
n (Get Context Variable N) (non-vectorising)
- ->  -> context variable n
---------------------
Ė (Execute lambda | Evaluate as Vyxal | Power with base 10) (non-vectorising)
- a: fun -> Execute a
- a: str -> Evaluate a as Vyxal
- a: num -> 10 ** n
---------------------
₀ (Ten) (non-vectorising)
- -> 10
---------------------
₁ (Sixteen) (non-vectorising)
- -> 16
---------------------
₂ (Twenty-six) (non-vectorising)
- -> 26
---------------------
₃ (Thirty-two) (non-vectorising)
- -> 32
---------------------
₄ (Sixty-four) (non-vectorising)
- -> 64
---------------------
₅ (One hundred) (non-vectorising)
- -> 100
---------------------
₆ (One hundred twenty-eight) (non-vectorising)
- -> 128
---------------------
₇ (Two hundred fifty-six) (non-vectorising)
- -> 256
---------------------
₈ (Alphabet) (non-vectorising)
- -> "abcdefghijklmnopqrstuvwxyz"
---------------------
₉ (Empty array) (non-vectorising)
- -> []
---------------------
× (Multiplication) (vectorising)
- a: num, b: num -> a * b
- a: num, b: str -> b repeated a times
- a: str, b: num -> a repeated b times
- a: str, b: str -> ring translate a according to b
---------------------
÷ (Divide | Split) (vectorising)
- a: num, b: num -> a / b
- a: str, b: str -> Split a on the regex b
---------------------<|MERGE_RESOLUTION|>--- conflicted
+++ resolved
@@ -1,62 +1,6 @@
-<<<<<<< HEAD
-÷ (Divide | Split) (vectorising)
-- a: num, b: num -> a / b
-- a: str, b: str -> Split a on the regex b
----------------------
-₀ (Ten) (non-vectorising)
-- -> 10
----------------------
-n (Get Context Variable N) (non-vectorising)
-- ->  -> context variable n
----------------------
-N (Negation | Swap Case | First Non-Negative Integer Where Predicate is True) (vectorising)
-- a: num -> -a
-- a: str -> a.swapcase()
-- a: fun -> first non-negative integer where predicate a is true
----------------------
-₁ (Sixteen) (non-vectorising)
-- -> 16
----------------------
-= (Equals) (vectorising)
-- a: any, b: any -> a == b
----------------------
-< (Less Than) (vectorising)
-- a: num, b: num -> a < b
-- a: str, b: num -> a < str(b)
-- a: num, b: str -> str(a) < b
-- a: str, b: str -> a < b
----------------------
-A (All Truthy | All() | Is Vowel?) (non-vectorising)
-- a: str -> is (a) a vowel? vectorises for strings len > 1
-- a: list -> is (a) all truthy?
----------------------
-₆ (One hundred twenty-eight) (non-vectorising)
-- -> 128
----------------------
-b (Convert To Binary) (vectorising)
-- a: num -> convert a to binary
-- a: str -> bin(ord(x) for x in a)
----------------------
-B (Convert From Binary) (non-vectorising)
-- a: num -> str(a) from binary
-- a: str -> int(a, 2)
-- a: lst -> int(a, 2), using list of digits
----------------------
-Ė (Execute lambda | Evaluate as Vyxal | Power with base 10) (non-vectorising)
-- a: fun -> Execute a
-- a: str -> Evaluate a as Vyxal
-- a: num -> 10 ** n
----------------------
-+ (Addition) (vectorising)
-- a: num, b: num -> a + b
-- a: num, b: str -> a + b
-- a: str, b: num -> a + b
-- a: str, b: str -> a + b
-=======
 ! (Factorial | To Uppercase) (vectorising)
 - a: num -> a!
 - a: str -> a.toUpperCase()
->>>>>>> b684fa1a
 ---------------------
 #v (Vectorise (Element Form) [Internal Use]) (non-vectorising)
 - *a, f -> f vectorised over however many arguments in a. It is recommended to use the modifier instead
@@ -68,8 +12,8 @@
 - a: num, b: num -> a % b
 - a: str, b: any -> a.format(b) (replace %s with b if scalar value or each item in b if vector)
 ---------------------
-& (Concatenate) (non-vectorising)
-- a: any, b: any -> a ++ b
+& (Append) (non-vectorising)
+- a: any, b: any -> list(a) ++ [b]
 ---------------------
 * (Exponentation | Remove Nth Letter | Trim) (vectorising)
 - a: num, b: num -> a ^ b
@@ -77,32 +21,11 @@
 - a: num, b: str -> b with the ath letter removed
 - a: str, b: str -> trim b from both sides of a
 ---------------------
-<<<<<<< HEAD
-₉ (Empty array) (non-vectorising)
-- -> []
----------------------
-& (Append) (non-vectorising)
-- a: any, b: any -> list(a) ++ [b]
----------------------
-! (Factorial | To Uppercase) (vectorising)
-- a: num -> a!
-- a: str -> a.toUpperCase()
----------------------
-m (Get Context Variable M) (non-vectorising)
-- ->  -> context variable m
----------------------
-M (Map Function | Mold Lists | Multiplicity) (non-vectorising)
-- a: any, b: fun -> a.map(b)
-- a: fun, b: any -> b.map(a)
-- a: lst, b: lst -> a molded to the shape of b
-- a: num, b: num -> how many times b divides a
-=======
 + (Addition) (vectorising)
 - a: num, b: num -> a + b
 - a: num, b: str -> a + b
 - a: str, b: num -> a + b
 - a: str, b: str -> a + b
->>>>>>> b684fa1a
 ---------------------
 , (Print) (non-vectorising)
 - a -> printed to stdout
@@ -178,7 +101,7 @@
 ---------------------
 b (Convert To Binary) (vectorising)
 - a: num -> convert a to binary
-- a: str -> bin(chr(x) for x in a)
+- a: str -> bin(ord(x) for x in a)
 ---------------------
 m (Get Context Variable M) (non-vectorising)
 - ->  -> context variable m
