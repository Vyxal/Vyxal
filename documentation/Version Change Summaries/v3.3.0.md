--- conflicted
+++ resolved
@@ -1,49 +1,45 @@
-# Version 3.3.0
-
-## Breaking Changes
-
-* Base-252 string compression has been fixed to not remove leading `a`s. This is breaking because
-any previous base-252 comprerssion will now be invalid.
-* `ṫ` (`tail-extract`) pushes `a[:-1], a[-1]` instead of `a[-1], a[:-1]`.
-* `ᴴ` (`apply to head`) now vectorises dyads over the head of and the rest of an iterable.
-
-
-## New Elements
-
-* `#?` returns a list of all inputs
-* `ÞṆ` returns a list of all Ṇatural numbers >= 1
-* `ÞṬ` returns a list of all inṬegers
-* `ÞP` returns a list of all the Prime numbers
-* `Þι` multiplies each item of a list by its 0-based index
-* `Þκ` multiplies each item of a list by its 1-based index
-* `#¿` returns the number of inputs given to a program. 
-* `#¤` returns the number of arguments in  a context.
-* `Þ÷` splits a list into n chunks of equal size.
-
-## New Overloads
-
-* `÷` will now split a string into `n: number` chunks of equal size.
-
-## Changed Overloads
-
-None
-
-## Bug Fixes
-
-* Special lambdas no longer try and read parameters in literate mode
-* Lambda to newline now handles modifiers inside the lambda properly.
-
-## Other Changes (QoL, Interpreter, Ecosystem, etc)
-
-* The `R` flag has been added to make numbers cast to range in iterable
-contexts
-* More keywords have been added to the literate mode for structure syntax.
-* Lambda to newline now has the keyword `<-}`
-<<<<<<< HEAD
-
-=======
->>>>>>> 1fc87a08
-
-## Closing Remarks
-
-*See release notes*
+# Version 3.3.0
+
+## Breaking Changes
+
+* Base-252 string compression has been fixed to not remove leading `a`s. This is breaking because
+any previous base-252 comprerssion will now be invalid.
+* `ṫ` (`tail-extract`) pushes `a[:-1], a[-1]` instead of `a[-1], a[:-1]`.
+* `ᴴ` (`apply to head`) now vectorises dyads over the head of and the rest of an iterable.
+
+
+## New Elements
+
+* `#?` returns a list of all inputs
+* `ÞṆ` returns a list of all Ṇatural numbers >= 1
+* `ÞṬ` returns a list of all inṬegers
+* `ÞP` returns a list of all the Prime numbers
+* `Þι` multiplies each item of a list by its 0-based index
+* `Þκ` multiplies each item of a list by its 1-based index
+* `#¿` returns the number of inputs given to a program. 
+* `#¤` returns the number of arguments in  a context.
+* `Þ÷` splits a list into n chunks of equal size.
+
+## New Overloads
+
+* `÷` will now split a string into `n: number` chunks of equal size.
+
+## Changed Overloads
+
+None
+
+## Bug Fixes
+
+* Special lambdas no longer try and read parameters in literate mode
+* Lambda to newline now handles modifiers inside the lambda properly.
+
+## Other Changes (QoL, Interpreter, Ecosystem, etc)
+
+* The `R` flag has been added to make numbers cast to range in iterable
+contexts
+* More keywords have been added to the literate mode for structure syntax.
+* Lambda to newline now has the keyword `<-}`
+
+## Closing Remarks
+
+*See release notes*