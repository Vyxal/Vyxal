//TODO clean this file up
// enablePlugins(ScalaJSPlugin)

val vyxalVersion = "3.0.0"

ThisBuild / scalaVersion := "3.2.2"

//Automatically reload SBT when build.sbt changes
Global / onChangedBuildSource := ReloadOnSourceChanges

import org.scalajs.linker.interface.OutputPatterns

lazy val root: Project = project
  .in(file("."))
  .aggregate(vyxal.js, vyxal.jvm, vyxal.native)
  .settings(
    publish := {},
    publishLocal := {}
  )

lazy val vyxal = crossProject(JSPlatform, JVMPlatform, NativePlatform)
  .in(file("."))
  .settings(
    // Shared settings
    name := "vyxal",
    version := vyxalVersion,
    semanticdbEnabled := true,
    libraryDependencies ++= Seq(
      // For number stuff
      "org.typelevel" %%% "spire" % "0.18.0",
      "org.scala-lang.modules" %%% "scala-parser-combinators" % "2.2.0",
      // For command line parsing
      "com.github.scopt" %%% "scopt" % "4.1.0",
      // Used by ScalaTest
      "org.scalactic" %%% "scalactic" % "3.2.15",
      "org.scalatest" %%% "scalatest" % "3.2.15" % Test
    ),
    scalacOptions ++= Seq(
      "-deprecation", // Emit warning and location for usages of deprecated APIs.
      "-encoding",
      "utf-8", // Specify character encoding used by source files.
      "-feature", // Emit warning and location for usages of features that should be imported explicitly.
      "-unchecked", // Enable additional warnings where generated code depends on assumptions.
      // Above options from https://tpolecat.github.io/2017/04/25/scalac-flags.html
      "-language:implicitConversions",
      "-language:adhocExtensions",
      // "-explain",
      "-print-lines"
    ),
    // Configure Scaladoc
    Compile / doc / target := file("docs"),
    Compile / doc / scalacOptions ++= Seq(
      "-project-version",
      vyxalVersion,
      "-groups", // Group similar functions
      "-Ygenerate-inkuire", // Allow type-based searches
      "-external-mappings:.*vyxal.*::scaladoc3::https://vyxal.github.io/Vyxal/docs/",
      "-external-mappings:.*scala.util.parsing.*::scaladoc3::https://scala-lang.org/api/2.12.8/scala-parser-combinators/",
      "-external-mappings:.*scala(?!.util.parsing).*::scaladoc3::https://scala-lang.org/api/3.x/",
      "-external-mappings:.*java.*::javadoc::https://docs.oracle.com/javase/8/docs/api/"
    ),
    // From https://www.scalatest.org/user_guide/using_the_runner
    // Suppress output from successful tests
    Test / testOptions += Tests.Argument(TestFrameworks.ScalaTest, "-oNCXELOPQRM")
  )
  .jvmSettings(
    // JVM-specific settings
    Compile / mainClass := Some("vyxal.Main"),
    assembly / mainClass := Some("vyxal.Main"),
    assembly / assemblyJarName := s"vyxal-$vyxalVersion.jar",
<<<<<<< HEAD
    libraryDependencies ++= Seq(
      "org.yaml" % "snakeyaml" % "1.33" % Test
    )
=======
    // Necessary for tests to be able to access src/main/resources
    Test / fork := true,
>>>>>>> 8921700b
  )
  .jsSettings(
    // JS-specific settings
    libraryDependencies ++= Seq(
      "org.scala-js" %%% "scalajs-dom" % "2.4.0"
    ),
    // Where the compiled JS is output
    Compile / fastOptJS / artifactPath := baseDirectory.value.getParentFile / "pages" / "vyxal.js",
    Compile / fullOptJS / artifactPath := baseDirectory.value.getParentFile / "pages" / "vyxal.js"
  )
  .nativeSettings(
    // Scala Native-specific settings
    nativeConfig ~= {
      _.withEmbedResources(true)
    },
  )<|MERGE_RESOLUTION|>--- conflicted
+++ resolved
@@ -68,14 +68,11 @@
     Compile / mainClass := Some("vyxal.Main"),
     assembly / mainClass := Some("vyxal.Main"),
     assembly / assemblyJarName := s"vyxal-$vyxalVersion.jar",
-<<<<<<< HEAD
     libraryDependencies ++= Seq(
       "org.yaml" % "snakeyaml" % "1.33" % Test
-    )
-=======
+    ),
     // Necessary for tests to be able to access src/main/resources
     Test / fork := true,
->>>>>>> 8921700b
   )
   .jsSettings(
     // JS-specific settings
