--- conflicted
+++ resolved
@@ -35,13 +35,9 @@
       "com.outr" %%% "scribe" % "3.11.5",
       // For reading tests.yaml
       "org.virtuslab" %%% "scala-yaml" % "0.0.7" % Test,
-<<<<<<< HEAD
-      "org.scalatest" %%% "scalatest" % "3.2.15" % Test
-=======
       // Used by ScalaTest
       "org.scalactic" %%% "scalactic" % "3.2.16",
       "org.scalatest" %%% "scalatest" % "3.2.16" % Test
->>>>>>> e66d5830
     ),
     scalacOptions ++= Seq(
       "-deprecation", // Emit warning and location for usages of deprecated APIs.
