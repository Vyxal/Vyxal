//TODO clean this file up
// enablePlugins(ScalaJSPlugin)

val vyxalVersion = "3.0.0"

ThisBuild / scalaVersion := "3.2.1"

//Automatically reload SBT when build.sbt changes
Global / onChangedBuildSource := ReloadOnSourceChanges

import org.scalajs.linker.interface.OutputPatterns

// From https://github.com/scalatest/scalatest/issues/405
// Suppresses output from successful tests
Test / testOptions += Tests.Argument("-oNCXEHLOPQRM")

lazy val root: Project = project
  .in(file("."))
  .aggregate(vyxal.js, vyxal.jvm, vyxal.native)
  .settings(
    publish := {},
    publishLocal := {}
  )

lazy val vyxal = crossProject(JSPlatform, JVMPlatform, NativePlatform)
  .in(file("."))
  .settings(
    // Shared settings
    name := "vyxal",
    version := vyxalVersion,
    semanticdbEnabled := true,
    libraryDependencies ++= Seq(
      // For number stuff
      "org.typelevel" %%% "spire" % "0.18.0",
      "org.scala-lang.modules" %%% "scala-parser-combinators" % "2.1.1",
      // For command line parsing
      "com.github.scopt" %%% "scopt" % "4.1.0",
      // Used by ScalaTest
      "org.scalactic" %%% "scalactic" % "3.2.14",
      "org.scalatest" %%% "scalatest" % "3.2.14" % Test
    ),
    scalacOptions ++= Seq(
      "-deprecation", // Emit warning and location for usages of deprecated APIs.
      "-encoding",
      "utf-8", // Specify character encoding used by source files.
      "-feature", // Emit warning and location for usages of features that should be imported explicitly.
      "-unchecked", // Enable additional warnings where generated code depends on assumptions.
      // Above options from https://tpolecat.github.io/2017/04/25/scalac-flags.html
      "-language:implicitConversions",
      "-language:adhocExtensions",
      // "-explain",
      "-print-lines"
    ),
    // Configure Scaladoc
    Compile / doc / target := file("docs"),
    Compile / doc / scalacOptions ++= Seq(
      "-project-version",
      vyxalVersion,
      "-groups", // Group similar functions
      "-Ygenerate-inkuire", // Allow type-based searches
      "-external-mappings:.*vyxal.*::scaladoc3::https://vyxal.github.io/Vyxal/docs/",
      "-external-mappings:.*scala.util.parsing.*::scaladoc3::https://scala-lang.org/api/2.12.8/scala-parser-combinators/",
      "-external-mappings:.*scala(?!.util.parsing).*::scaladoc3::https://scala-lang.org/api/3.x/",
      "-external-mappings:.*java.*::javadoc::https://docs.oracle.com/javase/8/docs/api/"
    )
  )
  .jvmSettings(
    // JVM-specific settings
    Compile / mainClass := Some("vyxal.Main"),
    assembly / mainClass := Some("vyxal.Main"),
<<<<<<< HEAD
    assembly / assemblyJarName := s"vyxal-$vyxalVersion.jar",
    libraryDependencies ++= Seq(
      // For command line parsing
      "com.github.scopt" %% "scopt" % "4.1.0",
      "org.yaml" % "snakeyaml" % "1.33" % Test
    )
=======
    assembly / assemblyJarName := s"vyxal-$vyxalVersion.jar"
>>>>>>> 272763b5
  )
  .jsSettings(
    // JS-specific settings
    libraryDependencies ++= Seq(
      "org.scala-js" %%% "scalajs-dom" % "2.2.0",
      "com.github.scopt" %%% "scopt" % "4.1.0"
    ),
    // Where the compiled JS is output
    Compile / fastOptJS / artifactPath := baseDirectory.value.getParentFile / "pages" / "vyxal.js",
    Compile / fullOptJS / artifactPath := baseDirectory.value.getParentFile / "pages" / "vyxal.js"
  )
  .nativeSettings(
    // Scala Native-specific settings
  )<|MERGE_RESOLUTION|>--- conflicted
+++ resolved
@@ -68,16 +68,10 @@
     // JVM-specific settings
     Compile / mainClass := Some("vyxal.Main"),
     assembly / mainClass := Some("vyxal.Main"),
-<<<<<<< HEAD
     assembly / assemblyJarName := s"vyxal-$vyxalVersion.jar",
     libraryDependencies ++= Seq(
-      // For command line parsing
-      "com.github.scopt" %% "scopt" % "4.1.0",
       "org.yaml" % "snakeyaml" % "1.33" % Test
     )
-=======
-    assembly / assemblyJarName := s"vyxal-$vyxalVersion.jar"
->>>>>>> 272763b5
   )
   .jsSettings(
     // JS-specific settings
