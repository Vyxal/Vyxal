--- conflicted
+++ resolved
@@ -34,13 +34,8 @@
       // For reading tests.yaml
       "org.virtuslab" %%% "scala-yaml" % "0.0.7" % Test,
       // Used by ScalaTest
-<<<<<<< HEAD
       "org.scalactic" %%% "scalactic" % "3.2.16",
-      "org.scalatest" %%% "scalatest" % "3.2.15" % Test
-=======
-      "org.scalactic" %%% "scalactic" % "3.2.15",
       "org.scalatest" %%% "scalatest" % "3.2.16" % Test
->>>>>>> b144ff0a
     ),
     scalacOptions ++= Seq(
       "-deprecation", // Emit warning and location for usages of deprecated APIs.
