--- conflicted
+++ resolved
@@ -1,9 +1,6 @@
 # Vyxal 3 - Better than Ever
 
-<<<<<<< HEAD
-=======
 
->>>>>>> 61c5cce1
 _If you are looking for version 2 of Vyxal, you can find it [here](https://github.com/Vyxal/Vyxal/tree/version-2)_
 
 
